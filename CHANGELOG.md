--- conflicted
+++ resolved
@@ -1,13 +1,14 @@
 # Changelog
 
-<<<<<<< HEAD
 ## 23.1.1
 
+### Breaking Changes
+
 ### Additions and Improvements
 - Added option to evm CLI tool to allow code execution at specific forks [#4913](https://github.com/hyperledger/besu/pull/4913)
 
-## 23.1.0-beta2
-=======
+### Bug Fixes
+
 ## 23.1.0
 
 ### Breaking Changes
@@ -17,7 +18,6 @@
 ### Bug Fixes
 
 ## 23.1.0-RC1
->>>>>>> 96972ff2
 
 ### Breaking Changes
 - Default configurations for the deprecated Ropsten, Kiln, Shandong, and Astor networks have been removed from the CLI network list. These networks can currently be accessed but will require a user-provided genesis configuration. [#4869](https://github.com/hyperledger/besu/pull/4869)
