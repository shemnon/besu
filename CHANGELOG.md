# Changelog
## 22.10.3

### Breaking Changes
- Added `--rpc-max-logs-range` CLI option to allow limiting the number of blocks queried by `eth_getLogs` RPC API. Default value: 1000 [#4597](https://github.com/hyperledger/besu/pull/4597)
- The `graalvm` docker variant no longer meets the performance requirements for Ethereum Mainnet.  The `openjdk-11` and `openjdk-latest` variants are recommended in its place.

### Additions and Improvements
- Implement Eth/68 sub-protocol [#4715](https://github.com/hyperledger/besu/issues/4715)
- Increase the speed of modexp gas execution and execution. [#4780](https://github.com/hyperledger/besu/pull/4780)
<<<<<<< HEAD
- Set the default curve in the EVMTool, like is done in production operations [#4790](https://github.com/hyperledger/besu/pull/4790)
=======
- Added experimental CLI options `--Xeth-capability-max` and `--Xeth-capability-min` to specify a range of capabilities to be supported by the Eth protocol. [#4752](https://github.com/hyperledger/besu/pull/4752)
>>>>>>> 609904e5

### Bug Fixes

### Download Links

## 22.10.2
This is a hotfix release to resolve a race condition that results in segfaults, introduced in 22.10.1 release.

### Bug Fixes
- bugfix for async operations on Snashot worldstates [#4767](https://github.com/hyperledger/besu/pull/4767)

### Download Links
https://hyperledger.jfrog.io/hyperledger/besu-binaries/besu/22.10.2/besu-22.10.2.tar.gz  / sha256: cdb36141e3cba6379d35016e0a2de2edba579d4786124b5f7257b1e4a68867a2
https://hyperledger.jfrog.io/hyperledger/besu-binaries/besu/22.10.2/besu-22.10.2.zip / sha256: 4c9208f684762670cb4f2c6ebfb6930e05e339a7c3c586fe8caa9f26462830aa


## 22.10.1

### Breaking Changes
- Fields `publicKey` and `raw` removed from RPC API `Transaction` result object [#4575](https://github.com/hyperledger/besu/pull/4575)

### Additions and Improvements
- Explain and improve price validation for London and local transactions during block proposal selection [#4602](https://github.com/hyperledger/besu/pull/4602)
- Support for ephemeral testnet Shandong, for EOF testing. [#4599](https://github.com/hyperledger/besu/pull/4599)
- Improve performance of block processing by parallelizing some parts during the "commit" step [#4635](https://github.com/hyperledger/besu/pull/4635)
- Upgrade RocksDB version from 7.6.0 to 7.7.3
- Added new RPC endpoints `debug_setHead` & `debug_replayBlock  [4580](https://github.com/hyperledger/besu/pull/4580)
- Upgrade OpenTelemetry to version 1.19.0 [#3675](https://github.com/hyperledger/besu/pull/3675)
- Implement Eth/67 sub-protocol [#4596](https://github.com/hyperledger/besu/issues/4596)
- Backward sync log UX improvements [#4655](https://github.com/hyperledger/besu/pull/4655)
- Enable RocksDB Bloom filters to improve read performance [#4682](https://github.com/hyperledger/besu/pull/4682)
- Backward sync: use retry switching peer when fetching data from peers [#4656](https://github.com/hyperledger/besu/pull/4656)
- Shanghai implementation of EIP-3651 Warm coinbase [#4620](https://github.com/hyperledger/besu/pull/4620) 
- Shanghai implementation of EIP-3855 Push0 [#4660](https://github.com/hyperledger/besu/pull/4660)
- Shanghai implementation of EIP-3540 and EIP-3670 Ethereum Object Format and Code Validation [#4644](https://github.com/hyperledger/besu/pull/4644)
- Remove some log statements that are keeping some objects live in heap for a long time, to reduce the amount of memory required during initial sync [#4705](https://github.com/hyperledger/besu/pull/4705)
- Add field `type` to Transaction receipt object (eth_getTransactionReceipt) [#4505](https://github.com/hyperledger/besu/issues/4505)
- Print an overview of configuration and system information at startup [#4451](https://github.com/hyperledger/besu/pull/4451)
- Do not send new payloads to backward sync if initial sync is in progress [#4720](https://github.com/hyperledger/besu/issues/4720)
- Improve the way transaction fee cap validation is done on London fee market to not depend on transient network conditions [#4598](https://github.com/hyperledger/besu/pull/4598) 
- Preload and cache account and storage data from RocksDB to improve performance  [#4737](https://github.com/hyperledger/besu/issues/4737)

### Bug Fixes
- Restore updating chain head and finalized block during backward sync [#4718](https://github.com/hyperledger/besu/pull/4718)

### Download Links
https://hyperledger.jfrog.io/hyperledger/besu-binaries/besu/22.10.1/besu-22.10.1.tar.gz  / sha256: b6757b9fc69b782cdabb95b1e784d31b1effcc2e25c6b198b2f9d6b3786c7a8a
https://hyperledger.jfrog.io/hyperledger/besu-binaries/besu/22.10.1/besu-22.10.1.zip / sha256: 0dbee534620c7cc0fac0596e6df0c7f8a74be9df9cecd9d4f1407016f30fb9a1

## 22.10.0

### Breaking Changes
- Flexible Privacy Groups (early access) support to Tessera's EC encryptor (contracts modified) [#4282](https://github.com/hyperledger/besu/pull/4282)
  * Before this change, the `bytes32` type was used for the enclave public keys, just supporting encryptors with public keys of that length (like the default NaCl)
  * For the EC encryptor, the encoded public key length is 91
- `--tx-pool-hashes-max-size` option removed (deprecated in 22.1.3)
- `--Xmerge-support` option remove (deprecated in 22.4.2) [#4518](https://github.com/hyperledger/besu/pull/4518)
- Breaking API changes in the `OperationTracer` interface to enable performance work.
  * The `traceExecution` method has been replaced with `tracePreExecution` and `tracePostExecution` methods, called just before and just after operation execution.
  * See `DebugOperationTracer` and `StandardJsonTracer` for migration examples.

### Additions and Improvements
- Updated jackson-databind library to version 2.13.4.2 addressing [CVE-2022-42003](https://nvd.nist.gov/vuln/detail/CVE-2022-42003)
- Update snapsync feature to avoid restarting the download of the world state from scratch when restarting Besu [#4381](https://github.com/hyperledger/besu/pull/4381)
- Added worldstate snapshot isolation to improve the stability of bonsai (`--Xbonsai-use-snapshots=true`) [#4351](https://github.com/hyperledger/besu/pull/4531)
- Reduce the number of runtime exceptions (SecurityModuleException) and unnecessary executions during ECIES handshake, by trying to decrypt EIP-8 formatted messages first [#4508](https://github.com/hyperledger/besu/pull/4508).
- Improved RLP processing of zero-length string as 0x80 [#4283](https://github.com/hyperledger/besu/pull/4283) [#4388](https://github.com/hyperledger/besu/issues/4388)
- Increased level of detail in JSON-RPC parameter error log messages [#4510](https://github.com/hyperledger/besu/pull/4510)
- New unstable configuration options to set the maximum time, in milliseconds, a PoS block creation jobs is allowed to run [#4519](https://github.com/hyperledger/besu/pull/4519)
- Tune EthScheduler thread pools to avoid recreating too many threads [#4529](https://github.com/hyperledger/besu/pull/4529)
- RocksDB snapshot based worldstate and plugin-api addition of Snapshot interfaces [#4409](https://github.com/hyperledger/besu/pull/4409)
- Continuously try to build better block proposals until timeout or GetPayload is called [#4516](https://github.com/hyperledger/besu/pull/4516)
- Upgrade RocksDB database version from 6.29.5 to 7.6.0 [#4517](https://github.com/hyperledger/besu/pull/4517)
- Avoid connecting to self when using static-nodes [#4521](https://github.com/hyperledger/besu/pull/4521)
- EVM performance has increased 20%-100% depending on the particulars of the contract. [#4540](https://github.com/hyperledger/besu/pull/4540)
- Improve calculateRootHash method performance during Block processing [#4568](https://github.com/hyperledger/besu/pull/4568)
- Bring GraphQL into compliance with execution-api specs [#4112](https://github.com/hyperledger/besu/pull/4112)
- Refactor unverified forkchoice event [#4487](https://github.com/hyperledger/besu/pull/4487)
- Improve UX of initial sync logs, pushing not relevant logs to debug level [#4486](https://github.com/hyperledger/besu/pull/4486)
- Optimize pivot block selector on PoS networks [#4488](https://github.com/hyperledger/besu/pull/4488)
- Optimize Snap sync on PoS networks [#4462](https://github.com/hyperledger/besu/pull/4462)

### Bug Fixes
- Fixed default fromBlock value and improved parameter interpretation in eth_getLogs RPC handler [#4513](https://github.com/hyperledger/besu/pull/4513)
- Fix for NoSuchElementException for missing invalid reason when rejecting a local sent transaction [#4569](https://github.com/hyperledger/besu/pull/4569)
- Corrects treating a block as bad on internal error during either validation or processing [#4512](https://github.com/hyperledger/besu/issues/4512)
- Corrects emission of blockadded events when rewinding during a re-org. Fix for [#4495](https://github.com/hyperledger/besu/issues/4495)
- Always return a transaction type for pending transactions [#4364](https://github.com/hyperledger/besu/pull/4364)
- Avoid a cyclic reference while printing EngineExchangeTransitionConfigurationParameter [#4357](https://github.com/hyperledger/besu/pull/4357)
- Corrects treating a block as bad on internal error [#4512](https://github.com/hyperledger/besu/issues/4512)
- In GraphQL update scalar parsing to be variable friendly [#4522](https://github.com/hyperledger/besu/pull/4522)
- Initiate connection to maintained peers soon after startup. [#4469](https://github.com/hyperledger/besu/pull/4469)
- Update apache-commons-text to 1.10.0 to address CVE-2022-42889 [#4542](https://github.com/hyperledger/besu/pull/4542)

### Download Links

https://hyperledger.jfrog.io/hyperledger/besu-binaries/besu/22.10.0/besu-22.10.0.tar.gz  / sha256: 88fb5df567e4ec3547d7d2970cfef00debbd020c0da66b19166d43779b3b2b85
https://hyperledger.jfrog.io/hyperledger/besu-binaries/besu/22.10.0/besu-22.10.0.zip / sha256: c8e39f7c879409cb9b47f4d3de5e9c521249083830a8c9a45e8a14a319fe195d

## 22.10.0-RC2

### Breaking Changes
- Flexible Privacy Groups (early access) support to Tessera's EC encryptor (contracts modified) [#4282](https://github.com/hyperledger/besu/pull/4282)
  * Before this change, the `bytes32` type was used for the enclave public keys, just supporting encryptors with public keys of that length (like the default NaCl)
  * For the EC encryptor, the encoded public key length is 91
- `--tx-pool-hashes-max-size` option removed (deprecated in 22.1.3)
- `--Xmerge-support` option remove (deprecated in 22.4.2) [#4518](https://github.com/hyperledger/besu/pull/4518)
- Breaking API changes in the `OperationTracer` interface to enable performance work.
  * The `traceExecution` method has been replaced with `tracePreExecution` and `tracePostExecution` methods, called just before and just after operation execution. 
  * See `DebugOperationTracer` and `StandardJsonTracer` for migration examples.

### Additions and Improvements
- Reduce the number of runtime exceptions (SecurityModuleException) and unnecessary executions during ECIES handshake, by trying to decrypt EIP-8 formatted messages first [#4508](https://github.com/hyperledger/besu/pull/4508).
- Improved RLP processing of zero-length string as 0x80 [#4283](https://github.com/hyperledger/besu/pull/4283) [#4388](https://github.com/hyperledger/besu/issues/4388)
- Increased level of detail in JSON-RPC parameter error log messages [#4510](https://github.com/hyperledger/besu/pull/4510)
- New unstable configuration options to set the maximum time, in milliseconds, a PoS block creation jobs is allowed to run [#4519](https://github.com/hyperledger/besu/pull/4519)
- Tune EthScheduler thread pools to avoid recreating too many threads [#4529](https://github.com/hyperledger/besu/pull/4529)
- RocksDB snapshot based worldstate and plugin-api addition of Snapshot interfaces [#4409](https://github.com/hyperledger/besu/pull/4409)
- Continuously try to build better block proposals until timeout or GetPayload is called [#4516](https://github.com/hyperledger/besu/pull/4516)
- Upgrade RocksDB database version from 6.29.5 to 7.6.0 [#4517](https://github.com/hyperledger/besu/pull/4517)
- Avoid connecting to self when using static-nodes [#4521](https://github.com/hyperledger/besu/pull/4521)
- EVM performance has increased 20%-100% depending on the particulars of the contract. [#4540](https://github.com/hyperledger/besu/pull/4540)
- Improve calculateRootHash method performance during Block processing [#4568](https://github.com/hyperledger/besu/pull/4568)

### Bug Fixes
- Corrects emission of blockadded events when rewinding during a re-org. Fix for [#4495](https://github.com/hyperledger/besu/issues/4495)
- Always return a transaction type for pending transactions [#4364](https://github.com/hyperledger/besu/pull/4364)
- Avoid a cyclic reference while printing EngineExchangeTransitionConfigurationParameter [#4357](https://github.com/hyperledger/besu/pull/4357)
- Corrects treating a block as bad on internal error [#4512](https://github.com/hyperledger/besu/issues/4512)
- In GraphQL update scalar parsing to be variable friendly [#4522](https://github.com/hyperledger/besu/pull/4522)
- Initiate connection to maintained peers soon after startup. [#4469](https://github.com/hyperledger/besu/pull/4469)
- Update apache-commons-text to 1.10.0 to address CVE-2022-42889 [#4542](https://github.com/hyperledger/besu/pull/4542)

### Download Links


## 22.10.0-RC1

### Additions and Improvements
- Bring GraphQL into compliance with execution-api specs [#4112](https://github.com/hyperledger/besu/pull/4112)
- Refactor unverified forkchoice event [#4487](https://github.com/hyperledger/besu/pull/4487)
- Improve UX of initial sync logs, pushing not relevant logs to debug level [#4486](https://github.com/hyperledger/besu/pull/4486)
- Optimize pivot block selector on PoS networks [#4488](https://github.com/hyperledger/besu/pull/4488)
- Optimize Snap sync on PoS networks [#4462](https://github.com/hyperledger/besu/pull/4462)

### Bug Fixes

### Download Links
https://hyperledger.jfrog.io/artifactory/besu-binaries/besu/22.10.0-RC1/besu-22.10.0-RC1.zip / sha256: 16fd47533aa2986491143e5f4a052c0aa4866ebfa415abbf3ca868e4fbeac6ce
https://hyperledger.jfrog.io/artifactory/besu-binaries/besu/22.10.0-RC1/besu-22.10.0-RC1.tar.gz / sha256: 48fd3480e4380580ed9187302be987e9eca2b445935ec6a509e7269898d8a4a8

## 22.7.7

### Additions and Improvements
- Tune EthScheduler thread pools to avoid recreating too many threads [#4529](https://github.com/hyperledger/besu/issues/4529)
- Reduce the number of runtime exceptions (SecurityModuleException) and unnecessary executions during ECIES handshake, by trying to decrypt EIP-8 formatted messages first [#4508](https://github.com/hyperledger/besu/pull/4508).
- The block variable was keeping too much memory while waiting for future to finish [#4489](https://github.com/hyperledger/besu/issues/4489)

### Bug Fixes
- Corrects treating a block as bad on internal error [#4512](https://github.com/hyperledger/besu/issues/4512)
- update appache-commons-text to 1.10.0 to address CVE-2022-42889 [#4542](https://github.com/hyperledger/besu/pull/4542)
- In GraphQL update scalar parsing to be variable friendly [#4522](https://github.com/hyperledger/besu/pull/4522)

### Download Links
https://hyperledger.jfrog.io/hyperledger/besu-binaries/besu/22.7.7/besu-22.7.7.zip / sha256: 79b2b1518605603d8268f873f2576617ca8340d89c045e0eda6896f40defea0d
https://hyperledger.jfrog.io/hyperledger/besu-binaries/besu/22.7.7/besu-22.7.7.tar.gz / sha256: 161c52ba9be8508767e80dbce796b4ad2cc5b649f7ed15387c6359d1e15753f6

## 22.7.6
Hotfix release of the 22.7.x series to address [#4495](https://github.com/hyperledger/besu/issues/4495) which could result in failed block proposals on merge networks.

### Additions and Improvements
- Bring GraphQL into compliance with execution-api specs [#4112](https://github.com/hyperledger/besu/pull/4112)

### Bug Fixes
- Corrects emission of blockadded events when rewinding during a re-org. [#4497](https://github.com/hyperledger/besu/issues/4497)

### Download Links
https://hyperledger.jfrog.io/hyperledger/besu-binaries/besu/22.7.6/besu-22.7.6.zip / sha256: ae05040027b96ba458a08cfee8577dafe1d85a3afce793f00f798cedb3ab547d
https://hyperledger.jfrog.io/hyperledger/besu-binaries/besu/22.7.6/besu-22.7.6.tar.gz / sha256: 9e538852f16fd39b884c4c342beaad813e33ab24890634c01eee3d37dc1da893

## 22.7.5

### Additions and Improvements
- Avoid sending added block events to transaction pool, and processing incoming transactions during initial sync [#4457](https://github.com/hyperledger/besu/pull/4457)
- When building a new proposal, keep the best block built until now instead of the last one [#4455](https://github.com/hyperledger/besu/pull/4455)
- Add Mainnet to merged networks [#4463](https://github.com/hyperledger/besu/pull/4463)

### Bug Fixes
- Fixed logIndex value returned by eth_getLogs RPC call [#4355](https://github.com/hyperledger/besu/pull/4355)

### Download Links
https://hyperledger.jfrog.io/hyperledger/besu-binaries/besu/22.7.5/besu-22.7.5.zip / sha256: b5d7b255b249beea0f46ec397122823c75f2373083a71a9f7b4c98b2b0f94997
https://hyperledger.jfrog.io/hyperledger/besu-binaries/besu/22.7.5/besu-22.7.5.tar.gz / sha256: 91e3cbc16c46c53f7bf55bdd968553d0fb4087bff1e244cb03ac175ac54cf718


## 22.7.4

### Bug Fixes
- Remove records that track transactions by sender when they are empty to same memory in the transaction pool [#4415](https://github.com/hyperledger/besu/pull/4415)
- Add Toml configuration file support for _--Xplugin-rocksdb-high-spec-enabled_ flag [#4438](https://github.com/hyperledger/besu/pull/4438)

### Download Links
- https://hyperledger.jfrog.io/hyperledger/besu-binaries/besu/22.7.4/besu-22.7.4.zip / sha256: 4f2a0c20bee7f266ec1dcb45fa90ae1ca42f4b22e9b21a601b7705357259aea9
- https://hyperledger.jfrog.io/hyperledger/besu-binaries/besu/22.7.4/besu-22.7.4.tar.gz / sha256: a60efc4d515ac94710bbc6d61a24f409b03fcfc02323bee2a2d75c883fc99dce

## 22.7.3

### Additions and Improvements
- Allow free gas networks in the London fee market [#4061](https://github.com/hyperledger/besu/issues/4061)
- Upgrade besu-native to 0.6.0 and use Blake2bf native implementation if available by default [#4264](https://github.com/hyperledger/besu/pull/4264)
- Resets engine QoS timer with every call to the engine API instead of only when ExchangeTransitionConfiguration is called [#4411](https://github.com/hyperledger/besu/issues/4411)
- ExchangeTransitionConfiguration mismatch will only submit a debug log not a warning anymore [#4411](https://github.com/hyperledger/besu/issues/4411)
- Upgrade besu-native to 0.6.1 and include linux arm64 build of bls12-381 [#4416](https://github.com/hyperledger/besu/pull/4416)
- Create a new flag on RocksDB (_--Xplugin-rocksdb-high-spec-enabled_) for high spec hardware to boost performance
- Transaction pool improvements to avoid filling the pool with not executable transactions, that could result in empty or semi-empty block proposals [#4425](https://github.com/hyperledger/besu/pull/4425)
- Limit Transaction pool consumption by sender to a configurable percentage of the pool size [#4417](https://github.com/hyperledger/besu/pull/4417)

### Bug Fixes
- Retry block creation if there is a transient error and we still have time, to mitigate empty block issue [#4407](https://github.com/hyperledger/besu/pull/4407)
- Fix StacklessClosedChannelException in Besu and resulted timeout errors in CL clients ([#4398](https://github.com/hyperledger/besu/issues/4398), [#4400](https://github.com/hyperledger/besu/issues/4400))
- Return JSON-RPC error code instead of INVALID in engine api when certain storage exceptions are encountered ([#4349](https://github.com/hyperledger/besu/issues/4349))

### Download links
- https://hyperledger.jfrog.io/artifactory/besu-binaries/besu/22.7.3/besu-22.7.3.tar.gz / sha256: `b0863fe2406cab57caf8a02f2bf02632cc5198622ac48b69bc63c128703bbd79`
- https://hyperledger.jfrog.io/artifactory/besu-binaries/besu/22.7.3/besu-22.7.3.zip / sha256: `368c6cb86119f8fe30bb12ab8c63b4d95a0fd8baf9c9414307a0a4033756b709`

## 22.7.2
### Besu 22.7.2 is a recommended release for the Merge and Mainnet users. 22.7.1 remains Merge-ready. This release provides additional robustness before the Merge with some fixes and improvements in sync, peering, and logging.

### Additions and Improvements
- Better management of jemalloc presence/absence in startup script [#4237](https://github.com/hyperledger/besu/pull/4237)
- Retry mechanism when getting a broadcasted block fail on all peers [#4271](https://github.com/hyperledger/besu/pull/4271)
- Filter out disconnected peers when fetching available peers [#4269](https://github.com/hyperledger/besu/pull/4269)
- Updated the default value of fast-sync-min-peers post merge [#4298](https://github.com/hyperledger/besu/pull/4298)
- Log imported block info post merge [#4310](https://github.com/hyperledger/besu/pull/4310)
- Transaction pool eviction by sender from tail of transaction list [#4327](https://github.com/hyperledger/besu/pull/4327)
- Transaction pool sender future nonce limits [#4336](https://github.com/hyperledger/besu/pull/4336)
- Pandas! Pandas now appear in 3 phases: The black bear and polar bear that are preparing? Those will appear when
your client has TTD configured (which is setup by default for mainnet), is in sync, and processing Proof of Work blocks. In the second phase you will see them powering up when the Terminal Total Difficulty block is added to the blockchain.
The final form of the Ethereum Panda will appear when the first finalized block is received from the Consensus Layer.

### Bug Fixes
- Accept wit/80 from Nethermind [#4279](https://github.com/hyperledger/besu/pull/4279)
- Properly shutdown the miner executor, to avoid waiting 30 seconds when stopping [#4353](https://github.com/hyperledger/besu/pull/4353)

### Download links
- https://hyperledger.jfrog.io/artifactory/besu-binaries/besu/22.7.2/besu-22.7.2.tar.gz / sha256: `8030a48f824c7bbc138b38a9e84e5531950bc16f6d21cda8b215232cce334214`
- https://hyperledger.jfrog.io/artifactory/besu-binaries/besu/22.7.2/besu-22.7.2.zip / sha256: `72653171b1ddd910e705fc6f616d7f1f4c120ef0d91718f0376f3ee5f2982c11`


## 22.7.1
### Merge Ready Release. Required update for The Merge on ethereum mainnet!
### Additions and Improvements
- Introduce a cap to reputation score increase [#4230](https://github.com/hyperledger/besu/pull/4230)
- Add experimental CLI option for `--Xp2p-peer-lower-bound` [#4200](https://github.com/hyperledger/besu/pull/4200)
- Improve pending blocks retrieval mechanism [#4227](https://github.com/hyperledger/besu/pull/4227)
- Set mainnet terminal total difficulty [#4260](https://github.com/hyperledger/besu/pull/4260)

### Bug Fixes
- Fixes off-by-one error for mainnet TTD fallback [#4223](https://github.com/hyperledger/besu/pull/4223)
- Fix off-by-one error in AbstractRetryingPeerTask [#4254](https://github.com/hyperledger/besu/pull/4254)
- Refactor and fix retrying get block switching peer [#4256](https://github.com/hyperledger/besu/pull/4256)
- Fix encoding of key (short hex) in eth_getProof [#4261](https://github.com/hyperledger/besu/pull/4261)
- Fix for post-merge networks fast-sync [#4224](https://github.com/hyperledger/besu/pull/4224), [#4276](https://github.com/hyperledger/besu/pull/4276)

### Download links
- https://hyperledger.jfrog.io/artifactory/besu-binaries/besu/22.7.1/besu-22.7.1.tar.gz / sha256: `7cca4c11e1d7525c172f2af9fbf456d134ada60e970d8b6abcfcd6c623b5dd36`
- https://hyperledger.jfrog.io/artifactory/besu-binaries/besu/22.7.1/besu-22.7.1.zip / sha256: `ba6e0b9b65ac36d041a5072392f119ff76e8e9f53a3d7b1e1a658ef1e4705d7a`



## 22.7.0

### Additions and Improvements
- Deprecation warning for Ropsten, Rinkeby, Kiln [#4173](https://github.com/hyperledger/besu/pull/4173)

### Bug Fixes

- Fixes previous known issue [#3890](https://github.com/hyperledger/besu/issues/3890)from RC3 requiring a restart post-merge to continue correct transaction handling.
- Stop producing stack traces when a get headers response only contains the range start header [#4189](https://github.com/hyperledger/besu/pull/4189)
- Upgrade Spotless to 6.8.0 [#4195](https://github.com/hyperledger/besu/pull/4195)
- Upgrade Gradle to 7.5 [#4196](https://github.com/hyperledger/besu/pull/4196)

### Download links
- https://hyperledger.jfrog.io/artifactory/besu-binaries/besu/22.7.0/besu-22.7.0.tar.gz / sha256: `af21104a880c37706b660aa816e1c38b2b3f603a97420ddcbc889324b71aa50e`
- https://hyperledger.jfrog.io/artifactory/besu-binaries/besu/22.7.0/besu-22.7.0.zip / sha256: `5b1586362e6e739c206c25224bb753a372bad70c0b22dbe091f9253024ebdc45`

## 22.7.0-RC3

### Known/Outstanding issues:
- Besu requires a restart post-merge to re-enable remote transaction processing [#3890](https://github.com/hyperledger/besu/issues/3890)

### Additions and Improvements
- Engine API: Change expiration time for JWT tokens to 60s [#4168](https://github.com/hyperledger/besu/pull/4168)
- Sepolia mergeNetSplit block [#4158](https://github.com/hyperledger/besu/pull/4158)
- Goerli TTD [#4160](https://github.com/hyperledger/besu/pull/4160)
- Several logging improvements

### Bug Fixes
- Allow to set any value for baseFeePerGas in the genesis file [#4177](https://github.com/hyperledger/besu/pull/4177)
- Fix for stack overflow when searching for TTD block [#4169](https://github.com/hyperledger/besu/pull/4169)
- Fix for chain stuck issue [#4175](https://github.com/hyperledger/besu/pull/4175)

### Download links
- https://hyperledger.jfrog.io/artifactory/besu-binaries/besu/22.7.0-RC3/besu-22.7.0-RC3.tar.gz / sha256: `6a1ee89c82db9fa782d34733d8a8c726670378bcb71befe013da48d7928490a6`
- https://hyperledger.jfrog.io/artifactory/besu-binaries/besu/22.7.0-RC3/besu-22.7.0-RC3.zip / sha256: `5de22445ab2a270cf33e1850cd28f1946442b7104738f0d1ac253a009c53414e`

## 22.7.0-RC2

### Additions and Improvements
- Add a block to the bad blocks if it did not descend from the terminal block [#4080](https://github.com/hyperledger/besu/pull/4080)
- Backward sync exception improvements [#4092](https://github.com/hyperledger/besu/pull/4092)
- Remove block header checks during backward sync, since they will be always performed during block import phase [#4098](https://github.com/hyperledger/besu/pull/4098)
- Optimize the backward sync retry strategy [#4095](https://github.com/hyperledger/besu/pull/4095)
- Add support for jemalloc library to better handle rocksdb memory consumption [#4126](https://github.com/hyperledger/besu/pull/4126)
- RocksDB configuration changes to improve performance. [#4132](https://github.com/hyperledger/besu/pull/4132)

### Bug Fixes
- Changed max message size in the p2p layer to 16.7MB from 10MB to improve peering performance [#4120](https://github.com/hyperledger/besu/pull/4120)
- Fixes for parent stateroot mismatch when using Bonsai storage mode (please report if you encounter this bug on this version) [#4094](https://github.com/hyperledger/besu/pull/4094)
- Above Bonsai related fixes have addressed situations where the event log was not indexed properly [#3921](https://github.com/hyperledger/besu/pull/3921)
- Fixes related to backward sync and reorgs [#4097](https://github.com/hyperledger/besu/pull/4097)
- Checkpoint sync with more merge friendly checkpoint blocks [#4085](https://github.com/hyperledger/besu/pull/4085)
- Fixes around RocksDB performance and memory usage [#4128](https://github.com/hyperledger/besu/pull/4128)
- Fix for RPC performance parallelization to improve RPC performance under heavy load [#3959](https://github.com/hyperledger/besu/pull/3959)
- Fix for post-Merge peering after PoW is removed in our logic for weighting peers [#4116](https://github.com/hyperledger/besu/pull/4116)
- Various logging changes to improve UX- Return the correct latest valid hash in case of bad block when calling engine methods [#4056](https://github.com/hyperledger/besu/pull/4056)
- Add a PoS block header rule to check that the current block is more recent than its parent [#4066](https://github.com/hyperledger/besu/pull/4066)
- Fixed a trie log layer issue on bonsai during reorg [#4069](https://github.com/hyperledger/besu/pull/4069)
- Fix transition protocol schedule to return the pre Merge schedule when reorg pre TTD [#4078](https://github.com/hyperledger/besu/pull/4078)
- Remove hash to sync from the queue only if the sync step succeeds [#4105](https://github.com/hyperledger/besu/pull/4105)
- The build process runs successfully even though the system language is not English [#4102](https://github.com/hyperledger/besu/pull/4102)
- Avoid starting or stopping the BlockPropagationManager more than once [#4122](https://github.com/hyperledger/besu/pull/4122)

### Download links
- https://hyperledger.jfrog.io/artifactory/besu-binaries/besu/22.7.0-RC2/besu-22.7.0-RC2.tar.gz / sha256: `befe15b893820c9c6451a74fd87b41f555ff28561494b3bebadd5da5c7ce25d3`
- https://hyperledger.jfrog.io/artifactory/besu-binaries/besu/22.7.0-RC2/besu-22.7.0-RC2.zip / sha256: `d56c340f5982b882fbecca2697ca72a5bbefe0e978d2d4504211f012e2242a81`

## 22.7.0-RC1

### Additions and Improvements
- Do not require a minimum block height when downloading headers or blocks [#3911](https://github.com/hyperledger/besu/pull/3911)
- When on PoS the head can be only be updated by ForkchoiceUpdate [#3994](https://github.com/hyperledger/besu/pull/3994)
- Version information available in metrics [#3997](https://github.com/hyperledger/besu/pull/3997)
- Add TTD and DNS to Sepolia config [#4024](https://github.com/hyperledger/besu/pull/4024)
- Return `type` with value `0x0` when serializing legacy transactions [#4027](https://github.com/hyperledger/besu/pull/4027)
- Ignore `ForkchoiceUpdate` if `newHead` is an ancestor of the chain head [#4055](https://github.com/hyperledger/besu/pull/4055)

### Bug Fixes
- Fixed a snapsync issue that can sometimes block the healing step [#3920](https://github.com/hyperledger/besu/pull/3920)
- Support free gas networks in the London fee market [#4003](https://github.com/hyperledger/besu/pull/4003)
- Limit the size of outgoing eth subprotocol messages.  [#4034](https://github.com/hyperledger/besu/pull/4034)
- Fixed a state root mismatch issue on bonsai that may appear occasionally [#4041](https://github.com/hyperledger/besu/pull/4041)

### Download links
- https://hyperledger.jfrog.io/artifactory/besu-binaries/besu/22.7.0-RC1/besu-22.7.0-RC1.tar.gz / sha256: `60ad8b53402beb62c24ad791799d9cfe444623a58f6f6cf1d0728459cb641e63`
- https://hyperledger.jfrog.io/artifactory/besu-binaries/besu/22.7.0-RC1/besu-22.7.0-RC1.zip / sha256: `7acfb3a73382bf70f6337e83cb7e9e472b4e5a9da88c5ed2fbd9e82fcf2046dc`

## 22.4.3

### Additions and Improvements
- \[EXPERIMENTAL\] Add checkpoint sync `--sync-mode="X_CHECKPOINT"` [#3849](https://github.com/hyperledger/besu/pull/3849)
- Support `finalized` and `safe` as tags for the block parameter in RPC APIs [#3950](https://github.com/hyperledger/besu/pull/3950)
- Added verification of payload attributes in ForkchoiceUpdated [#3837](https://github.com/hyperledger/besu/pull/3837)
- Add support for Gray Glacier hardfork [#3961](https://github.com/hyperledger/besu/issues/3961)

### Bug Fixes
- alias engine-rpc-port parameter with the former rpc param name [#3958](https://github.com/hyperledger/besu/pull/3958)

## 22.4.2

### Additions and Improvements
- Engine API Update: Replace deprecated INVALID_TERMINAL_BLOCK with INVALID last valid hash 0x0 [#3882](https://github.com/hyperledger/besu/pull/3882)
- Deprecate experimental merge flag and engine-rpc-enabled flag [#3875](https://github.com/hyperledger/besu/pull/3875)
- Update besu-native dependencies to 0.5.0 for linux arm64 support
- Update ropsten TTD to 100000000000000000000000

### Bug Fixes
- Stop backward sync if genesis block has been reached [#3869](https://github.com/hyperledger/besu/pull/3869)
- Allow to backward sync to request headers back to last finalized block if present or genesis [#3888](https://github.com/hyperledger/besu/pull/3888)

### Download link
- https://hyperledger.jfrog.io/artifactory/besu-binaries/besu/22.4.2/besu-22.4.2.zip / sha256: `e8e9eb7e3f544ecefeec863712fb8d3f6a569c9d70825a4ed2581c596db8fd45`
- https://hyperledger.jfrog.io/artifactory/besu-binaries/besu/22.4.2/besu-22.4.2.tar.gz / sha256: `9db0c37440cb56bcf671b8de13e0ecb6235171a497bdad91020b8c4a9dac2a27`

## 22.4.1

### Additions and Improvements
- GraphQL - allow null log topics in queries which match any topic [#3662](https://github.com/hyperledger/besu/pull/3662)
- multi-arch docker builds for amd64 and arm64 [#2954](https://github.com/hyperledger/besu/pull/2954)
- Filter Netty native lib errors likewise the pure Java implementation [#3807](https://github.com/hyperledger/besu/pull/3807)
- Add ropsten terminal total difficulty config [#3871](https://github.com/hyperledger/besu/pull/3871)

### Bug Fixes
- Stop the BlockPropagationManager when it receives the TTD reached event [#3809](https://github.com/hyperledger/besu/pull/3809)
- Correct getMixHashOrPrevRandao to return the value present in the block header [#3839](https://github.com/hyperledger/besu/pull/3839)

## 22.4.0

### Breaking Changes
- Version 22.4.x will be the last series to support Java 11. Version 22.7.0 will require Java 17 to build and run.
- In the Besu EVM Library all references to SHA3 have been renamed to the more accurate name Keccak256, including class names and comment. [#3749](https://github.com/hyperledger/besu/pull/3749)
- Removed the Gas object and replaced it with a primitive long [#3674](https://github.com/hyperledger/besu/pull/3674)
- Column family added for backward sync [#3638](https://github.com/hyperledger/besu/pull/3638)
  - Note that this added column family makes this a one-way upgrade. That is, once you upgrade your db to this version, you cannot roll back to a previous version of Besu.

### Bug Fixes
- Fix nullpointer on snapsync [#3773](https://github.com/hyperledger/besu/pull/3773)
- Introduce RocksDbSegmentIdentifier to avoid changing the storage plugin [#3755](https://github.com/hyperledger/besu/pull/3755)

## Download Links
- https://hyperledger.jfrog.io/artifactory/besu-binaries/besu/22.4.0/besu-22.4.0.zip / SHA256 d89e102a1941e70be31c176a6dd65cd5f3d69c4c
- https://hyperledger.jfrog.io/artifactory/besu-binaries/besu/22.4.0/besu-22.4.0.tar.gz / SHA256 868e38749dd40debe028624f8267f1fce7587010

## 22.4.0-RC2

### Breaking Changes
- In the Besu EVM Library all references to SHA3 have been renamed to the more accurate name Kecack256, including class names and comment. [#3749](https://github.com/hyperledger/besu/pull/3749)

### Additions and Improvements
- Onchain node permissioning
  - Log the enodeURL that was previously only throwing an IllegalStateException during the isPermitted check [#3697](https://github.com/hyperledger/besu/pull/3697),
  - Fail startup if node permissioning smart contract version does not match [#3765](https://github.com/hyperledger/besu/pull/3765)
- \[EXPERIMENTAL\] Add snapsync `--sync-mode="X_SNAP"` (only as client) [#3710](https://github.com/hyperledger/besu/pull/3710)
- Adapt Fast sync, and Snap sync, to use finalized block, from consensus layer, as pivot after the Merge [#3506](https://github.com/hyperledger/besu/issues/3506)
- Add IPC JSON-RPC interface (BSD/MacOS and Linux only) [#3695](https://github.com/hyperledger/besu/pull/3695)
- Column family added for backward sync [#3638](https://github.com/hyperledger/besu/pull/3638)
  - Note that this added column family makes this a one-way upgrade. That is, once you upgrade your db to this version, you cannot roll back to a previous version of Besu.

## Download Links
- https://hyperledger.jfrog.io/artifactory/besu-binaries/besu/22.4.0-RC2/besu-22.4.0-RC2.zip /  SHA256 5fa7f927c6717ebf503291c058815cd0c5fcfab13245d3b6beb66eb20cf7ac24
- https://hyperledger.jfrog.io/artifactory/besu-binaries/besu/22.4.0-RC2/besu-22.4.0-RC2.tar.gz / SHA256 1c4ecd17552cf5ebf120fc35dad753f45cb951ea0f817381feb2477ec0fff9c9

## 22.4.0-RC1

### Additions and Improvements
- Unit tests are now executed with JUnit5 [#3620](https://github.com/hyperledger/besu/pull/3620)
- Removed the Gas object and replaced it with a primitive long [#3674]

### Bug Fixes
- Flexible Privacy Precompile handles null payload ID [#3664](https://github.com/hyperledger/besu/pull/3664)
- Subcommand blocks import throws exception [#3646](https://github.com/hyperledger/besu/pull/3646)

## Download Links
- https://hyperledger.jfrog.io/artifactory/besu-binaries/besu/22.4.0-RC1/besu-22.4.0-RC1.zip / SHA256 0779082acc20a98eb810eb08778e0c0e1431046c07bc89019a2761fd1baa4c25
- https://hyperledger.jfrog.io/artifactory/besu-binaries/besu/22.4.0-RC1/besu-22.4.0-RC1.tar.gz / SHA256 15d8b0e335f962f95da46864109db9f28ed4f7bc351995b2b8db477c12b94860

## 22.1.3

### Breaking Changes
- Remove the experimental flag for bonsai tries CLI options `--data-storage-format` and `--bonsai-maximum-back-layers-to-load` [#3578](https://github.com/hyperledger/besu/pull/3578)
- Column family added for backward sync [#3532](https://github.com/hyperledger/besu/pull/3532)
  - Note that this added column family makes this a one-way upgrade. That is, once you upgrade your db to this version, you cannot roll back to a previous version of Besu.

### Deprecations
- `--tx-pool-hashes-max-size` is now deprecated and has no more effect, and it will be removed in a future release.

### Additions and Improvements
- Tune transaction synchronization parameter to adapt to mainnet traffic [#3610](https://github.com/hyperledger/besu/pull/3610)
- Improve eth/66 support [#3616](https://github.com/hyperledger/besu/pull/3616)
- Avoid reprocessing remote transactions already seen [#3626](https://github.com/hyperledger/besu/pull/3626)
- Upgraded jackson-databind dependency version [#3647](https://github.com/hyperledger/besu/pull/3647)

## Download Links
- https://hyperledger.jfrog.io/artifactory/besu-binaries/besu/22.1.3/besu-22.1.3.zip /  SHA256 9dafb80f2ec9ce8d732fd9e9894ca2455dd02418971c89cd6ccee94c53354d5d
- https://hyperledger.jfrog.io/artifactory/besu-binaries/besu/22.1.3/besu-22.1.3.tar.gz / SHA256 f9f8d37353aa4b5d12e87c08dd86328c1cffc591c6fc9e076c0f85a1d4663dfe

## 22.1.2

### Additions and Improvements
- Execution layer (The Merge):
  - Execution specific RPC endpoint [#3378](https://github.com/hyperledger/besu/issues/3378)
  - Adds JWT authentication to Engine APIs
  - Supports kiln V2.1 spec
- Tracing APIs
  - new API methods: trace_rawTransaction, trace_get, trace_callMany
  - added revertReason to trace APIs including: trace_transaction, trace_get, trace_call, trace_callMany, and trace_rawTransaction
- Allow mining beneficiary to transition at specific blocks for ibft2 and qbft consensus mechanisms.  [#3115](https://github.com/hyperledger/besu/issues/3115)
- Return richer information from the PrecompiledContract interface. [\#3546](https://github.com/hyperledger/besu/pull/3546)

### Bug Fixes
- Reject locally-sourced transactions below the minimum gas price when not mining. [#3397](https://github.com/hyperledger/besu/pull/3397)
- Fixed bug with contract address supplied to `debug_accountAt` [#3518](https://github.com/hyperledger/besu/pull/3518)

## Download Links
- https://hyperledger.jfrog.io/artifactory/besu-binaries/besu/22.1.2/besu-22.1.2.zip /  SHA256 1b26e3f8982c3a9dbabc72171f83f1cfe89eef84ead45b184ee9101f411c1251
- https://hyperledger.jfrog.io/artifactory/besu-binaries/besu/22.1.2/besu-22.1.2.tar.gz / SHA256 1eca9abddf351eaaf4e6eaa1b9536b8b4fd7d30a81d39f9d44ffeb198627ee7a

## 22.1.1

### Additions and Improvements
- Allow optional RPC methods that bypass authentication [#3382](https://github.com/hyperledger/besu/pull/3382)
- Execution layer (The Merge):
  - Extend block creation and mining to support The Merge [#3412](https://github.com/hyperledger/besu/pull/3412)
  - Backward sync [#3410](https://github.com/hyperledger/besu/pull/3410)
  - Extend validateAndProcessBlock to return an error message in case of failure, so it can be returned to the caller of ExecutePayload API [#3411](https://github.com/hyperledger/besu/pull/3411)
  - Persist latest finalized block [#2913](https://github.com/hyperledger/besu/issues/2913)
  - Add PostMergeContext, and stop syncing after the switch to PoS [#3453](https://github.com/hyperledger/besu/pull/3453)
  - Add header validation rules needed to validate The Merge blocks [#3454](https://github.com/hyperledger/besu/pull/3454)
  - Add core components: controller builder, protocol scheduler, coordinator, block creator and processor. [#3461](https://github.com/hyperledger/besu/pull/3461)
  - Execution specific RPC endpoint [#2914](https://github.com/hyperledger/besu/issues/2914), [#3350](https://github.com/hyperledger/besu/pull/3350)
- QBFT consensus algorithm is production ready

## Download Links
- https://hyperledger.jfrog.io/artifactory/besu-binaries/besu/22.1.1/besu-22.1.1.zip /  SHA256 cfff79e19e5f9a184d0b62886990698b77d019a0745ea63b5f9373870518173e
- https://hyperledger.jfrog.io/artifactory/besu-binaries/besu/22.1.1/besu-22.1.1.tar.gz / SHA256 51cc9d35215f977ac7338e5c611c60f225fd6a8c1c26f188e661624a039e83f3

## 22.1.0

### Breaking Changes
- Plugin API: BlockHeader.getBaseFee() method now returns an optional Wei instead of an optional Long [#3065](https://github.com/hyperledger/besu/issues/3065)
- Removed deprecated hash variable `protected volatile Hash hash;` which was used for private transactions [#3110](https://github.com/hyperledger/besu/pull/3110)

### Additions and Improvements
- Add support for additional JWT authentication algorithms [#3017](https://github.com/hyperledger/besu/pull/3017)
- Represent baseFee as Wei instead of long accordingly to the spec [#2785](https://github.com/hyperledger/besu/issues/2785)
- Implements [EIP-4399](https://eips.ethereum.org/EIPS/eip-4399) to repurpose DIFFICULTY opcode after the merge as a source of entropy from the Beacon chain. [#3081](https://github.com/hyperledger/besu/issues/3081)
- Re-order external services (e.g JsonRpcHttpService) to start before blocks start processing [#3118](https://github.com/hyperledger/besu/pull/3118)
- Stream JSON RPC responses to avoid creating big JSON strings in memory [#3076](https://github.com/hyperledger/besu/pull/3076)
- Ethereum Classic Mystique Hard Fork [#3256](https://github.com/hyperledger/besu/pull/3256)
- Genesis file parameter `blockperiodseconds` is validated as a positive integer on startup to prevent unexpected runtime behaviour [#3186](https://github.com/hyperledger/besu/pull/3186)
- Add option to require replay protection for locally submitted transactions [\#1975](https://github.com/hyperledger/besu/issues/1975)
- Update to block header validation for IBFT and QBFT to support London fork EIP-1559 [#3251](https://github.com/hyperledger/besu/pull/3251)
- Move into SLF4J as logging facade [#3285](https://github.com/hyperledger/besu/pull/3285)
- Changing the order in which we traverse the word state tree during fast sync. This should improve fast sync during subsequent pivot changes.[#3202](https://github.com/hyperledger/besu/pull/3202)
- Updated besu-native to version 0.4.3 [#3331](https://github.com/hyperledger/besu/pull/3331)
- Refactor synchronizer to asynchronously retrieve blocks from peers, and to change peer when retrying to get a block. [#3326](https://github.com/hyperledger/besu/pull/3326)
- Disable RocksDB TTL compactions [#3356](https://github.com/hyperledger/besu/pull/3356)
- add a websocket frame size configuration CLI parameter [3386][https://github.com/hyperledger/besu/pull/3386]
- Add `--ec-curve` parameter to export/export-address public-key subcommands [#3333](https://github.com/hyperledger/besu/pull/3333)

### Bug Fixes
- Change the base docker image from Debian Buster to Ubuntu 20.04 [#3171](https://github.com/hyperledger/besu/issues/3171) fixes [#3045](https://github.com/hyperledger/besu/issues/3045)
- Make 'to' field optional in eth_call method according to the spec [#3177](https://github.com/hyperledger/besu/pull/3177)
- Update to log4j 2.17.1. Resolves potential vulnerability only exploitable when using custom log4j configurations that are writable by untrusted users.
- Fix regression on cors-origin star value
- Fix for ethFeeHistory accepting hex values for blockCount
- Fix a sync issue, when the chain downloader incorrectly shutdown when a task in the pipeline is cancelled. [#3319](https://github.com/hyperledger/besu/pull/3319)
- add a websocket frame size configuration CLI parameter [3368][https://github.com/hyperledger/besu/pull/3379]
- Prevent node from peering to itself [#3342](https://github.com/hyperledger/besu/pull/3342)
- Fix an `IndexOutOfBoundsException` exception when getting block from peers. [#3304](https://github.com/hyperledger/besu/issues/3304)
- Handle legacy eth64 without throwing null pointer exceptions [#3343](https://github.com/hyperledger/besu/pull/3343)

### Download Links
- https://hyperledger.jfrog.io/artifactory/besu-binaries/besu/22.1.0/besu-22.1.0.tar.gz \ SHA256 232bd7f274691ca14c26289fdc289d3fcdf69426dd96e2fa1601f4d079645c2f
- https://hyperledger.jfrog.io/artifactory/besu-binaries/besu/22.1.0/besu-22.1.0.zip \ SHA256 1b701ff5b647b64aff3d73d6f1fe3fdf73f14adbe31504011eff1660ab56ad2b

## 21.10.9

### Bug Fixes
- Fix regression on cors-origin star value
- Fix for ethFeeHistory accepting hex values for blockCount

 **Full Changelog**: https://github.com/hyperledger/besu/compare/21.10.8...21.10.9

[besu-21.10.9.tar.gz](https://hyperledger.jfrog.io/artifactory/besu-binaries/besu/21.10.9/besu-21.10.9.tar.gz) a4b85ba72ee73017303e4b2f0fdde84a87d376c2c17fdcebfa4e34680f52fc71
[besu-21.10.9.zip](https://hyperledger.jfrog.io/artifactory/besu-binaries/besu/21.10.9/besu-21.10.9.zip) c3ba3f07340fa80064ba7c06f2c0ec081184e000f9a925d132084352d0665ef9

## 21.10.8

### Additions and Improvements
- Ethereum Classic Mystique Hard Fork [#3256](https://github.com/hyperledger/besu/pull/3256)

### Download Links
https://hyperledger.jfrog.io/artifactory/besu-binaries/besu/21.10.8/besu-21.10.8.tar.gz \ SHA256 d325e2e36bc38a707a9eebf92068f5021606a8c6b6464bb4b4d59008ef8014fc
https://hyperledger.jfrog.io/artifactory/besu-binaries/besu/21.10.8/besu-21.10.8.zip \ SHA256 a91da1e82fb378e16437327bba56dd299aafdb0614ba528167a1dae85440c5af

## 21.10.7

### Bug Fixes
- Update dependencies (including vert.x, kubernetes client-java, okhttp, commons-codec)

### Additions and Improvements
- Add support for additional JWT authentication algorithms [#3017](https://github.com/hyperledger/besu/pull/3017)
- Remove Orion ATs

### Download Links
https://hyperledger.jfrog.io/artifactory/besu-binaries/besu/21.10.7/besu-21.10.7.tar.gz \ SHA256 94cee804fcaea366c9575380ef0e30ed04bf2fc7451190a94887f14c07f301ff
https://hyperledger.jfrog.io/artifactory/besu-binaries/besu/21.10.7/besu-21.10.7.zip \ SHA256 faf1ebfb20aa6171aa6ea98d7653339272567c318711d11e350471b5bba62c00

## 21.10.6

### Bug Fixes
- Update log4j to 2.17.1

### Download Links
https://hyperledger.jfrog.io/artifactory/besu-binaries/besu/21.10.6/besu-21.10.6.tar.gz \ SHA256 ef579490031dd4eb3704b4041e352cfb2e7e787fcff7506b69ef88843d4e1220
https://hyperledger.jfrog.io/artifactory/besu-binaries/besu/21.10.6/besu-21.10.6.zip \ SHA256 0fdda65bc993905daa14824840724d0b74e3f16f771f5726f5307f6d9575a719

## 21.10.5

### Bug Fixes
- Update log4j to 2.17.0

### Download Links
https://hyperledger.jfrog.io/artifactory/besu-binaries/besu/21.10.5/besu-21.10.5.tar.gz \ SHA256 0d1b6ed8f3e1325ad0d4acabad63c192385e6dcbefe40dc6b647e8ad106445a8
https://hyperledger.jfrog.io/artifactory/besu-binaries/besu/21.10.5/besu-21.10.5.zip \ SHA256 a1689a8a65c4c6f633b686983a6a1653e7ac86e742ad2ec6351176482d6e0c57

## 21.10.4

### Bug Fixes
- Update log4j to 2.16.0.
- Change the base docker image from Debian Buster to Ubuntu 20.04 [#3171](https://github.com/hyperledger/besu/issues/3171) fixes [#3045](https://github.com/hyperledger/besu/issues/3045)

### Download links
This release is not recommended for production use.

## 21.10.3

### Additions and Improvements
- Updated log4j to 2.15.0 and disabled JNDI message format lookups to improve security.
- Represent baseFee as Wei instead of long accordingly to the spec [#2785](https://github.com/hyperledger/besu/issues/2785)
- Adding support of the NO_COLOR environment variable as described in the [NO_COLOR](https://no-color.org/) standard [#3085](https://github.com/hyperledger/besu/pull/3085)
- Add `privx_findFlexiblePrivacyGroup` RPC Method, `privx_findOnchainPrivacyGroup` will be removed in a future release [#3075](https://github.com/hyperledger/besu/pull/3075)
- The invalid value is now shown when `--bootnodes` cannot parse an item to make it easier to identify which option is invalid.
- Adding two new options to be able to specify desired TLS protocol version and Java cipher suites [#3105](https://github.com/hyperledger/besu/pull/3105)
- Implements [EIP-4399](https://eips.ethereum.org/EIPS/eip-4399) to repurpose DIFFICULTY opcode after the merge as a source of entropy from the Beacon chain. [#3081](https://github.com/hyperledger/besu/issues/3081)

### Bug Fixes
- Change the base docker image from Debian Buster to Ubuntu 20.04 [#3171](https://github.com/hyperledger/besu/issues/3171) fixes [#3045](https://github.com/hyperledger/besu/issues/3045)

### Download Link
This release is not recommended for production use.

## 21.10.2

### Additions and Improvements
- Add discovery options to genesis file [#2944](https://github.com/hyperledger/besu/pull/2944)
- Add validate-config subcommand to perform basic syntax validation of TOML config [#2994](https://github.com/hyperledger/besu/pull/2994)
- Updated Sepolia Nodes [#3034](https://github.com/hyperledger/besu/pull/3034) [#3035](https://github.com/hyperledger/besu/pull/3035)

### Bug Fixes
- Reduce shift calculations to shifts that may have an actual result. [#3039](https://github.com/hyperledger/besu/pull/3039)
- DNS Discovery daemon wasn't started [#3033](https://github.com/hyperledger/besu/pull/3033)

### Download Link
This release is not recommended for production use.

## 21.10.1

### Additions and Improvements
- Add CLI autocomplete scripts. [#2854](https://github.com/hyperledger/besu/pull/2854)
- Add support for PKCS11 keystore on PKI Block Creation. [#2865](https://github.com/hyperledger/besu/pull/2865)
- Optimize EVM Memory for MLOAD Operations [#2917](https://github.com/hyperledger/besu/pull/2917)
- Upgrade CircleCI OpenJDK docker image to version 11.0.12. [#2928](https://github.com/hyperledger/besu/pull/2928)
- Update JDK 11 to latest version in Besu Docker images. [#2925](https://github.com/hyperledger/besu/pull/2925)
- Add Sepolia proof-of-work testnet configurations [#2920](https://github.com/hyperledger/besu/pull/2920)
- Allow block period to be configured for IBFT2 and QBFT using transitions [#2902](https://github.com/hyperledger/besu/pull/2902)
- Add support for binary messages (0x02) for websocket. [#2980](https://github.com/hyperledger/besu/pull/2980)

### Bug Fixes
- Do not change the sender balance, but set gas fee to zero, when simulating a transaction without enforcing balance checks. [#2454](https://github.com/hyperledger/besu/pull/2454)
- Ensure genesis block has the default base fee if london is at block 0 [#2920](https://github.com/hyperledger/besu/pull/2920)
- Fixes the exit condition for loading a BonsaiPersistedWorldState for a sibling block of the last one persisted [#2967](https://github.com/hyperledger/besu/pull/2967)

### Early Access Features
- Enable plugins to expose custom JSON-RPC / WebSocket methods [#1317](https://github.com/hyperledger/besu/issues/1317)

### Download Link
This release is not recommended for production use.

## 21.10.0

### Additions and Improvements
- The EVM has been factored out into a standalone module, suitable for inclusion as a library. [#2790](https://github.com/hyperledger/besu/pull/2790)
- Low level performance improvements changes to cut worst-case EVM performance in half. [#2796](https://github.com/hyperledger/besu/pull/2796)
- Migrate `ExceptionalHaltReason` from an enum to an interface to allow downstream users of the EVM to add new exceptional halt reasons. [#2810](https://github.com/hyperledger/besu/pull/2810)
- reduces need for JUMPDEST analysis via caching [#2607](https://github.com/hyperledger/besu/pull/2821)
- Add support for custom private key file for public-key export and public-key export-address commands [#2801](https://github.com/hyperledger/besu/pull/2801)
- Add CLI autocomplete scripts. [#2854](https://github.com/hyperledger/besu/pull/2854)
- Added support for PKCS11 keystore on PKI Block Creation. [#2865](https://github.com/hyperledger/besu/pull/2865)
- add support for ArrowGlacier hardfork [#2943](https://github.com/hyperledger/besu/issues/2943)

### Bug Fixes
- Allow BESU_CONFIG_FILE environment to specify TOML file [#2455](https://github.com/hyperledger/besu/issues/2455)
- Fix bug with private contracts not able to call public contracts that call public contracts [#2816](https://github.com/hyperledger/besu/pull/2816)
- Fixes the exit condition for loading a BonsaiPersistedWorldState for a sibling block of the last one persisted [#2967](https://github.com/hyperledger/besu/pull/2967)
- Fixes bonsai getMutable regression affecting fast-sync [#2934](https://github.com/hyperledger/besu/pull/2934)
- Regression in RC1 involving LogOperation and frame memory overwrites [#2908](https://github.com/hyperledger/besu/pull/2908)
- Allow `eth_call` and `eth_estimateGas` to accept contract address as sender. [#2891](https://github.com/hyperledger/besu/pull/2891)

### Early Access Features
- Enable plugins to expose custom JSON-RPC / WebSocket methods [#1317](https://github.com/hyperledger/besu/issues/1317)

### Download Link
This release is not recommended for production use. \
SHA256: 71374454753c2ee595f4f34dc6913f731818d50150accbc98088aace313c6935

## 21.10.0-RC4

### Additions and Improvements

### Bug Fixes
- Fixes the exit condition for loading a BonsaiPersistedWorldState for a sibling block of the last one persisted [#2967](https://github.com/hyperledger/besu/pull/2967)
- Fixes bonsai getMutable regression affecting fast-sync [#2934](https://github.com/hyperledger/besu/pull/2934)

### Early Access Features
### Download Link
This release is not recommended for production use. \
SHA256: b16e15764b8bc06c5c3f9f19bc8b99fa48e7894aa5a6ccdad65da49bbf564793

## 21.10.0-RC3

### Bug Fixes
- Regression in RC1 involving LogOperation and frame memory overwrites [#2908](https://github.com/hyperledger/besu/pull/2908)
- Allow `eth_call` and `eth_estimateGas` to accept contract address as sender. [#2891](https://github.com/hyperledger/besu/pull/2891)
- Fix Concurrency issues in Ethpeers. [#2896](https://github.com/hyperledger/besu/pull/2896)

### Download
This release is not recommended for production use. \
SHA256: 3d4857589336717bf5e4e5ef711b9a7f3bc46b49e1cf5b3b6574a00ccc6eda94

## 21.10.0-RC1/RC2
### Additions and Improvements
- The EVM has been factored out into a standalone module, suitable for inclusion as a library. [#2790](https://github.com/hyperledger/besu/pull/2790)
- Low level performance improvements changes to cut worst-case EVM performance in half. [#2796](https://github.com/hyperledger/besu/pull/2796)
- Migrate `ExceptionalHaltReason` from an enum to an interface to allow downstream users of the EVM to add new exceptional halt reasons. [#2810](https://github.com/hyperledger/besu/pull/2810)
- reduces need for JUMPDEST analysis via caching [#2607](https://github.com/hyperledger/besu/pull/2821)
- Add support for custom private key file for public-key export and public-key export-address commands [#2801](https://github.com/hyperledger/besu/pull/2801)

### Bug Fixes
- Allow BESU_CONFIG_FILE environment to specify TOML file [#2455](https://github.com/hyperledger/besu/issues/2455)
- Fix bug with private contracts not able to call public contracts that call public contracts [#2816](https://github.com/hyperledger/besu/pull/2816)

### Early Access Features

### Download
This release is not recommended for production use. \
SHA256: 536612e5e4d7a5e7a582f729f01ba591ba68cc389e8379fea3571ed85322ff51


## 21.7.4
### Additions and Improvements
- Upgrade Gradle to 7.2, which supports building with Java 17 [#2761](https://github.com/hyperledger/besu/pull/2376)

### Bug Fixes
- Set an idle timeout for metrics connections, to clean up ports when no longer used [\#2748](https://github.com/hyperledger/besu/pull/2748)
- Onchain privacy groups can be unlocked after being locked without having to add a participant [\#2693](https://github.com/hyperledger/besu/pull/2693)
- Update Gas Schedule for Ethereum Classic [#2746](https://github.com/hyperledger/besu/pull/2746)

### Early Access Features
- \[EXPERIMENTAL\] Added support for QBFT with PKI-backed Block Creation. [#2647](https://github.com/hyperledger/besu/issues/2647)
- \[EXPERIMENTAL\] Added support for QBFT to use retrieve validators from a smart contract [#2574](https://github.com/hyperledger/besu/pull/2574)

### Download Link
https://hyperledger.jfrog.io/native/besu-binaries/besu/21.7.4/besu-21.7.4.zip \
SHA256: 778d3c42851db11fec9171f77b22662f2baeb9b2ce913d7cfaaf1042ec19b7f9

## 21.7.3
### Additions and Improvements
- Migration to Apache Tuweni 2.0 [\#2376](https://github.com/hyperledger/besu/pull/2376)
- \[EXPERIMENTAL\] Added support for DevP2P-over-TLS [#2536](https://github.com/hyperledger/besu/pull/2536)
- `eth_getWork`, `eth_submitWork` support over the Stratum port [#2581](https://github.com/hyperledger/besu/pull/2581)
- Stratum metrics [#2583](https://github.com/hyperledger/besu/pull/2583)
- Support for mining ommers [#2576](https://github.com/hyperledger/besu/pull/2576)
- Updated onchain permissioning to validate permissions on transaction submission [\#2595](https://github.com/hyperledger/besu/pull/2595)
- Removed deprecated CLI option `--privacy-precompiled-address` [#2605](https://github.com/hyperledger/besu/pull/2605)
- Removed code supporting EIP-1702. [#2657](https://github.com/hyperledger/besu/pull/2657)
- A native library was added for the alternative signature algorithm secp256r1, which will be used by default [#2630](https://github.com/hyperledger/besu/pull/2630)
- The command line option --Xsecp-native-enabled was added as an alias for --Xsecp256k1-native-enabled [#2630](https://github.com/hyperledger/besu/pull/2630)
- Added Labelled gauges for metrics [#2646](https://github.com/hyperledger/besu/pull/2646)
- support for `eth/66` networking protocol [#2365](https://github.com/hyperledger/besu/pull/2365)
- update RPC methods for post london 1559 transaction [#2535](https://github.com/hyperledger/besu/pull/2535)
- \[EXPERIMENTAL\] Added support for using DNS host name in place of IP address in onchain node permissioning rules [#2667](https://github.com/hyperledger/besu/pull/2667)
- Implement EIP-3607 Reject transactions from senders with deployed code. [#2676](https://github.com/hyperledger/besu/pull/2676)
- Ignore all unknown fields when supplied to eth_estimateGas or eth_call. [\#2690](https://github.com/hyperledger/besu/pull/2690)

### Bug Fixes
- Consider effective price and effective priority fee in transaction replacement rules [\#2529](https://github.com/hyperledger/besu/issues/2529)
- GetTransactionCount should return the latest transaction count if it is greater than the transaction pool [\#2633](https://github.com/hyperledger/besu/pull/2633)

### Early Access Features

## 21.7.2

### Additions and Improvements
This release contains improvements and bugfixes for optimum compatibility with other London client versions.

## Bug Fixes
- hotfix for private transaction identification for mainnet transactions [#2609](https://github.com/hyperledger/besu/pull/2609)

## Download Link
https://hyperledger.jfrog.io/artifactory/besu-binaries/besu/21.7.2/besu-21.7.2.zip \
db47fd9ba33b36436ed6798d2474f7621c733353fd04f49d6defffd12e3b6e14


## 21.7.1

### Additions and Improvements
- `priv_call` now uses NO_TRACING OperationTracer implementation which improves memory usage [\#2482](https://github.com/hyperledger/besu/pull/2482)
- Ping and Pong messages now support ENR encoding as scalars or bytes [\#2512](https://github.com/hyperledger/besu/pull/2512)

### Download Link
https://hyperledger.jfrog.io/artifactory/besu-binaries/besu/21.7.1/besu-21.7.1.zip \
sha256sum 83fc44e39a710a95d8b6cbbbf04010dea76122bafcc633a993cd15304905a402

## 21.7.0

### Additions and Improvements
This release contains the activation blocks for London across all supported testnets. They are:
  * Ropsten 10_499_401 (24 Jun 2021)
  * Goerli 5_062_605 (30 Jun 2021)
  * Rinkeby 8_897_988 (7 Jul 2021)
  * Mainnet 12_965_000 (4 Aug 2021)
- eip-1559 changes: accept transactions which have maxFeePerGas below current baseFee [\#2374](https://github.com/hyperledger/besu/pull/2374)
- Introduced transitions for IBFT2 block rewards [\#1977](https://github.com/hyperledger/besu/pull/1977)
- Change Ethstats's status from experimental feature to stable. [\#2405](https://github.com/hyperledger/besu/pull/2405)
- Fixed disabling of native libraries for secp256k1 and altBn128. [\#2163](https://github.com/hyperledger/besu/pull/2163)
- eth_feeHistory API for wallet providers [\#2466](https://github.com/hyperledger/besu/pull/2466)

### Bug Fixes
- Ibft2 could create invalid RoundChange messages in some circumstances containing duplicate prepares [\#2449](https://github.com/hyperledger/besu/pull/2449)
- Updated `eth_sendRawTransaction` to return an error when maxPriorityFeePerGas exceeds maxFeePerGas [\#2424](https://github.com/hyperledger/besu/pull/2424)
- Fixed NoSuchElementException with EIP1559 transaction receipts when using eth_getTransactionReceipt [\#2477](https://github.com/hyperledger/besu/pull/2477)

### Early Access Features
- QBFT is a Byzantine Fault Tolerant consensus algorithm, building on the capabilities of IBFT and IBFT 2.0. It aims to provide performance improvements in cases of excess round change, and provides interoperability with other EEA compliant clients, such as GoQuorum.
  - Note: QBFT currently only supports new networks. Existing networks using IBFT2.0 cannot migrate to QBFT. This will become available in a future release.
  - Note: QBFT is an early access feature pending community feedback. Please make use of QBFT in new development networks and reach out in case of issues or concerns
- GoQuorum-compatible privacy. This mode uses Tessera and is interoperable with GoQuorum.
  - Note: GoQuorum-compatible privacy is an early access feature pending community feedback.

### Download Link
https://hyperledger.jfrog.io/artifactory/besu-binaries/besu/21.7.0/besu-21.7.0.zip
sha256sum 389465fdcc2cc5e5007a02dc2b8a2c43d577198867316bc5cc4392803ed71034

## 21.7.0-RC2

### Additions and Improvements
- eth_feeHistory API for wallet providers [\#2466](https://github.com/hyperledger/besu/pull/2466)
### Bug Fixes
- Ibft2 could create invalid RoundChange messages in some circumstances containing duplicate prepares [\#2449](https://github.com/hyperledger/besu/pull/2449)

## Download Link
https://hyperledger.jfrog.io/artifactory/besu-binaries/besu/21.7.0-RC2/besu-21.7.0-RC2.zip
sha256sum 7bc97c359386cad84d449f786dc0a8ed8728616b6704ce473c63f1d94af3a9ef


## 21.7.0-RC1

### Additions and Improvements
- eip-1559 changes: accept transactions which have maxFeePerGas below current baseFee [\#2374](https://github.com/hyperledger/besu/pull/2374)
- Introduced transitions for IBFT2 block rewards [\#1977](https://github.com/hyperledger/besu/pull/1977)
- Change Ethstats's status from experimental feature to stable. [\#2405](https://github.com/hyperledger/besu/pull/2405)
- Fixed disabling of native libraries for secp256k1 and altBn128. [\#2163](https://github.com/hyperledger/besu/pull/2163)


### Bug Fixes

- Updated `eth_sendRawTransaction` to return an error when maxPriorityFeePerGas exceeds maxFeePerGas [\#2424](https://github.com/hyperledger/besu/pull/2424)

### Early Access Features
This release contains the activation blocks for London across all supported testnets. They are:
  * Ropsten 10_499_401 (24 Jun 2021)
  * Goerli 5_062_605 (30 Jun 2021)
  * Rinkeby 8_897_988 (7 Jul 2021)

## Download Link
https://hyperledger.jfrog.io/artifactory/besu-binaries/besu/21.7.0-RC1/besu-21.7.0-RC1.zip
sha256sum fc959646af65a0e267fc4d695e0af7e87331d774e6e8e890f5cc391549ed175a

## 21.1.7

## Privacy users - Orion Project Deprecation
Tessera is now the recommended Private Transaction Manager for Hyperledger Besu.

Now that all primary Orion functionality has been merged into Tessera, Orion is being deprecated.
We encourage all users with active projects to use the provided migration instructions,
documented [here](https://docs.orion.consensys.net/en/latest/Tutorials/Migrating-from-Orion-to-Tessera/).

We will continue to support Orion users until 30th November 2021. If you have any questions or
concerns, please reach out to the ConsenSys protocol engineering team in the
[#orion channel on Discord](https://discord.gg/hYpHRjK) or by [email](mailto:quorum@consensys.net).


### Additions and Improvements
* Upgrade OpenTelemetry to 1.2.0. [\#2313](https://github.com/hyperledger/besu/pull/2313)

* Ethereum Classic Magneto Hard Fork [\#2315](https://github.com/hyperledger/besu/pull/2315)

* Added support for the upcoming CALAVERAS ephemeral testnet and removed the configuration for the deprecated BAIKAL ephemeral testnet. [\#2343](https://github.com/hyperledger/besu/pull/2343)

### Bug Fixes
* Fix invalid transfer values with the tracing API specifically for CALL operation [\#2319](https://github.com/hyperledger/besu/pull/2319)

### Early Access Features

#### Previously identified known issues

- Fixed issue in discv5 where nonce was incorrectly reused. [\#2075](https://github.com/hyperledger/besu/pull/2075)
- Fixed issues in debug_standardTraceBadBlockToFile and debug_standardTraceBlockToFile. [\#2120](https://github.com/hyperledger/besu/pull/2120)
- Fixed invalid error code in several JSON RPC methods when the requested block is not in the range. [\#2138](https://github.com/hyperledger/besu/pull/2138)

## Download Link
https://hyperledger.jfrog.io/artifactory/besu-binaries/besu/21.1.7/besu-21.1.7.zip

sha256: f415c9b67d26819caeb9940324b2b1b9ce6e872c9181052739438545e84e2531


## 21.1.6

### Additions and Improvements

* Added support for the upcoming BAIKAL ephemeral testnet and removed the configuration for the deprecated YOLOv3 ephemeral testnet. [\#2237](https://github.com/hyperledger/besu/pull/2237)
* Implemented [EIP-3541](https://eips.ethereum.org/EIPS/eip-3541): Reject new contracts starting with the 0xEF byte [\#2243](https://github.com/hyperledger/besu/pull/2243)
* Implemented [EIP-3529](https://eips.ethereum.org/EIPS/eip-3529): Reduction in refunds [\#2238](https://github.com/hyperledger/besu/pull/2238)
* Implemented [EIP-3554](https://eips.ethereum.org/EIPS/eip-3554): Difficulty Bomb Delay [\#2289](https://github.com/hyperledger/besu/pull/2289)
* \[EXPERIMENTAL\] Added support for secp256r1 keys. [#2008](https://github.com/hyperledger/besu/pull/2008)

### Bug Fixes

- Added ACCESS_LIST transactions to the list of transactions using legacy gas pricing for 1559 [\#2239](https://github.com/hyperledger/besu/pull/2239)
- Reduced logging level of public key decoding failure of malformed packets. [\#2143](https://github.com/hyperledger/besu/pull/2143)
- Add 1559 parameters to json-rpc responses.  [\#2222](https://github.com/hyperledger/besu/pull/2222)

### Early Access Features

#### Previously identified known issues

- Fixed issue in discv5 where nonce was incorrectly reused. [\#2075](https://github.com/hyperledger/besu/pull/2075)
- Fixed issues in debug_standardTraceBadBlockToFile and debug_standardTraceBlockToFile. [\#2120](https://github.com/hyperledger/besu/pull/2120)
- Fixed invalid error code in several JSON RPC methods when the requested block is not in the range. [\#2138](https://github.com/hyperledger/besu/pull/2138)

## Download Link
https://hyperledger.jfrog.io/artifactory/besu-binaries/besu/21.1.6/besu-21.1.6.zip

sha256: 3952c69a32bb390ec84ccf4c2c3eb600ea3696af9a05914985d10e1632ef8488

## 21.1.5

### Additions and Improvements

- Ignore `nonce` when supplied to eth_estimateGas or eth_call. [\#2133](https://github.com/hyperledger/besu/pull/2133)
- Ignore `privateFor` for tx estimation. [\#2160](https://github.com/hyperledger/besu/pull/2160)

### Bug Fixes

- Fixed `NullPointerException` when crossing network upgrade blocks when peer discovery is disabled. [\#2140](https://github.com/hyperledger/besu/pull/2140)

### Early Access Features

#### Previously identified known issues

- Fixed issue in discv5 where nonce was incorrectly reused. [\#2075](https://github.com/hyperledger/besu/pull/2075)
- Fixed issues in debug_standardTraceBadBlockToFile and debug_standardTraceBlockToFile. [\#2120](https://github.com/hyperledger/besu/pull/2120)

## Download Link
https://hyperledger.jfrog.io/artifactory/besu-binaries/besu/21.1.5/besu-21.1.5.zip

sha256: edd78fcc772cfa97d11d8ee7b5766e6fac4b31b582f940838a292f2aeb204777

## 21.1.4

### Additions and Improvements

- Adds `--discovery-dns-url` CLI command [\#2088](https://github.com/hyperledger/besu/pull/2088)

### Bug Fixes

- Fixed issue in discv5 where nonce was incorrectly reused. [\#2075](https://github.com/hyperledger/besu/pull/2075)
- Fixed issues in debug_standardTraceBadBlockToFile and debug_standardTraceBlockToFile. [\#2120](https://github.com/hyperledger/besu/pull/2120)

### Early Access Features

#### Previously identified known issues

- [Fast sync when running Besu on cloud providers](KNOWN_ISSUES.md#fast-sync-when-running-besu-on-cloud-providers)
- [Privacy users with private transactions created using v1.3.4 or earlier](KNOWN_ISSUES.md#privacy-users-with-private-transactions-created-using-v134-or-earlier)

## Download Link
https://hyperledger.jfrog.io/artifactory/besu-binaries/besu/21.1.4/besu-21.1.4.zip
58ae55b492680d92aeccfbed477e8b9c25ccc1a97cca71895e27448d754a7d8b

## 21.1.3

### Additions and Improvements
* Increase node diversity when downloading blocks [\#2033](https://github.com/hyperledger/besu/pull/2033)

### Bug Fixes
* Ethereum Node Records are now dynamically recalculated when we pass network upgrade blocks. This allows for better peering through transitions without needing to restart the node. [\#1998](https://github.com/hyperledger/besu/pull/1998)


### Early Access Features

#### Previously identified known issues

- [Fast sync when running Besu on cloud providers](KNOWN_ISSUES.md#fast-sync-when-running-besu-on-cloud-providers)
- [Privacy users with private transactions created using v1.3.4 or earlier](KNOWN_ISSUES.md#privacy-users-with-private-transactions-created-using-v134-or-earlier)

### Download link
https://hyperledger.jfrog.io/artifactory/besu-binaries/besu/21.1.3/besu-21.1.3.zip
38893cae225e5c53036d06adbeccc30aeb86ef08c543fb742941a8c618485c8a

## 21.1.2

### Berlin Network Upgrade

### Important note: the 21.1.1 release contains an outdated version of the Berlin network upgrade. If you are using Besu on public Ethereum networks, you must upgrade to 21.1.2.

This release contains the activation blocks for Berlin across all supported testnets and the Ethereum mainnet. They are:
  * Ropsten 9_812_189 (10 Mar 2021)
  * Goerli 4_460_644 (17 Mar 2021)
  * Rinkeby 8_290_928 (24 Mar 2021)
  * Ethereum 12_244_000 (14 Apr 2021)


### Additions and Improvements
- Added option to set a limit for JSON-RPC connections
  * HTTP connections `--rpc-http-max-active-connections` [\#1996](https://github.com/hyperledger/besu/pull/1996)
  * WS connections `--rpc-ws-max-active-connections` [\#2006](https://github.com/hyperledger/besu/pull/2006)
- Added ASTOR testnet ETC support [\#2017](https://github.com/hyperledger/besu/pull/2017)
### Bug Fixes
* Don't Register BLS12 precompiles for Berlin [\#2015](https://github.com/hyperledger/besu/pull/2015)

#### Previously identified known issues

- [Fast sync when running Besu on cloud providers](KNOWN_ISSUES.md#fast-sync-when-running-besu-on-cloud-providers)
- [Privacy users with private transactions created using v1.3.4 or earlier](KNOWN_ISSUES.md#privacy-users-with-private-transactions-created-using-v134-or-earlier)

### Download link
https://hyperledger.jfrog.io/artifactory/besu-binaries/besu/21.1.2/besu-21.1.2.zip
02f4b6622756b77fed814d8c1bbf986c6178d8f5adb9d61076e061124c3d12aa

## 21.1.1

### Berlin Network Upgrade

### Important note: this release contains an outdated version of the Berlin network upgrade. If you are using Besu on public Ethereum networks, you must upgrade to 21.1.2.

This release contains the activation blocks for Berlin across all supported testnets and the Ethereum mainnet. They are:
  * Ropsten 9_812_189 (10 Mar 2021)
  * Goerli 4_460_644 (17 Mar 2021)
  * Rinkeby 8_290_928 (24 Mar 2021)
  * Ethereum 12_244_000 (14 Apr 2021)

### Additions and Improvements
* Removed EIP-2315 from the Berlin network upgrade [\#1983](https://github.com/hyperledger/besu/pull/1983)
* Added `besu_transaction_pool_transactions` to the reported metrics, counting the mempool size [\#1869](https://github.com/hyperledger/besu/pull/1869)
* Distributions and maven artifacts have been moved off of bintray [\#1886](https://github.com/hyperledger/besu/pull/1886)
* admin_peers json RPC response now includes the remote nodes enode URL
* add support for keccak mining and a ecip1049_dev network [\#1882](https://github.com/hyperledger/besu/pull/1882)
### Bug Fixes
* Fixed incorrect `groupId` in published maven pom files.
* Fixed GraphQL response for missing account, return empty account instead [\#1946](https://github.com/hyperledger/besu/issues/1946)

### Early Access Features

#### Previously identified known issues

- [Fast sync when running Besu on cloud providers](KNOWN_ISSUES.md#fast-sync-when-running-besu-on-cloud-providers)
- [Privacy users with private transactions created using v1.3.4 or earlier](KNOWN_ISSUES.md#privacy-users-with-private-transactions-created-using-v134-or-earlier)

### Download link
sha256: `c22a80a54e9fed864734b9fbd69a0a46840fd27ca5211648a3eaf8a955417218 `


## 21.1.0

### Important note: this release contains an outdated version of the Berlin network upgrade, which was changed on March 5, 2021 ([link](https://github.com/ethereum/pm/issues/263#issuecomment-791473406)). If you are using Besu on public Ethereum networks, you must upgrade to 21.1.2.

## 21.1.0 Features

Features added between 20.10.0 to 21.1.0 include:
* Berlin Network Upgrade: this release contains the activation blocks for Berlin across all supported testnets and the Ethereum mainnet. They are:
  * Ropsten 9_812_189 (10 Mar 2021)
  * Goerli 4_460_644 (17 Mar 2021)
  * Rinkeby 8_290_928 (24 Mar 2021)
  * Ethereum 12_244_000 (14 Apr 2021)
* Besu Launcher: Besu now has support for the [Quorum Mainnet Launcher](https://github.com/ConsenSys/quorum-mainnet-launcher) which makes it easy for users to configure and launch Besu on the Ethereum mainnet.
* Bonsai Tries: A new database format which reduces storage requirements and improves performance for access to recent state. _Note: only full sync is currently supported._
* Miner Data JSON-RPC: The `eth_getMinerDataByBlockHash` and `eth_getMinerDataByBlockNumber` endpoints return miner rewards and coinbase address for a given block.
* EIP-1898 support: [The EIP](https://eips.ethereum.org/EIPS/eip-1898) adds `blockHash` to JSON-RPC methods which accept a default block parameter.

### Early Access Features
* Bonsai Tries: A new database format which reduces storage requirements and improves performance for access to recent state. _Note: only full sync is currently supported._
* QBFT: A new consensus algorithm to support interoperability with other Enterprise Ethereum Alliance compatible clients.

### 21.1.0 Breaking Changes
* `--skip-pow-validation-enabled` is now an error with `block import --format JSON`. This is because the JSON format doesn't include the nonce so the proof of work must be calculated.
* `eth_call` will not return a JSON-RPC result if the call fails, but will return an error instead. If it was for a revert the revert reason will be included.
* `eth_call` will not fail for account balance issues by default. An parameter `"strict": true` can be added to the call parameters (with `to` and `from`) to enforce balance checks.

### Additions and Improvements
* Added `besu_transaction_pool_transactions` to the reported metrics, counting the mempool size [\#1869](https://github.com/hyperledger/besu/pull/1869)
* Added activation blocks for Berlin Network Upgrade [\#1929](https://github.com/hyperledger/besu/pull/1929)

### Bug Fixes
* Fixed representation of access list for access list transactions in JSON-RPC results.

#### Previously identified known issues

- [Fast sync when running Besu on cloud providers](KNOWN_ISSUES.md#fast-sync-when-running-besu-on-cloud-providers)
- [Privacy users with private transactions created using v1.3.4 or earlier](KNOWN_ISSUES.md#privacy-users-with-private-transactions-created-using-v134-or-earlier)

### Download link
sha256: `e4c8fe4007e3e5f7f2528cbf1eeb5457caf06536c974a6ff4305035ff5724476`

## 21.1.0-RC2
### Additions and Improvements
* Support for the Berlin Network Upgrade, although the block number must be set manually with `--override-genesis-config=berlinBlock=<blocknumber>`. This is because the block numbers haven't been determined yet. The next release will include the number in the genesis file so it will support Berlin with no intervention. [\#1898](https://github.com/hyperledger/besu/pull/1898)

## 21.1.0-RC1

### 21.1.0 Breaking Changes
* `--skip-pow-validation-enabled` is now an error with `block import --format JSON`. This is because the JSON format doesn't include the nonce so the proof of work must be calculated.
* `eth_call` will not return a JSON-RPC result if the call fails, but will return an error instead. If it was for a revert the revert reason will be included.
* `eth_call` will not fail for account balance issues by default. An parameter `"strict": true` can be added to the call parameters (with `to` and `from`) to enforce balance checks.

### Additions and Improvements
* Removed unused flags in default genesis configs [\#1812](https://github.com/hyperledger/besu/pull/1812)
* `--skip-pow-validation-enabled` is now an error with `block import --format JSON`. This is because the JSON format doesn't include the nonce so the proof of work must be calculated. [\#1815](https://github.com/hyperledger/besu/pull/1815)
* Added a new CLI option `--Xlauncher` to start a mainnet launcher. It will help to configure Besu easily.
* Return the revert reason from `eth_call` JSON-RPC api calls when the contract causes a revert. [\#1829](https://github.com/hyperledger/besu/pull/1829)
* Added `chainId`, `publicKey`, and `raw` to JSON-RPC api calls returning detailed transaction results. [\#1835](https://github.com/hyperledger/besu/pull/1835)

### Bug Fixes
* Ethereum classic heights will no longer be reported in mainnet metrics. Issue [\#1751](https://github.com/hyperledger/besu/pull/1751) Fix [\#1820](https://github.com/hyperledger/besu/pull/1820)
* Don't enforce balance checks in `eth_call` unless explicitly requested. Issue [\#502](https://github.com/hyperledger/besu/pull/502) Fix [\#1834](https://github.com/hyperledger/besu/pull/1834)

### Early Access Features

#### Previously identified known issues

- [Fast sync when running Besu on cloud providers](KNOWN_ISSUES.md#fast-sync-when-running-besu-on-cloud-providers)
- [Privacy users with private transactions created using v1.3.4 or earlier](KNOWN_ISSUES.md#privacy-users-with-private-transactions-created-using-v134-or-earlier)


### Download link

Link removed because this release contains an outdated version of the Berlin network upgrade, which was changed on March 5, 2021 ([link](https://github.com/ethereum/pm/issues/263#issuecomment-791473406)). If you are using Besu on public Ethereum networks, you must upgrade to 21.1.1. sha256 hash left for reference.

sha256: `b0fe3942052b8fd43fc3025a298a6c701f9edae2e100f0c563a1c5a4ceef71f1`

## 20.10.4

### Additions and Improvements
* Implemented [EIP-778](https://eips.ethereum.org/EIPS/eip-778): Ethereum Node Records (ENR) [\#1680](https://github.com/hyperledger/besu/pull/1680)
* Implemented [EIP-868](https://eips.ethereum.org/EIPS/eip-868): Node Discovery v4 ENR Extension [\#1721](https://github.com/hyperledger/besu/pull/1721)
* Added revert reason to eth_estimateGas RPC call. [\#1730](https://github.com/hyperledger/besu/pull/1730)
* Added command line option --static-nodes-file. [#1644](https://github.com/hyperledger/besu/pull/1644)
* Implemented [EIP-1898](https://eips.ethereum.org/EIPS/eip-1898): Add `blockHash` to JSON-RPC methods which accept a default block parameter [\#1757](https://github.com/hyperledger/besu/pull/1757)

### Bug Fixes
* Accept locally-sourced transactions below the minimum gas price. [#1480](https://github.com/hyperledger/besu/issues/1480) [#1743](https://github.com/hyperledger/besu/pull/1743)

#### Previously identified known issues

- [Fast sync when running Besu on cloud providers](KNOWN_ISSUES.md#fast-sync-when-running-besu-on-cloud-providers)
- [Privacy users with private transactions created using v1.3.4 or earlier](KNOWN_ISSUES.md#privacy-users-with-private-transactions-created-using-v134-or-earlier)

### Download link
https://hyperledger.jfrog.io/artifactory/besu-binaries/besu/20.10.4/besu-20.10.4.zip
sha256: f15cd5243b809659bba1706c1745aecafc012d3fc44a91419522da925493537c

## 20.10.3

### Additions and Improvements
* Added `memory` as an option to `--key-value-storage`.  This ephemeral storage is intended for sync testing and debugging.  [\#1617](https://github.com/hyperledger/besu/pull/1617)
* Fixed gasPrice parameter not always respected when passed to `eth_estimateGas` endpoint [\#1636](https://github.com/hyperledger/besu/pull/1636)
* Enabled eth65 by default [\#1682](https://github.com/hyperledger/besu/pull/1682)
* Warn that bootnodes will be ignored if specified with discovery disabled [\#1717](https://github.com/hyperledger/besu/pull/1717)

### Bug Fixes
* Accept to use default port values if not in use. [#1673](https://github.com/hyperledger/besu/pull/1673)
* Block Validation Errors should be at least INFO level not DEBUG or TRACE.  Bug [\#1568](https://github.com/hyperledger/besu/pull/1568) PR [\#1706](https://github.com/hyperledger/besu/pull/1706)
* Fixed invalid and wrong trace data, especially when calling a precompiled contract [#1710](https://github.com/hyperledger/besu/pull/1710)

#### Previously identified known issues

- [Fast sync when running Besu on cloud providers](KNOWN_ISSUES.md#fast-sync-when-running-besu-on-cloud-providers)
- [Privacy users with private transactions created using v1.3.4 or earlier](KNOWN_ISSUES.md#privacy-users-with-private-transactions-created-using-v134-or-earlier)

### Download link
https://hyperledger.jfrog.io/artifactory/besu-binaries/besu/20.10.3/besu-20.10.3.zip
sha256: `b5f46d945754dedcbbb1e5dd96bf2bfd13272ff09c6a66c0150b979a578f4389`

## 20.10.2

### Additions and Improvements
* Added support for batched requests in WebSockets. [#1583](https://github.com/hyperledger/besu/pull/1583)
* Added protocols section to `admin_peers` to provide info about peer health. [\#1582](https://github.com/hyperledger/besu/pull/1582)
* Added CLI option `--goquorum-compatibility-enabled` to enable GoQuorum compatibility mode. [#1598](https://github.com/hyperledger/besu/pull/1598). Note that this mode is incompatible with Mainnet.

### Bug Fixes

* Ibft2 will discard any received messages targeting a chain height <= current head - this resolves some corner cases in system correctness directly following block import. [#1575](https://github.com/hyperledger/besu/pull/1575)
* EvmTool now throws `UnsupportedForkException` when there is an unknown fork and is YOLOv2 compatible [\#1584](https://github.com/hyperledger/besu/pull/1584)
* `eth_newFilter` now supports `blockHash` parameter as per the spec [\#1548](https://github.com/hyperledger/besu/issues/1540). (`blockhash` is also still supported.)
* Fixed an issue that caused loss of peers and desynchronization when eth65 was enabled [\#1601](https://github.com/hyperledger/besu/pull/1601)

#### Previously identified known issues

- [Fast sync when running Besu on cloud providers](KNOWN_ISSUES.md#fast-sync-when-running-besu-on-cloud-providers)
- [Privacy users with private transactions created using v1.3.4 or earlier](KNOWN_ISSUES.md#privacy-users-with-private-transactions-created-using-v134-or-earlier)

### Download Link

https://hyperledger.jfrog.io/artifactory/besu-binaries/besu/20.10.2/besu-20.10.2.zip
sha256: `710aed228dcbe9b8103aef39e4431b0c63e73c3a708ce88bcd1ecfa1722ad307`

## 20.10.1

### Additions and Improvements
* `--random-peer-priority-enabled` flag added. Allows for incoming connections to be prioritized randomly. This will prevent (typically small, stable) networks from forming impenetrable peer cliques. [#1440](https://github.com/hyperledger/besu/pull/1440)
* `miner_changeTargetGasLimit` RPC added. If a target gas limit is set, allows the node operator to change it at runtime.
* Hide deprecated `--host-whitelist` option. [\#1444](https://github.com/hyperledger/besu/pull/1444)
* Prioritize high gas prices during mining. Previously we ordered only by the order in which the transactions were received. This will increase expected profit when mining. [\#1449](https://github.com/hyperledger/besu/pull/1449)
* Added support for the updated smart contract-based [node permissioning EEA interface](https://entethalliance.github.io/client-spec/spec.html#dfn-connectionallowed). [\#1435](https://github.com/hyperledger/besu/pull/1435) and [\#1496](https://github.com/hyperledger/besu/pull/1496)
* Added EvmTool binary to the distribution.  EvmTool is a CLI that can execute EVM bytecode and execute ethereum state tests. [\#1465](https://github.com/hyperledger/besu/pull/1465)
* Updated the libraries for secp256k1 and AltBN series precompiles. These updates provide significant performance improvements to those areas. [\#1499](https://github.com/hyperledger/besu/pull/1499)
* Provide MegaGas/second measurements in the log when doing a full block import, such as the catch up phase of a fast sync. [\#1512](https://github.com/hyperledger/besu/pull/1512)
* Added new endpoints to get miner data, `eth_getMinerDataByBlockHash` and `eth_getMinerDataByBlockNumber`. [\#1538](https://github.com/hyperledger/besu/pull/1538)
* Added direct support for OpenTelemetry metrics [\#1492](https://github.com/hyperledger/besu/pull/1492)
* Added support for `qip714block` config parameter in genesis file, paving the way towards permissioning interoperability between Besu and GoQuorum. [\#1545](https://github.com/hyperledger/besu/pull/1545)
* Added new CLI option `--compatibility-eth64-forkid-enabled`. [\#1542](https://github.com/hyperledger/besu/pull/1542)

### Bug Fixes

* Fix a bug on `eth_estimateGas` which returned `Internal error` instead of `Execution reverted` in case of reverted transaction. [\#1478](https://github.com/hyperledger/besu/pull/1478)
* Fixed a bug where Local Account Permissioning was being incorrectly enforced on block import/validation. [\#1510](https://github.com/hyperledger/besu/pull/1510)
* Fixed invalid enode URL when discovery is disabled  [\#1521](https://github.com/hyperledger/besu/pull/1521)
* Removed duplicate files from zip and tar.gz distributions. [\#1566](https://github.com/hyperledger/besu/pull/1566)
* Add a more rational value to eth_gasPrice, based on a configurable percentile of prior block's transactions (default: median of last 100 blocks).  [\#1563](https://github.com/hyperledger/besu/pull/1563)

## Deprecated

### --privacy-precompiled-address (Scheduled for removal in _Next_ Release)
Deprecated in 1.5.1
- CLI option `--privacy-precompiled-address` option removed. This address is now derived, based	on `--privacy-onchain-groups-enabled`. [\#1222](https://github.com/hyperledger/besu/pull/1222)

### Besu Sample Network repository

The [Besu Sample Networks repository](https://github.com/ConsenSys/besu-sample-networks) has been replaced by the [Quorum Developer Quickstart](https://besu.hyperledger.org/en/latest/Tutorials/Developer-Quickstart).

#### Previously identified known issues

- [Eth/65 loses peers](KNOWN_ISSUES.md#eth65-loses-peers)
- [Fast sync when running Besu on cloud providers](KNOWN_ISSUES.md#fast-sync-when-running-besu-on-cloud-providers)
- [Privacy users with private transactions created using v1.3.4 or earlier](KNOWN_ISSUES.md#privacy-users-with-private-transactions-created-using-v134-or-earlier)

### Download Link

https://hyperledger.jfrog.io/artifactory/besu-binaries/besu/20.10.1/besu-20.10.1.zip
sha256: `ac4fae310957c176564396f73c0f03c60c41129d43d078560d0dab533a69fd2a`

## 20.10.0

## Release format

Hyperledger Besu is moving its versioning scheme to [CalVer](https://calver.org/) starting with the 20.10.0 (formerly 1.6.0) release. More information about the specific version of CalVer Besu is using can be found on the [wiki](https://wiki.hyperledger.org/display/BESU/Using+CalVer+for+Besu+Releases).

## 20.10 Breaking Changes

When upgrading to 20.10, ensure you've taken into account the following breaking changes.

### JSON-RPC HTTP Error Codes For Valid Calls ([\#1426](https://github.com/hyperledger/besu/pull/1426))

Prior versions of Besu would set the HTTP Status 400 Bad Request for JSON-RPC requests that completed in an error, regardless of the kind of error.  These responses could include a complete JSON-RPC response with an error field.

In Besu version 20.10, properly formatted requests that have valid parameters (count and content) will return a HTTP Status 200 OK, with an error field if an error occurred. For example, requesting an account that does not exist in the chain, or a block by hash that Besu does not have, will now return HTTP 200 OK responses. Unparsable requests, improperly formatted requests, or requests with invalid parameters will continue to return HTTP 400 Bad Request.

Users of Web3J should note that many calls will now return a result with the error field containing the message whereas before a call would throw an exception with the error message as the exception message.

## 20.10.0 Additions and Improvements

* Added support for ECIP-1099 / Classic Thanos Fork: Calibrate Epoch Duration. [\#1421](https://github.com/hyperledger/besu/pull/1421) [\#1441](https://github.com/hyperledger/besu/pull/1441) [\#1462](https://github.com/hyperledger/besu/pull/1462)
* Added the Open Telemetry Java agent to report traces to a remote backend. Added an example to showcase the trace reporting capabilities.
* Added EvmTool binary to the distribution.  EvmTool is a CLI that can execute EVM bytecode and execute ethereum state tests. Documentation for it is available [here](https://besu.hyperledger.org/en/stable/HowTo/Troubleshoot/Use-EVM-Tool/). [\#1465](https://github.com/hyperledger/besu/pull/1465)
* Added support for the upcoming YOLOv2 ephemeral testnet and removed the flag for the deprecated YOLOv1 ephemeral testnet. [#1386](https://github.com/hyperledger/besu/pull/1386)
* Added `debug_standardTraceBlockToFile` JSON-RPC API. This API accepts a block hash and will replay the block. It returns a list of files containing the result of the trace (one file per transaction). [\#1392](https://github.com/hyperledger/besu/pull/1392)
* Added `debug_standardTraceBadBlockToFile` JSON-RPC API. This API is similar to `debug_standardTraceBlockToFile`, but can be used to obtain info about a block which has been rejected as invalid. [\#1403](https://github.com/hyperledger/besu/pull/1403)
* Added support for EIP-2929 to YOLOv2. [#1387](https://github.com/hyperledger/besu/pull/1387)
* Added `--start-block` and `--end-block` to the `blocks import` subcommand [\#1399](https://github.com/hyperledger/besu/pull/1399)
* Added support for multi-tenancy when using the early access feature of [onchain privacy group management](https://besu.hyperledger.org/en/stable/Concepts/Privacy/Onchain-PrivacyGroups/)
* \[Reverted\] Fixed memory leak in eth/65 subprotocol behavior. It is now enabled by default. [\#1420](https://github.com/hyperledger/besu/pull/1420), [#1348](https://github.com/hyperledger/besu/pull/1348), [#1321](https://github.com/hyperledger/besu/pull/1321)

### Bug Fixes

* Log block import rejection reasons at "INFO" level.  Bug [#1412](https://github.com/hyperledger/besu/issues/1412)
* Fixed NPE when executing `eth_estimateGas` with privacy enabled.  Bug [#1404](https://github.com/hyperledger/besu/issues/1404)

#### Previously identified known issues

- [Eth/65 loses peers](KNOWN_ISSUES.md#eth65-loses-peers)
- [Fast sync when running Besu on cloud providers](KNOWN_ISSUES.md#fast-sync-when-running-besu-on-cloud-providers)
- [Privacy users with private transactions created using v1.3.4 or earlier](KNOWN_ISSUES.md#privacy-users-with-private-transactions-created-using-v134-or-earlier)

## Deprecated and Scheduled for removal in _Next_ Release

### --privacy-precompiled-address
Deprecated in 1.5.1
- CLI option `--privacy-precompiled-address` option removed. This address is now derived, based
on `--privacy-onchain-groups-enabled`. [\#1222](https://github.com/hyperledger/besu/pull/1222)

### Download link
https://hyperledger.jfrog.io/artifactory/besu-binaries/besu/20.10.0/besu-20.10.0.zip

sha256sum: `2b50a375aae64b838a2cd9d43747006492cae573f1be11745b7f643646fd5a01`

## 1.5.5

### Additions and Improvements
* The new version of the [web3js-eea library (v0.10)](https://github.com/PegaSysEng/web3js-eea) supports the onchain privacy group management changes made in Besu v1.5.3.

### Bug Fixes
* Added `debug_getBadBlocks` JSON-RPC API to analyze and detect consensus flaws. Even if a block is rejected it will be returned by this method [\#1378](https://github.com/hyperledger/besu/pull/1378)
* Fix logs queries missing results against chain head [\#1351](https://github.com/hyperledger/besu/pull/1351) and [\#1381](https://github.com/hyperledger/besu/pull/1381)

#### Previously identified known issues

- [Eth/65 loses peers](KNOWN_ISSUES.md#eth65-loses-peers)
- [Fast sync when running Besu on cloud providers](KNOWN_ISSUES.md#fast-sync-when-running-besu-on-cloud-providers)
- [Privacy users with private transactions created using v1.3.4 or earlier](KNOWN_ISSUES.md#privacy-users-with-private-transactions-created-using-v134-or-earlier)
- [Changes not saved to database correctly causing inconsistent private states](KNOWN_ISSUES.md#Changes-not-saved-to-database-correctly-causing-inconsistent-private-states)

### Download link

https://hyperledger.jfrog.io/artifactory/besu-binaries/besu/1.5.5/besu-1.5.5.zip

sha256sum: `e67b0a899dc4421054eaa9a8112cb89e1e5f6a56f0d8aa1b0c5111c53dfad2ad`


## 1.5.4

### Additions and Improvements

* Added `priv_debugGetStateRoot` JSON-RPC API to retrieve the state root of a specified privacy group. [\#1326](https://github.com/hyperledger/besu/pull/1326)
* Added reorg logging and `--reorg-logging-threshold` to configure the same. Besu now logs any reorgs where the old or new chain head is more than the threshold away from their common ancestors. The default is 6.
* Added `debug_batchSendRawTransaction` JSON-RPC API to submit multiple signed transactions with a single call. [\#1350](https://github.com/hyperledger/besu/pull/1350)

### Bug Fixes

* The metrics HTTP server no longer rejects requests containing `Accept` header that doesn't precisely match the prometheus text format [\#1345](https://github.com/hyperledger/besu/pull/1345)
* JSON-RPC method `net_version` should return network ID instead of chain ID [\#1355](https://github.com/hyperledger/besu/pull/1355)

#### Previously identified known issues

- [Logs queries missing results against chain head](KNOWN_ISSUES.md#Logs-queries-missing-results-against-chain-head)
- [Eth/65 loses peers](KNOWN_ISSUES.md#eth65-loses-peers)
- [Fast sync when running Besu on cloud providers](KNOWN_ISSUES.md#fast-sync-when-running-besu-on-cloud-providers)
- [Privacy users with private transactions created using v1.3.4 or earlier](KNOWN_ISSUES.md#privacy-users-with-private-transactions-created-using-v134-or-earlier)
- [Changes not saved to database correctly causing inconsistent private states](KNOWN_ISSUES.md#Changes-not-saved-to-database-correctly-causing-inconsistent-private-states)

### Download link
https://hyperledger.jfrog.io/artifactory/besu-binaries/besu/1.5.4/besu-1.5.4.zip

sha256sum: `1f4df8e1c5e3b5b3abf6289ccfe70f302aa7c29a652b2eb713ffbdc507670420`

## 1.5.3

### Additions and Improvements

* The EvmTool now processes State Tests from the Ethereum Reference Tests. [\#1311](https://github.com/hyperledger/besu/pull/1311)
* Early access DNS support added via the `--Xdns-enabled` and `--Xdns-update-enabled` CLI options. [\#1247](https://github.com/hyperledger/besu/pull/1247)
* Add genesis config option `ecip1017EraRounds` for Ethereum Classic chains. [\#1329](https://github.com/hyperledger/besu/pull/1329)

### Bug Fixes

* K8S Permissioning to use of Service IP's rather than pod IP's which can fail [\#1190](https://github.com/hyperledger/besu/issues/1190)

#### Previously identified known issues

- [Logs queries missing results against chain head](KNOWN_ISSUES.md#Logs-queries-missing-results-against-chain-head)
- [Eth/65 loses peers](KNOWN_ISSUES.md#eth65-loses-peers)
- [Fast sync when running Besu on cloud providers](KNOWN_ISSUES.md#fast-sync-when-running-besu-on-cloud-providers)
- [Privacy users with private transactions created using v1.3.4 or earlier](KNOWN_ISSUES.md#privacy-users-with-private-transactions-created-using-v134-or-earlier)
- [Changes not saved to database correctly causing inconsistent private states](KNOWN_ISSUES.md#Changes-not-saved-to-database-correctly-causing-inconsistent-private-states)

### Breaking Change to Onchain Privacy Group Management

This [early access feature](https://besu.hyperledger.org/en/stable/Concepts/Privacy/Onchain-PrivacyGroups/) was changed in a way that makes onchain privacy groups created with previous versions no longer usable.

To enhance control over permissions on the privacy group management contract:

* The enclave key was removed as the first parameter for `addParticipant` and `removeParticipant`.
* The owner of the privacy group management contract is the signer of the private transaction that creates
  the privacy group. In the default onchain privacy group management contract implementation, only the
  owner can add and remove participants, and upgrade the management contract.

The onchain privacy support in the current version of the web3js-eea library (v0.9) will not be compatible with Besu v1.5.3.  We are actively working on an upgrade to webj3-eea that will support these changes.

### Download link
https://hyperledger.jfrog.io/artifactory/besu-binaries/besu/1.5.3/besu-1.5.3.zip

sha256sum: `735cd511e1dae1590f2829d9535cb383aa8c526f059b3451859e5fcfccc48985`

## 1.5.2

### Additions and Improvements

* Experimental offline backup and restore has been added via the `operator x-backup-state` and `operator x-restore-state` CLI commands.  Data formats will be fluid for as long as the `x-` prefix is present in the CLI so it is advised not to rely on these backups for disaster recovery. [\#1235](https://github.com/hyperledger/besu/pull/1235)
* Experimental ethstats support added via the `Xethstats` and `Xethstats-contact` CLI commands. [\#1239](https://github.com/hyperledger/besu/pull/1239)
* Peers added via the JSON-RPC `admin_addPeer` and `admin_removePeer` will be shared or no longer shared via discovery respectively.  Previously they were not shared. [\#1177](https://github.com/hyperledger/besu/pull/1177) contributed by [br0tchain](https://github.com/br0tchain).
* New Docker Images (see below). [\#1277](https://github.com/hyperledger/besu/pull/1277)
* Reworked static peer discovery handling. [\#1292](https://github.com/hyperledger/besu/pull/1292)

### New Java VMs in Docker Image

* New docker images are being generated to use the latest version of OpenJDK (currently 14.0.1) with the tag suffix of `-openjdk-latest`, for example `1.5.2-openjdk-latest`.
* New docker images are being generated to use [GraalVM](https://www.graalvm.org/) with the tag suffix of `-graalvm`, for example `1.5.2-graalvm`.
* The existing images based on Java 11 are also being tagged with the suffix `-openjdk-11`, for example `1.5.2-openjdk-11`, as well as `1.5.2`.

The intent is that the major Java VM version or Java VM type shipped with the default docker images (`latest`, `1.5.x`, etc.) may be changed during future quarterly releases but will remain consistent within quarterly releases.

### Bug Fixes
- Offchain permissioning - fixed bug where sync status check prevented peering if static nodes configured. [\#1252](https://github.com/hyperledger/besu/issues/1252)

- GraphQL queries of `miner` in IBFT networks will no longer return an error.  PR [\#1282](https://github.com/hyperledger/besu/pull/1282) issue [\#1272](https://github.com/hyperledger/besu/issues/1272).

#### Previously identified known issues

- [Logs queries missing results against chain head](KNOWN_ISSUES.md#Logs-queries-missing-results-against-chain-head)
- [Eth/65 loses peers](KNOWN_ISSUES.md#eth65-loses-peers)
- [Fast sync when running Besu on cloud providers](KNOWN_ISSUES.md#fast-sync-when-running-besu-on-cloud-providers)
- [Privacy users with private transactions created using v1.3.4 or earlier](KNOWN_ISSUES.md#privacy-users-with-private-transactions-created-using-v134-or-earlier)
- [Permissioning issues on Kubernetes](KNOWN_ISSUES.md#Kubernetes-permissioning-uses-Service-IPs-rather-than-pod-IPs-which-can-fail)
- [Restarts caused by insufficient memory can cause inconsistent private state](KNOWN_ISSUES.md#Restart-caused-by-insufficient-memory-can-cause-inconsistent-private-state)

### New and Old Maintainer

- [David Mechler](https://github.com/hyperledger/besu/commits?author=davemec) has been added as a [new maintainer](https://github.com/hyperledger/besu/pull/1267).
- [Edward Evans](https://github.com/hyperledger/besu/commits?author=EdJoJob) voluntarily moved to [emeritus status](https://github.com/hyperledger/besu/pull/1270).

### Download link
https://hyperledger.jfrog.io/artifactory/besu-binaries/besu/1.5.2/besu-1.5.2.zip

sha256sum: `629f44e230a635b09f8d82f2196d70d31193233718118a46412f11c50772dc85`

## 1.5.1

### Deprecated
- CLI option `--privacy-precompiled-address` option is deprecated. This address is now derived, based
on `--privacy-onchain-groups-enabled`. [\#1222](https://github.com/hyperledger/besu/pull/1222)

### Additions and Improvements

* In an IBFT2 network, a fixed block reward value and recipient address can be defined in genesis file [\#1132](https://github.com/hyperledger/besu/pull/1132)
* JSON-RPC HTTP API Authorization: exit early when checking user permissions. [\#1144](https://github.com/hyperledger/besu/pull/1144)
* HTTP/2 is enabled for JSON-RPC HTTP API over TLS. [\#1145](https://github.com/hyperledger/besu/pull/1145)
* Color output in consoles. It can be disabled with `--color-enabled=false` [\#1257](https://github.com/hyperledger/besu/pull/1257)
* Add compatibility with ClusterIP services for the Kubernetes Nat Manager  [\#1156](https://github.com/hyperledger/besu/pull/1156)
* In an IBFT2 network; a fixed block reward value and recipient address can be defined in genesis file [\#1132](https://github.com/hyperledger/besu/pull/1132)
* Add fee cap for transactions submitted via RPC. [\#1137](https://github.com/hyperledger/besu/pull/1137)

### Bug fixes

* When the default sync mode was changed to fast sync for named networks, there was one caveat we didn't address. The `dev` network should've been full sync by default. This has now been fixed. [\#1257](https://github.com/hyperledger/besu/pull/1257)
* Fix synchronization timeout issue when the blocks were too large [\#1149](https://github.com/hyperledger/besu/pull/1149)
* Fix missing results from eth_getLogs request. [\#1154](https://github.com/hyperledger/besu/pull/1154)
* Fix issue allowing Besu to be used for DDoS amplification. [\#1146](https://github.com/hyperledger/besu/pull/1146)

### Known Issues

Known issues are open issues categorized as [Very High or High impact](https://wiki.hyperledger.org/display/BESU/Defect+Prioritisation+Policy).

#### Previously identified known issues

- [Scope of logs query causing Besu to hang](KNOWN_ISSUES.md#scope-of-logs-query-causing-besu-to-hang)
- [Eth/65 loses peers](KNOWN_ISSUES.md#eth65-loses-peers)
- [Fast sync when running Besu on cloud providers](KNOWN_ISSUES.md#fast-sync-when-running-besu-on-cloud-providers)
- [Privacy users with private transactions created using v1.3.4 or earlier](KNOWN_ISSUES.md#privacy-users-with-private-transactions-created-using-v134-or-earlier)
- [Permissioning issues on Kubernetes](KNOWN_ISSUES.md#Kubernetes-permissioning-uses-Service-IPs-rather-than-pod-IPs-which-can-fail)
- [Restarts caused by insufficient memory can cause inconsistent private state](KNOWN_ISSUES.md#Restart-caused-by-insufficient-memory-can-cause-inconsistent-private-state)

### Download link
https://hyperledger.jfrog.io/artifactory/besu-binaries/besu/1.5.1/besu-1.5.1.zip

sha256sum: `c17f49b6b8686822417184952487fc135772f0be03514085926a6984fd955b88`

## 1.5 Breaking changes

When upgrading to 1.5, ensure you've taken into account the following breaking changes.

### Docker users with volume mounts

To maintain best security practices, we're changing the `user:group` on the Docker container to `besu`.

What this means for you:

* If you are running Besu as a binary, there is no impact.
* If you are running Besu as a Docker container *and* have a volume mount for data,  ensure that the
permissions on the directory allow other users and groups to r/w. Ideally this should be set to
`besu:besu` as the owner.

Note that the `besu` user only exists within the container not outside it. The same user ID may match
a different user outside the image.

If you’re mounting local folders, it is best to set the user via the Docker `—user` argument. Use the
UID because the username may not exist inside the docker container. Ensure the directory being mounted
is owned by that user.

### Remove Manual NAT method

The NAT manager `MANUAL` method has been removed.
If you have been using the `MANUAL` method, use the `NONE` method instead. The behavior of the
`NONE` method is the same as the previously supported `MANUAL` methods.

### Privacy users

Besu minor version upgrades require upgrading Orion to the latest minor version. That is, for
Besu <> Orion node pairs, when upgrading Besu to v1.5, it is required that Orion is upgraded to
v1.6. Older versions of Orion will no longer work with Besu v1.5.

## 1.5 Features

Features added between from 1.4 to 1.5 include:
* Mining Support
  Besu supports `eth_hashrate` and `eth_submitHashrate` to obtain the hashrate when we mine with a GPU mining worker.
* Tracing
  The [Tracing API](https://besu.hyperledger.org/en/latest/Reference/API-Methods/#trace-methods) is no longer an Early Access feature and now has full support for `trace_replayBlockTransactions`, `trace_Block` and `trace_transaction`.
* Plugin API Block Events
  `BlockAdded` and `BlockReorg` are now exposed via the [Plugin API](https://javadoc.io/doc/org.hyperledger.besu/plugin-api/latest/org/hyperledger/besu/plugin/services/BesuEvents.html).
* [Filters](https://besu.hyperledger.org/en/stable/HowTo/Interact/Filters/Accessing-Logs-Using-JSON-RPC/) and
  [subscriptions](https://besu.hyperledger.org/en/stable/HowTo/Interact/APIs/RPC-PubSub/) for private contracts.
* [SecurityModule Plugin API](https://javadoc.io/doc/org.hyperledger.besu/plugin-api/latest/org/hyperledger/besu/plugin/services/SecurityModuleService.html)
  This allows use of a different [security module](https://besu.hyperledger.org/en/stable/Reference/CLI/CLI-Syntax/#security-module)
  as a plugin to provide cryptographic function that can be used by NodeKey (such as sign, ECDHKeyAgreement etc.).
* [Onchain privacy groups](https://besu.hyperledger.org/en/latest/Concepts/Privacy/Onchain-PrivacyGroups/)
  with add and remove members. This is an early access feature. Early access features are not recommended
  for production networks and may have unstable interfaces.

## 1.5 Additions and Improvements

* Public Networks Default to Fast Sync: The default sync mode for named permissionless networks, such as the Ethereum mainnet and testnets, is now `FAST`.
  * The default is unchanged for private networks. That is, the sync mode defaults to `FULL` for private networks.
  * Use the [`--sync-mode` command line option](https://besu.hyperledger.org/Reference/CLI/CLI-Syntax/#sync-mode) to change the sync mode. [\#384](https://github.com/hyperledger/besu/pull/384)
* Proper Mining Support: Added full support for `eth_hashrate` and `eth_submitHashrate`. It is now possible to have the hashrate when we mine with a GPU mining worker [\#1063](https://github.com/hyperledger/besu/pull/1063)
* Performance Improvements: The addition of native libraries ([\#775](https://github.com/hyperledger/besu/pull/775)) and changes to data structures in the EVM ([\#1089](https://github.com/hyperledger/besu/pull/1089)) have improved Besu sync and EVM execution times.
* Tracing API Improvements: The [Tracing API](https://besu.hyperledger.org/en/latest/Reference/API-Methods/#trace-methods) is no longer an Early Access feature and now has full support for `trace_replayBlockTransactions`, `trace_Block` and `trace_transaction`.
* New Plugin API Block Events: `BlockAdded` and `BlockReorg` are now exposed via the Plugin API [\#637](https://github.com/hyperledger/besu/pull/637).
* Added experimental CLI option `--Xnat-kube-pod-name` to specify the name of the loadbalancer used by the Kubernetes nat manager [\#1078](https://github.com/hyperledger/besu/pull/1078)
- Local permissioning TOML config now supports additional keys (`nodes-allowlist` and `accounts-allowlist`).
Support for `nodes-whitelist` and `accounts-whitelist` will be removed in a future release.
- Add missing `mixHash` field for `eth_getBlockBy*` JSON RPC endpoints. [\#1098](https://github.com/hyperledger/besu/pull/1098)
* Besu now has a strict check on private transactions to ensure the privateFrom in the transaction
matches the sender Orion key that has distributed the payload. Besu 1.5+ requires Orion 1.6+ to work.
[#357](https://github.com/PegaSysEng/orion/issues/357)

### Bug fixes

No bug fixes with [user impact in this release](https://wiki.hyperledger.org/display/BESU/Changelog).

### Known Issues

Known issues are open issues categorized as [Very High or High impact](https://wiki.hyperledger.org/display/BESU/Defect+Prioritisation+Policy).

#### New known issues

- K8S permissioning uses of Service IPs rather than pod IPs which can fail. [\#1190](https://github.com/hyperledger/besu/pull/1190)
Workaround - Do not use permissioning on K8S.

- Restart caused by insufficient memory can cause inconsistent private state. [\#1110](https://github.com/hyperledger/besu/pull/1110)
Workaround - Ensure you allocate enough memory for the Java Runtime Environment that the node does not run out of memory.

#### Previously identified known issues

- [Scope of logs query causing Besu to hang](KNOWN_ISSUES.md#scope-of-logs-query-causing-besu-to-hang)
- [Eth/65 loses peers](KNOWN_ISSUES.md#eth65-loses-peers)
- [Fast sync when running Besu on cloud providers](KNOWN_ISSUES.md#fast-sync-when-running-besu-on-cloud-providers)
- [Privacy users with private transactions created using v1.3.4 or earlier](KNOWN_ISSUES.md#privacy-users-with-private-transactions-created-using-v134-or-earlier)

### Download link
https://hyperledger.jfrog.io/artifactory/besu-binaries/besu/1.5.0/besu-1.5.0.zip

sha256sum: `56929d6a71cc681688351041c919e9630ab6df7de37dd0c4ae9e19a4f44460b2`

**For download links of releases prior to 1.5.0, please visit https://hyperledger.jfrog.io/artifactory/besu-binaries/besu/**

## 1.4.6

### Additions and Improvements

- Print node address on startup. [\#938](https://github.com/hyperledger/besu/pull/938)
- Transaction pool: price bump replacement mechanism configurable through CLI. [\#928](https://github.com/hyperledger/besu/pull/928) [\#930](https://github.com/hyperledger/besu/pull/930)

### Bug Fixes

- Added timeout to queries. [\#986](https://github.com/hyperledger/besu/pull/986)
- Fixed issue where networks using onchain permissioning could stall when the bootnodes were not validators. [\#969](https://github.com/hyperledger/besu/pull/969)
- Update getForks method to ignore ClassicForkBlock chain parameter to fix issue with ETC syncing. [\#1014](https://github.com/hyperledger/besu/pull/1014)

### Known Issues

Known issues are open issues categorized as [Very High or High impact](https://wiki.hyperledger.org/display/BESU/Defect+Prioritisation+Policy).

#### Previously identified known issues

- [Scope of logs query causing Besu to hang](KNOWN_ISSUES.md#scope-of-logs-query-causing-besu-to-hang)
- [Eth/65 loses peers](KNOWN_ISSUES.md#eth65-loses-peers)
- [Fast sync when running Besu on cloud providers](KNOWN_ISSUES.md#fast-sync-when-running-besu-on-cloud-providers)
- [Privacy users with private transactions created using v1.3.4 or earlier](KNOWN_ISSUES.md#privacy-users-with-private-transactions-created-using-v134-or-earlier)

## 1.4.5

### Additions and Improvements

- Implemented WebSocket logs subscription for private contracts (`priv_subscribe`/`priv_unsubscribe`) [\#762](https://github.com/hyperledger/besu/pull/762)
- Introduced SecurityModule plugin API. This allows use of a different security module as a plugin to
  provide cryptographic function that can be used by NodeKey (such as sign, ECDHKeyAgreement etc.). KeyPairSecurityModule
  is registered and used by default. The CLI option `--security-module=<name> (defaults to localfile)` can be used
  to identify the security module plugin name to use instead. [\#713](https://github.com/hyperledger/besu/pull/713)
- Several testing related changes to improve compatibility with [Hive](https://hivetests.ethdevops.io/) and Retesteth.
  [\#806](https://github.com/hyperledger/besu/pull/806) and [#845](https://github.com/hyperledger/besu/pull/845)
- Native libraries for secp256k1 and Altbn128 encryption are enabled by default.  To disable these libraries use
  `--Xsecp256k1-native-enabled=false` and `--Xaltbn128-native-enabled=false`. [\#775](https://github.com/hyperledger/besu/pull/775)

### Bug Fixes

- Fixed `eth_estimateGas` JSON RPC so it no longer returns gas estimates that are too low. [\#842](https://github.com/hyperledger/besu/pull/842)
- Full help not displayed unless explicitly requested. [\#437](https://github.com/hyperledger/besu/pull/437)
- Compatibility with undocumented Geth `eth_subscribe` fields. [\#654](https://github.com/hyperledger/besu/pull/654)
- Current block number included as part of `eth_getWork` response. [\#849](https://github.com/hyperledger/besu/pull/849)

### Known Issues

Known issues are open issues categorized as [Very High or High impact](https://wiki.hyperledger.org/display/BESU/Defect+Prioritisation+Policy).

#### New known issues

* Scope of logs query causing Besu to crash. [\#944](https://github.com/hyperledger/besu/pull/944)

Workaround - Limit the number of blocks queried by each `eth_getLogs` call.

#### Previously identified known issues

- [`Intrinsic gas exceeds gas limit` returned when calling `delete mapping[addr]` or `mapping[addr] = 0`](KNOWN_ISSUES.md#intrinsic-gas-exceeds-gas-limit)
- [Eth/65 not backwards compatible](KNOWN_ISSUES.md#eth65-not-backwards-compatible)
- [Error full syncing with pruning](KNOWN_ISSUES.md#error-full-syncing-with-pruning)
- [Fast sync when running Besu on cloud providers](KNOWN_ISSUES.md#fast-sync-when-running-besu-on-cloud-providers)
- [Bootnodes must be validators when using onchain permissioning](KNOWN_ISSUES.md#bootnodes-must-be-validators-when-using-onchain-permissioning)
- [Privacy users with private transactions created using v1.3.4 or earlier](KNOWN_ISSUES.md#privacy-users-with-private-transactions-created-using-v134-or-earlier)

## 1.4.4

### Additions and Improvements

- Implemented [`priv_getLogs`](https://besu.hyperledger.org/en/latest/Reference/API-Methods/#priv_getlogs). [\#686](https://github.com/hyperledger/besu/pull/686)
- Implemented private contract log filters including JSON-RPC methods to interact with private filters. [\#735](https://github.com/hyperledger/besu/pull/735)
- Implemented EIP-2315: Simple Subroutines for the EVM [\#717](https://github.com/hyperledger/besu/pull/717)
- Implemented Splunk logging. [\#725](https://github.com/hyperledger/besu/pull/725)
- Implemented optional native library encryption. [\#675](https://github.com/hyperledger/besu/pull/675).  To enable add `--Xsecp256k1-native-enabled` (for transaciton signatures) and/or `--Xaltbn128-native-enabled` (for altbn128 precomiled contracts) as command line options.

### Bug Fixes

- Flag added to toggle `eth/65` off by default. `eth/65` will remain toggled off by default until
a fix is completed for the [eth/65 known issue](KNOWN_ISSUES.md). [\#741](https://github.com/hyperledger/besu/pull/741)
- Resolve crashing NAT detectors on GKE. [\#731](https://github.com/hyperledger/besu/pull/731) fixes [\#507](https://github.com/hyperledger/besu/issues/507).
[Besu-Kubernetes Readme](https://github.com/PegaSysEng/besu-kubernetes/blob/master/README.md#network-topology-and-high-availability-requirements)
updated to reflect changes.
- Deal with quick service start failures [\#714](https://github.com/hyperledger/besu/pull/714) fixes [\#662](https://github.com/hyperledger/besu/issues/662)

### Known Issues

Known issues are open issues categorized as [Very High or High impact](https://wiki.hyperledger.org/display/BESU/Defect+Prioritisation+Policy).

#### New known issues

- `Intrinsic gas exceeds gas limit` returned when calling `delete mapping[addr]` or `mapping[addr] = 0` [\#696](https://github.com/hyperledger/besu/issues/696)

Calling delete and set to 0 Solidity mapping in Solidity fail.

#### Previously identified known issues

- [Eth/65 not backwards compatible](KNOWN_ISSUES.md#eth65-not-backwards-compatible)
- [Error full syncing with pruning](KNOWN_ISSUES.md#error-full-syncing-with-pruning)
- [Fast sync when running Besu on cloud providers](KNOWN_ISSUES.md#fast-sync-when-running-besu-on-cloud-providers)
- [Bootnodes must be validators when using onchain permissioning](KNOWN_ISSUES.md#bootnodes-must-be-validators-when-using-onchain-permissioning)
- [Privacy users with private transactions created using v1.3.4 or earlier](KNOWN_ISSUES.md#privacy-users-with-private-transactions-created-using-v134-or-earlier)

## 1.4.3

### Issues identified with 1.4.3 release

The `eth/65` change is not [backwards compatible](https://github.com/hyperledger/besu/issues/723).
This has the following impact:
* In a private network, nodes using the 1.4.3 client cannot interact with nodes using 1.4.2 or earlier
clients.
* On mainnet, synchronizing eventually stalls.

Workaround -> revert to v1.4.2.

A [fix](https://github.com/hyperledger/besu/pull/732) is currently [being tested](https://github.com/hyperledger/besu/pull/733).

### Critical Issue for Privacy Users

A critical issue for privacy users with private transactions created using Hyperledger Besu v1.3.4
or earlier has been identified. If you have a network with private transaction created using v1.3.4
or earlier, please read the following and take the appropriate steps:
https://wiki.hyperledger.org/display/BESU/Critical+Issue+for+Privacy+Users

### Additions and Improvements

- Added `eth/65` support. [\#608](https://github.com/hyperledger/besu/pull/608)
- Added block added and block reorg events. Added revert reason to block added transactions. [\#637](https://github.com/hyperledger/besu/pull/637)

### Deprecated

- Private Transaction `hash` field and `getHash()` method have been deprecated. They will be removed
in 1.5.0 release. [\#639](https://github.com/hyperledger/besu/pull/639)

### Known Issues

#### Fast sync when running Besu on cloud providers

A known [RocksDB issue](https://github.com/facebook/rocksdb/issues/6435) causes fast sync to fail
when running Besu on certain cloud providers. The following error is displayed repeatedly:

```
...
EthScheduler-Services-1 (importBlock) | ERROR | PipelineChainDownloader | Chain download failed. Restarting after short delay.
java.util.concurrent.CompletionException: org.hyperledger.besu.plugin.services.exception.StorageException: org.rocksdb.RocksDBException: block checksum mismatch:
....
```

This behaviour has been seen on AWS and Digital Ocean.

Workaround -> On AWS, a full restart of the AWS VM is required to restart the fast sync.

Fast sync is not currently supported on Digital Ocean. We are investigating options to
[add support for fast sync on Digital Ocean](https://github.com/hyperledger/besu/issues/591).

#### Error full syncing with pruning

- Error syncing with mainnet on Besu 1.3.7 node - MerkleTrieException [\#580](https://github.com/hyperledger/besu/issues/580)
The associated error is `Unable to load trie node value for hash` and is caused by the combination of
full sync and pruning.

Workarounds:
1. Explicitly disable pruning using `--pruning-enabled=false` when using fast sync.
2. If the `MerkleTrieException` occurs, delete the database and resync.

A fix for this issue is being actively worked on.

#### Fast sync reverting to full sync

In some cases of FastSyncException, fast sync reverts back to a full sync before having reached the
pivot block. [\#683](https://github.com/hyperledger/besu/issues/683)

Workaround -> To re-attempt fast syncing rather than continue full syncing, stop Besu, delete your
database, and start again.

#### Bootnodes must be validators when using onchain permissioning

- Onchain permissioning nodes can't peer when using a non-validator bootnode [\#528](https://github.com/hyperledger/besu/issues/528)

Workaround -> When using onchain permissioning, ensure bootnodes are also validators.


## 1.4.2

### Additions and Improvements

- Added `trace_block` JSON RPC API [\#449](https://github.com/hyperledger/besu/pull/449)
- Added `pulledStates` and `knownStates` to the EthQL `syncing` query and `eth_syncing` JSON-RPC api [\#565](https://github.com/hyperledger/besu/pull/565)

### Bug Fixes

- Fixed file parsing behaviour for privacy enclave keystore password file [\#554](https://github.com/hyperledger/besu/pull/554) (thanks to [magooster](https://github.com/magooster))
- Fixed known issue with being unable to re-add members to onchain privacy groups [\#471](https://github.com/hyperledger/besu/pull/471)

### Updated Early Access Features

* [Onchain privacy groups](https://besu.hyperledger.org/en/latest/Concepts/Privacy/Onchain-PrivacyGroups/) with add and remove members. Known issue resolved (see above).
* [TRACE API](https://besu.hyperledger.org/en/latest/Reference/API-Methods/#trace-methods) now includes `trace_block`, `trace_replayBlockTransactions`, and `trace_transaction`.
Fixed some issues on the trace replay block transactions API [\#522](https://github.com/hyperledger/besu/pull/522).

### Known Issues

#### Fast sync defaulting to full sync

-  When fast sync cannot find enough valid peers rapidly enough, Besu defaults to full sync.

Workarounds:
1. To re-attempt fast syncing rather than continue full syncing, stop Besu, delete your database,
and start again.
2. When fast syncing, explicitly disable pruning using `--pruning-enabled=false` to reduce the likelihood
of encountering the pruning bug.

A fix to remove the default to full sync is [in progress](https://github.com/hyperledger/besu/pull/427)
is being actively worked on.

#### Error full syncing with pruning

- Error syncing with mainnet on Besu 1.3.7 node - MerkleTrieException [\#BESU-160](https://jira.hyperledger.org/browse/BESU-160)
The associated error is `Unable to load trie node value for hash` and is caused by the combination of
full sync and pruning.

Workarounds:
1. Explicitly disable pruning using `--pruning-enabled=false` when using fast sync.
2. If the `MerkleTrieException` occurs, delete the database and resync.

A fix for this issue is being actively worked on.

#### Bootnodes must be validators when using onchain permissioning

- Onchain permissioning nodes can't peer when using a non-validator bootnode [\#BESU-181](https://jira.hyperledger.org/browse/BESU-181)

Workaround -> When using onchain permissioning, ensure bootnodes are also validators.

## 1.4.1

### Additions and Improvements

- Added priv_getCode [\#250](https://github.com/hyperledger/besu/pull/408). Gets the bytecode associated with a private address.
- Added `trace_transaction` JSON RPC API [\#441](https://github.com/hyperledger/besu/pull/441)
- Removed -X unstable prefix for pruning options (`--pruning-blocks-retained`, `--pruning-block-confirmations`) [\#440](https://github.com/hyperledger/besu/pull/440)
- Implemented [ECIP-1088](https://ecips.ethereumclassic.org/ECIPs/ecip-1088): Phoenix EVM and Protocol upgrades. [\#434](https://github.com/hyperledger/besu/pull/434)

### Bug Fixes

- [BESU-25](https://jira.hyperledger.org/browse/BESU-25) Use v5 Devp2p when pinging [\#392](https://github.com/hyperledger/besu/pull/392)
- Fixed a bug to manage concurrent access to cache files [\#438](https://github.com/hyperledger/besu/pull/438)
- Fixed configuration file bug: `pruning-blocks-retained` now accepts an integer in the config [\#440](https://github.com/hyperledger/besu/pull/440)
- Specifying RPC credentials file should not force RPC Authentication to be enabled [\#454](https://github.com/hyperledger/besu/pull/454)
- Enhanced estimateGas messages [\#436](https://github.com/hyperledger/besu/pull/436). When a estimateGas request fails a validation check, an improved error message is returned in the response.

### Early Access Features

Early access features are available features that are not recommended for production networks and may
have unstable interfaces.

* [Onchain privacy groups](https://besu.hyperledger.org/en/latest/Concepts/Privacy/Onchain-PrivacyGroups/) with add and remove members.
  Not being able to to re-add a member to an onchain privacy group is a [known issue](https://github.com/hyperledger/besu/issues/455)
  with the add and remove functionality.

### Known Issues

#### Fast sync defaulting to full sync

-  When fast sync cannot find enough valid peers rapidly enough, Besu defaults to full sync.

Workarounds:
1. To re-attempt fast syncing rather than continue full syncing, stop Besu, delete your database,
and start again.
2. When fast syncing, explicitly disable pruning using `--pruning-enabled=false` to reduce the likelihood
of encountering the pruning bug.

A fix to remove the default to full sync is [in progress](https://github.com/hyperledger/besu/pull/427)
and is planned for inclusion in v1.4.1.

#### Error full syncing with pruning

- Error syncing with mainnet on Besu 1.3.7 node - MerkleTrieException [\#BESU-160](https://jira.hyperledger.org/browse/BESU-160)
The associated error is `Unable to load trie node value for hash` and is caused by the combination of
full sync and pruning.

Workarounds:
1. Explicitly disable pruning using `--pruning-enabled=false` when using fast sync.
2. If the `MerkleTrieException` occurs, delete the database and resync.

Investigation of this issue is in progress and a fix is targeted for v1.4.1.

#### Bootnodes must be validators when using onchain permissioning

- Onchain permissioning nodes can't peer when using a non-validator bootnode [\#BESU-181](https://jira.hyperledger.org/browse/BESU-181)

Workaround -> When using onchain permissioning, ensure bootnodes are also validators.

## 1.4.0

### Private State Migration

Hyperledger Besu v1.4 implements a new data structure for private state storage that is not backwards compatible.
A migration will be performed when starting v1.4 for the first time to reprocess existing private transactions
and re-create the private state data in the v1.4 format.

If you have existing private transactions, see [migration details](docs/Private-Txns-Migration.md).

### Additions and Improvements

* [TLS support](https://besu.hyperledger.org/en/latest/Concepts/TLS/) to secure client and server communication.

* [Multi-tenancy](https://besu.hyperledger.org/en/latest/Concepts/Privacy/Multi-Tenancy/) to enable multiple participants to use the same Besu and Orion node.

* [Plugin APIs](https://besu.hyperledger.org/en/latest/Concepts/Plugins/) to enable building of Java plugins to extend Hyperledger Besu.

* Support for additional [NAT methods](https://besu.hyperledger.org/en/latest/HowTo/Find-and-Connect/Specifying-NAT/).

* Added [`priv_call`](https://besu.hyperledger.org/en/latest/Reference/API-Methods/#priv_call) which invokes
a private contract function locally and does not change the private state.

* Besu has moved from an internal Bytes library to the [Apache Tuweni](https://tuweni.apache.org/) Bytes library.
This includes using the library in the Plugins API interfaces. [#295](https://github.com/hyperledger/besu/pull/295) and [#215](https://github.com/hyperledger/besu/pull/215)

### Early Access Features

Early access features are available features that are not recommended for production networks and may
have unstable interfaces.

* [Reorg compatible privacy](https://besu.hyperledger.org/en/latest/Concepts/Privacy/Privacy-Overview/#reorg-compatible-privacy)
to enable private transactions on networks using consensus mechanisms that fork.

* [Tracing API](https://besu.hyperledger.org/en/latest/Concepts/Transactions/Trace-Types) to obtain detailed information about transaction processing.

### Bug Fixes

See RC and Beta sections below.

### Known Issues

#### Fast sync defaulting to full sync

-  When fast sync cannot find enough valid peers rapidly enough, Besu defaults to full sync.

Workarounds:
1. To re-attempt fast syncing rather than continue full syncing, stop Besu, delete your database,
and start again.
2. When fast syncing, explicitly disable pruning using `--pruning-enabled=false` to reduce the likelihood
of encountering the pruning bug.

A fix to remove the default to full sync is [in progress](https://github.com/hyperledger/besu/pull/427)
and is planned for inclusion in v1.4.1.

#### Error full syncing with pruning

- Error syncing with mainnet on Besu 1.3.7 node - MerkleTrieException [\#BESU-160](https://jira.hyperledger.org/browse/BESU-160)
The associated error is `Unable to load trie node value for hash` and is caused by the combination of
full sync and pruning.

Workarounds:
1. Explicitly disable pruning using `--pruning-enabled=false` when using fast sync.
2. If the `MerkleTrieException` occurs, delete the database and resync.

Investigation of this issue is in progress and a fix is targeted for v1.4.1.

#### Bootnodes must be validators when using onchain permissioning

- Onchain permissioning nodes can't peer when using a non-validator bootnode [\#BESU-181](https://jira.hyperledger.org/browse/BESU-181)

Workaround -> When using onchain permissioning, ensure bootnodes are also validators.


## 1.4.0 RC-2

### Private State Migration
Hyperledger Besu v1.4 implements a new data structure for private state storage that is not backwards compatible.
A migration will be performed when starting v1.4 for the first time to reprocess existing private transactions
and re-create the private state data in the v1.4 format.
If you have existing private transactions, see [migration details](docs/Private-Txns-Migration.md).

## 1.4.0 RC-1

### Additions and Improvements

- New`trace_replayBlockTransactions` JSON-RPC API

This can be enabled using the `--rpc-http-api TRACE` CLI flag.  There are some philosophical differences between Besu and other implementations that are outlined in [trace_rpc_apis](docs/trace_rpc_apis.md).

- Ability to automatically detect Docker NAT settings from inside the conainter.

The default NAT method (AUTO) can detect this so no user intervention is required to enable this.

- Added [Multi-tenancy](https://besu.hyperledger.org/en/latest/Concepts/Privacy/Multi-Tenancy/) support which allows multiple participants to use the same Besu node for private transactions.

- Added TLS support for communication with privacy enclave

### Bug Fixes

- Private transactions are now validated before sent to the enclave [\#356](https://github.com/hyperledger/besu/pull/356)

### Known Bugs

- Error syncing with mainnet on Besu 1.3.7 node - MerkleTrieException [\#BESU-160](https://jira.hyperledger.org/browse/BESU-160)

Workaround -> Don't enable pruning when syncing to mainnet.

- Onchain permissioning nodes can't peer when using a non-validator bootnode [\#BESU-181](https://jira.hyperledger.org/browse/BESU-181)

Workaround -> When using onchain permissioning, ensure bootnodes are also validators.

## 1.4 Beta 3

### Additions and Improvements

- CLI option to enable TLS client auth for JSON-RPC HTTP [\#340](https://github.com/hyperledger/besu/pull/340)

Added CLI options to enable TLS client authentication and trusting client certificates:
~~~
--rpc-http-tls-client-auth-enabled - Enable TLS client authentication for the JSON-RPC HTTP service (default: false)
--rpc-http-tls-known-clients-file - Path to file containing client's certificate common name and fingerprint for client authentication.
--rpc-http-tls-ca-clients-enabled - Enable to accept clients certificate signed by a valid CA for client authentication (default: false)
~~~
If client-auth is enabled, user must either enable CA signed clients OR provide a known-clients file. An error is reported
if both CA signed clients is disabled and known-clients file is not specified.

- Stable Plugins APIs [\#346](https://github.com/hyperledger/besu/pull/346)

The `BesuEvents` service and related `data` package have been marked as a stable plugin API.

### Bug Fixes

- Return missing signers from getSignerMetrics [\#343](https://github.com/hyperledger/besu/pull/)

### Experimental Features

- Experimental support for `trace_replayBlockTransactions` - multiple PRs

Added support for the `trace_replayBlockTransactions` JSON-RPC call. To enable this API add
`TRACE` to the `rpc-http-api` options (for example,  `--rpc-http-api TRACE` on the command line).

This is not a production ready API.  There are known bugs relating to traced memory from calls and
returns, and the gas calculation reported in the flat traces does not always match up with the
correct gas calculated for consensus.

## 1.4 Beta 2

### Additions and Improvements

- Enable TLS for JSON-RPC HTTP Service [\#253](https://github.com/hyperledger/besu/pull/253)

Exposes new command line parameters to enable TLS on Ethereum JSON-RPC HTTP interface to allow clients like EthSigner to connect via TLS:
`--rpc-http-tls-enabled=true`
(Optional - Only required if `--rpc-http-enabled` is set to true) Set to `true` to enable TLS. False by default.
`--rpc-http-tls-keystore-file="/path/to/cert.pfx"`
(Must be specified if TLS is enabled) Path to PKCS12 format key store which contains server's certificate and it's private key
`--rpc-http-tls-keystore-password-file="/path/to/cert.passwd"`
(Must be specified if TLS is enabled) Path to the text file containing password for unlocking key store.
`--rpc-http-tls-known-clients-file="/path/to/rpc_tls_clients.txt"`
(Optional) Path to a plain text file containing space separated client’s certificate’s common name and its sha-256 fingerprints when
they are not signed by a known CA. The presence of this file (even empty) enables TLS client authentication. That is, the client
presents the certificate to server on TLS handshake and server establishes that the client certificate is either signed by a
proper/known CA. Otherwise, server trusts client certificate by reading the sha-256 fingerprint from known clients file specified above.

The format of the file is (as an example):
`localhost DF:65:B8:02:08:5E:91:82:0F:91:F5:1C:96:56:92:C4:1A:F6:C6:27:FD:6C:FC:31:F2:BB:90:17:22:59:5B:50`

### Bug Fixes

- TotalDifficulty is a BigInteger [\#253](https://github.com/hyperledger/besu/pull/253).
  Don't try and cast total difficulty down to a long because it will overflow long in a reasonable timeframe.

## 1.4 Beta 1

### Additions and Improvements

- Besu has moved from an internal Bytes library to the [Apache Tuweni](https://tuweni.apache.org/) Bytes library.  This includes using the library in the Plugins API interfaces. [#295](https://github.com/hyperledger/besu/pull/295) and [#215](https://github.com/hyperledger/besu/pull/215)
- Besu stops processing blocks if Orion is unavailable [\#253](https://github.com/hyperledger/besu/pull/253)
- Added priv_call [\#250](https://github.com/hyperledger/besu/pull/250).  Invokes a private contract function locally and does not change the private state.
- Support for [EIP-2124](https://github.com/ethereum/EIPs/blob/master/EIPS/eip-2124.md), which results in faster peer discovery [\#156](https://github.com/hyperledger/besu/pull/156)

## 1.3.8

### Additions and Improvements

- `admin_generateLogBloomCache` JSON-RPC API to generate a cache of the block bloombits that improves performance for log queries [\#262](https://github.com/hyperledger/besu/pull/262)

## Critical Fix in 1.3.7

1.3.7 includes a critical fix for Ethereum MainNet users and the Muir Glacier upgrade. We recommend users of Ethereum public networks
(MainNet, Ropsten, Rinkeby, and Goerli) upgrade immediately. This upgrade is also strongly recommended for users of private networks.

For more details, see [Hyperledger Besu Wiki](https://wiki.hyperledger.org/display/BESU/Mainnet+Consensus+Bug+Identified+and+Resolved+in+Hyperledger+Besu).

## Muir Glacier Compatibility

For compatibility with Ethereum Muir Glacier upgrade, use v1.3.7 or later.

## ETC Agharta Compatibility

For compatibility with ETC Agharta upgrade, use 1.3.7 or later.

### 1.3.7

### Additions and Improvements

- Hard Fork Support: Configures the Agharta activation block for the ETC MainNet configuration [\#251](https://github.com/hyperledger/besu/pull/251) (thanks to [soc1c](https://github.com/soc1c))
- `operator generate-log-bloom-cache` command line option to generate a cache of the block bloombits that improves performance for log queries  [\#245](https://github.com/hyperledger/besu/pull/245)

### Bug Fixes

- Resolves a Mainnet consensus issue [\#254](https://github.com/hyperledger/besu/pull/254)

### New Maintainer

[Edward Mack](https://github.com/hyperledger/besu/commits?author=edwardmack) added as a [new maintainer](https://github.com/hyperledger/besu/pull/219).

### 1.3.6

### Additions and Improvements

- Performance improvements:
  * Multithread Websockets to increase throughput [\#231](https://github.com/hyperledger/besu/pull/231)
  * NewBlockHeaders performance improvement [\#230](https://github.com/hyperledger/besu/pull/230)
- EIP2384 - Ice Age Adustment around Istanbul [\#211](https://github.com/hyperledger/besu/pull/211)
- Documentation updates include:
  * [Configuring mining using the Stratum protocol](https://besu.hyperledger.org/en/latest/HowTo/Configure/Configure-Mining/)
  * [ETC network command line options](https://besu.hyperledger.org/en/latest/Reference/CLI/CLI-Syntax/#network)
- Hard Fork Support:
   * MuirGlacier for Ethereum Mainnet and Ropsten Testnet
   * Agharta for Kotti and Mordor Testnets

### Bug Fixes

- [\#210](https://github.com/hyperledger/besu/pull/210) fixes WebSocket frames handling
  User impact: PING/PONG frames handling in Websocket services was not implemented

### 1.3.5

### Additions and Improvements

- Log Event Streaming for Plugin API [\#186](https://github.com/hyperledger/besu/pull/186)
- Allow use a external JWT public key in authenticated APIs [\#183](https://github.com/hyperledger/besu/pull/183)
- ETC Configuration, classic fork peer validator [\#176](https://github.com/hyperledger/besu/pull/176) (thanks to [edwardmack](https://github.com/edwardmack))
- Allow IBFT validators to be changed at a given block [\#173](https://github.com/hyperledger/besu/pull/173)
- Support external mining using Stratum [\#140](https://github.com/hyperledger/besu/pull/140) (thanks to [atoulme](https://github.com/atoulme))
- Add more fields to private transaction receipt [\#85](https://github.com/hyperledger/besu/pull/85) (thanks to [josh-richardson](https://github.com/josh-richardson))
- [Pruning documentation](https://besu.hyperledger.org/en/latest/Concepts/Pruning/)

### Technical Improvements

- ETC - Cleanup [\#201](https://github.com/hyperledger/besu/pull/201) (thanks to [GregTheGreek](https://github.com/GregTheGreek))
- User specific enclave public key configuration in auth file [\#196](https://github.com/hyperledger/besu/pull/196)
- Change CustomForks -\> Transitions [\#193](https://github.com/hyperledger/besu/pull/193)
- Pass identity information into RpcMethod from Http Service [\#189](https://github.com/hyperledger/besu/pull/189)
- Remove the use of JsonRpcParameters from RpcMethods [\#188](https://github.com/hyperledger/besu/pull/188)
- Repaired Metrics name collision between Privacy and RocksDB [\#187](https://github.com/hyperledger/besu/pull/187)
- Multi-Tenancy: Do not specify a public key anymore when requesting a … [\#185](https://github.com/hyperledger/besu/pull/185)
- Updates to circle building acceptance tests [\#184](https://github.com/hyperledger/besu/pull/184)
- Move Apache Tuweni dependency to official release [\#181](https://github.com/hyperledger/besu/pull/181) (thanks to [atoulme](https://github.com/atoulme))
- Update Gradle to 6.0, support Java 13 [\#180](https://github.com/hyperledger/besu/pull/180)
- ETC Atlantis fork [\#179](https://github.com/hyperledger/besu/pull/179) (thanks to [edwardmack](https://github.com/edwardmack))
- ETC Gotham Fork [\#178](https://github.com/hyperledger/besu/pull/178) (thanks to [edwardmack](https://github.com/edwardmack))
- ETC DieHard fork support [\#177](https://github.com/hyperledger/besu/pull/177) (thanks to [edwardmack](https://github.com/edwardmack))
- Remove 'parentHash', 'number' and 'gasUsed' fields from the genesis d… [\#175](https://github.com/hyperledger/besu/pull/175) (thanks to [SweeXordious](https://github.com/SweeXordious))
- Enable pruning by default for fast sync and validate conflicts with privacy [\#172](https://github.com/hyperledger/besu/pull/172)
- Update RocksDB [\#170](https://github.com/hyperledger/besu/pull/170)
- Vpdate ver to 1.3.5-snapshot [\#169](https://github.com/hyperledger/besu/pull/169)
- Added PoaQueryService method that returns local node signer… [\#163](https://github.com/hyperledger/besu/pull/163)
- Add versioning to privacy storage [\#149](https://github.com/hyperledger/besu/pull/149)
- Update reference tests [\#139](https://github.com/hyperledger/besu/pull/139)

### 1.3.4

- Reverted _Enable pruning by default for fast sync (#135)_ [\#164](https://github.com/hyperledger/besu/pull/164)

### 1.3.3

### Technical Improvements

- Add --identity flag for client identification in node browsers [\#150](https://github.com/hyperledger/besu/pull/150)
- Istanbul Mainnet Block [\#145](https://github.com/hyperledger/besu/pull/150)
- Add priv\_getEeaTransactionCount [\#110](https://github.com/hyperledger/besu/pull/110)

### Additions and Improvements

- Redesign of how JsonRpcMethods are created [\#159](https://github.com/hyperledger/besu/pull/159)
- Moving JsonRpcMethods classes into the same package, prior to refactor [\#154](https://github.com/hyperledger/besu/pull/154)
- Reflect default logging in CLI help [\#148](https://github.com/hyperledger/besu/pull/148)
- Handle zero port better in NAT [\#147](https://github.com/hyperledger/besu/pull/147)
- Rework how filter and log query parameters are created/used [\#146](https://github.com/hyperledger/besu/pull/146)
- Don't generate shutdown tasks in controller [\#141](https://github.com/hyperledger/besu/pull/141)
- Ibft queries [\#138](https://github.com/hyperledger/besu/pull/138)
- Enable pruning by default for fast sync [\#135](https://github.com/hyperledger/besu/pull/135)
- Ensure spotless runs in CI [\#132](https://github.com/hyperledger/besu/pull/132)
- Add more logging around peer disconnects [\#131](https://github.com/hyperledger/besu/pull/131)
- Repair EthGetLogs returning incorrect results [\#128](https://github.com/hyperledger/besu/pull/128)
- Use Bloombits for Logs queries [\#127](https://github.com/hyperledger/besu/pull/127)
- Improve message when extraData missing [\#121](https://github.com/hyperledger/besu/pull/121)
- Fix miner startup logic [\#104](https://github.com/hyperledger/besu/pull/104)
- Support log reordring from reorgs in `LogSubscriptionService` [\#86](https://github.com/hyperledger/besu/pull/86)

### 1.3.2

### Additions and Improvements

- besu -v to print plugin versions[\#123](https://github.com/hyperledger/besu/pull/123)

### Technical Improvements

- Update Governance and Code of Conduct verbiage [\#120](https://github.com/hyperledger/besu/pull/120)
- Fix private transaction root mismatch [\#118](https://github.com/hyperledger/besu/pull/118)
- Programatically enforce plugin CLI variable names [\#117](https://github.com/hyperledger/besu/pull/117)
- Additional unit test for selecting replaced pending transactions [\#116](https://github.com/hyperledger/besu/pull/116)
- Only set sync targets that have an estimated height value [\#115](https://github.com/hyperledger/besu/pull/115)
- Fix rlpx startup [\#114](https://github.com/hyperledger/besu/pull/114)
- Expose getPayload in Transaction plugin-api interface. [\#113](https://github.com/hyperledger/besu/pull/113)
- Dependency Version Upgrades [\#112](https://github.com/hyperledger/besu/pull/112)
- Add hash field in Transaction plugin interface. [\#111](https://github.com/hyperledger/besu/pull/111)
- Rework sync status events [\#106](https://github.com/hyperledger/besu/pull/106)

### 1.3.1

### Additions and Improvements

- Added GraphQL query/logs support [\#94](https://github.com/hyperledger/besu/pull/94)

### Technical Improvements

- Add totalDiffculty to BlockPropagated events. [\#97](https://github.com/hyperledger/besu/pull/97)
- Merge BlockchainQueries classes [\#101](https://github.com/hyperledger/besu/pull/101)
- Fixed casing of dynamic MetricCategorys [\#99](https://github.com/hyperledger/besu/pull/99)
- Fix private transactions breaking evm [\#96](https://github.com/hyperledger/besu/pull/96)
- Make SyncState variables thread-safe [\#95](https://github.com/hyperledger/besu/pull/95)
- Fix transaction tracking by sender [\#93](https://github.com/hyperledger/besu/pull/93)
- Make logic in PersistBlockTask more explicit to fix a LGTM warning [\#92](https://github.com/hyperledger/besu/pull/92)
- Removed Unused methods in the transaction simulator. [\#91](https://github.com/hyperledger/besu/pull/91)
- Fix ThreadBesuNodeRunner BesuConfiguration setup [\#90](https://github.com/hyperledger/besu/pull/90)
- JsonRpc method disabled error condition rewrite and unit test [\#80](https://github.com/hyperledger/besu/pull/80)
- Round trip testing of state trie account values [\#31](https://github.com/hyperledger/besu/pull/31)

### 1.3

### Breaking Change

- Disallow comments in Genesis JSON file. [\#49](https://github.com/hyperledger/besu/pull/49)

### Additions and Improvements

- Add `--required-block` command line option to deal with chain splits [\#79](https://github.com/hyperledger/besu/pull/79)
- Store db metadata file in the root data directory. [\#46](https://github.com/hyperledger/besu/pull/46)
- Add `--target-gas-limit` command line option. [\#24](https://github.com/hyperledger/besu/pull/24)(thanks to new contributor [cfelde](https://github.com/cfelde))
- Allow private contracts to access public state. [\#9](https://github.com/hyperledger/besu/pull/9)
- Documentation updates include:
  - Added [sample load balancer configurations](https://besu.hyperledger.org/en/latest/HowTo/Configure/Configure-HA/Sample-Configuration/)
  - Added [`retesteth`](https://besu.hyperledger.org/en/latest/Reference/CLI/CLI-Subcommands/#retesteth) subcommand
  - Added [`debug_accountRange`](https://besu.hyperledger.org/en/latest/Reference/API-Methods/#debug_accountrange) JSON-RPC API method
  - Clarified purpose of [static nodes](https://besu.hyperledger.org/en/latest/HowTo/Find-and-Connect/Managing-Peers/#static-nodes)
  - Added links [Kubernetes reference implementations](https://besu.hyperledger.org/en/latest/HowTo/Deploy/Kubernetes/)
  - Added content about [access between private and public states](https://besu.hyperledger.org/en/latest/Concepts/Privacy/Privacy-Groups/#access-between-states)
  - Added restriction that [account permissioning cannot be used with random key signing](https://besu.hyperledger.org/en/latest/HowTo/Use-Privacy/Sign-Privacy-Marker-Transactions/).
  - Added high availability requirement for [private transaction manager](https://besu.hyperledger.org/en/latest/Concepts/Privacy/Privacy-Overview/#availability) (ie, Orion)
  - Added [genesis file reference](https://besu.hyperledger.org/en/latest/Reference/Config-Items/)

### Technical Improvements

- Less verbose synching subscriptions [\#59](https://github.com/hyperledger/besu/pull/59)
- Return enclave key instead of private transaction hash [\#53](https://github.com/hyperledger/besu/pull/53)
- Fix mark sweep pruner bugs where nodes that should be kept were being swept  [\#50](https://github.com/hyperledger/besu/pull/50)
- Clean up BesuConfiguration construction [\#51](https://github.com/hyperledger/besu/pull/51)
- Private tx nonce errors return same msg as any tx [\#48](https://github.com/hyperledger/besu/pull/48)
- Fix default logging [\#47](https://github.com/hyperledger/besu/pull/47)
- Introduce virtual operation. [\#45](https://github.com/hyperledger/besu/pull/45)
- Downgrade RocksDBPlugin Logging Levels [\#44](https://github.com/hyperledger/besu/pull/44)
- Infrastructure for exposing PoA metrics for plugins. [\#37](https://github.com/hyperledger/besu/pull/37)
- Refactor privacy storage. [\#7](https://github.com/hyperledger/besu/pull/7)

## 1.2.4

### Additions and Improvements

- Add Istanbul block (5435345) for Rinkeby [\#35](https://github.com/hyperledger/besu/pull/35)
- Add Istanbul block (1561651) for Goerli [\#27](https://github.com/hyperledger/besu/pull/27)
- Add Istanbul block (6485846) for Ropsten [\#26](https://github.com/hyperledger/besu/pull/26)
- Add privDistributeRawTransaction endpoint [\#23](https://github.com/hyperledger/besu/pull/23) (thanks to [josh-richardson](https://github.com/josh-richardson))

### Technical Improvements

- Refactors pantheon private key to signing private key [\#34](https://github.com/hyperledger/besu/pull/34) (thanks to [josh-richardson](https://github.com/josh-richardson))
- Support both BESU\_ and PANTHEON\_ env var prefixes [\#32](https://github.com/hyperledger/besu/pull/32)
- Use only fully validated peers for fast sync pivot selection [\#21](https://github.com/hyperledger/besu/pull/21)
- Support Version Rollbacks for RocksDB \(\#6\) [\#19](https://github.com/hyperledger/besu/pull/19)
- Update Cava library to Tuweni Library [\#18](https://github.com/hyperledger/besu/pull/18)
- StateTrieAccountValue:Version should be written as an int, not a long [\#17](https://github.com/hyperledger/besu/pull/17)
- Handle discovery peers with updated endpoints [\#12](https://github.com/hyperledger/besu/pull/12)
- Change retesteth port [\#11](https://github.com/hyperledger/besu/pull/11)
- Renames eea\_getTransactionReceipt to priv\_getTransactionReceipt [\#10](https://github.com/hyperledger/besu/pull/10) (thanks to [josh-richardson](https://github.com/josh-richardson))
- Support Version Rollbacks for RocksDB [\#6](https://github.com/hyperledger/besu/pull/6)
- Moving AT DSL into its own module [\#3](https://github.com/hyperledger/besu/pull/3)

## 1.2.3

### Additions and Improvements
- Added an override facility for genesis configs [\#1915](https://github.com/PegaSysEng/pantheon/pull/1915)
- Finer grained logging configuration [\#1895](https://github.com/PegaSysEng/pantheon/pull/1895) (thanks to [matkt](https://github.com/matkt))

### Technical Improvements

- Add archiving of docker test reports [\#1921](https://github.com/PegaSysEng/pantheon/pull/1921)
- Events API: Transaction dropped, sync status, and renames [\#1919](https://github.com/PegaSysEng/pantheon/pull/1919)
- Remove metrics from plugin registration [\#1918](https://github.com/PegaSysEng/pantheon/pull/1918)
- Replace uses of Instant.now from within the IBFT module [\#1911](https://github.com/PegaSysEng/pantheon/pull/1911)
- Update plugins-api build script [\#1908](https://github.com/PegaSysEng/pantheon/pull/1908)
- Ignore flaky tracing tests [\#1907](https://github.com/PegaSysEng/pantheon/pull/1907)
- Ensure plugin-api module gets published at the correct maven path [\#1905](https://github.com/PegaSysEng/pantheon/pull/1905)
- Return the plugin-apis to this repo [\#1900](https://github.com/PegaSysEng/pantheon/pull/1900)
- Stop autogenerating BesuInfo.java [\#1899](https://github.com/PegaSysEng/pantheon/pull/1899)
- Extracted Metrics interfaces to plugins-api. [\#1898](https://github.com/PegaSysEng/pantheon/pull/1898)
- Fix key value storage clear so it removes all values [\#1894](https://github.com/PegaSysEng/pantheon/pull/1894)
- Ethsigner test [\#1892](https://github.com/PegaSysEng/pantheon/pull/1892) (thanks to [iikirilov](https://github.com/iikirilov))
- Return null private transaction receipt instead of error [\#1872](https://github.com/PegaSysEng/pantheon/pull/1872) (thanks to [iikirilov](https://github.com/iikirilov))
- Implement trace replay block transactions trace option [\#1886](https://github.com/PegaSysEng/pantheon/pull/1886)
- Use object parameter instead of list of parameters for priv\_createPrivacyGroup [\#1868](https://github.com/PegaSysEng/pantheon/pull/1868) (thanks to [iikirilov](https://github.com/iikirilov))
- Refactor privacy acceptance tests [\#1864](https://github.com/PegaSysEng/pantheon/pull/1864) (thanks to [iikirilov](https://github.com/iikirilov))

## 1.2.2

### Additions and Improvements
- Support large numbers for the `--network-id` option [\#1891](https://github.com/PegaSysEng/pantheon/pull/1891)
- Added eea\_getTransactionCount Json Rpc [\#1861](https://github.com/PegaSysEng/pantheon/pull/1861)
- PrivacyMarkerTransaction to be signed with a randomly generated key [\#1844](https://github.com/PegaSysEng/pantheon/pull/1844)
- Implement eth\_getproof JSON RPC API [\#1824](https://github.com/PegaSysEng/pantheon/pull/1824) (thanks to [matkt](https://github.com/matkt))
- Documentation updates include:
  - [Improved navigation](https://docs.pantheon.pegasys.tech/en/latest/)
  - [Added permissioning diagram](https://docs.pantheon.pegasys.tech/en/latest/Concepts/Permissioning/Permissioning-Overview/#onchain)
  - [Added Responsible Disclosure policy](https://docs.pantheon.pegasys.tech/en/latest/Reference/Responsible-Disclosure/)
  - [Added `blocks export` subcommand](https://besu.hyperledger.org/en/latest/Reference/CLI/CLI-Subcommands/#export)

### Technical Improvements
- Update the `pantheon blocks export` command usage [\#1887](https://github.com/PegaSysEng/pantheon/pull/1887) (thanks to [matkt](https://github.com/matkt))
- Stop Returning null for 'pending' RPC calls [\#1883](https://github.com/PegaSysEng/pantheon/pull/1883)
- Blake validation errors are hard errors [\#1882](https://github.com/PegaSysEng/pantheon/pull/1882)
- Add test cases for trace\_replayBlockTransactions [\#1881](https://github.com/PegaSysEng/pantheon/pull/1881)
- Simplify json rpc spec test setup [\#1880](https://github.com/PegaSysEng/pantheon/pull/1880)
- Tweak JSON import format [\#1878](https://github.com/PegaSysEng/pantheon/pull/1878)
- Transactions listeners should use the subscriber pattern [\#1877](https://github.com/PegaSysEng/pantheon/pull/1877)
- Maven spotless [\#1876](https://github.com/PegaSysEng/pantheon/pull/1876)
- Don't cache for localbalance [\#1875](https://github.com/PegaSysEng/pantheon/pull/1875)
- EIP-1108 - Reprice alt\_bn128  [\#1874](https://github.com/PegaSysEng/pantheon/pull/1874)
- Create stub trace\_replayBlockTransactions json-rpc method  [\#1873](https://github.com/PegaSysEng/pantheon/pull/1873)
- Improve trace log [\#1870](https://github.com/PegaSysEng/pantheon/pull/1870)
- Pruning Command Line Flags [\#1869](https://github.com/PegaSysEng/pantheon/pull/1869)
- Re-enable istanbul [\#1865](https://github.com/PegaSysEng/pantheon/pull/1865)
- Fix logic to disconnect from peers on fork [\#1863](https://github.com/PegaSysEng/pantheon/pull/1863)
- Blake 2b tweaks [\#1862](https://github.com/PegaSysEng/pantheon/pull/1862)
- Sweep state roots before child nodes [\#1854](https://github.com/PegaSysEng/pantheon/pull/1854)
- Update export subcommand to export blocks in rlp format [\#1852](https://github.com/PegaSysEng/pantheon/pull/1852)
- Updating docker tests to make it easier to follow & ensure it listens on the right interface on docker [\#1851](https://github.com/PegaSysEng/pantheon/pull/1851)
- Disable Istanbul block [\#1849](https://github.com/PegaSysEng/pantheon/pull/1849)
- Add read-only blockchain factory method [\#1845](https://github.com/PegaSysEng/pantheon/pull/1845)
- Removing the release plugin in favour of the new process with branches [\#1843](https://github.com/PegaSysEng/pantheon/pull/1843)
- Update Görli bootnodes [\#1842](https://github.com/PegaSysEng/pantheon/pull/1842)
- Upgrade graphql library to version 13.0 [\#1834](https://github.com/PegaSysEng/pantheon/pull/1834)
- Database versioning and enable multi-column database [\#1830](https://github.com/PegaSysEng/pantheon/pull/1830)
- Fixes invalid JsonGetter, comment [\#1811](https://github.com/PegaSysEng/pantheon/pull/1811) (thanks to [josh-richardson](https://github.com/josh-richardson))
- Add EthSigner acceptance test [\#1655](https://github.com/PegaSysEng/pantheon/pull/1655) (thanks to [iikirilov](https://github.com/iikirilov))
- Support plugin Richdata APIs via implementation [\#1581](https://github.com/PegaSysEng/pantheon/pull/1581)

## 1.2.1

### Additions and Improvements

- Removed the release plugin in favour of the new process with branches
[#1841](https://github.com/PegaSysEng/pantheon/pull/1841)
[#1843](https://github.com/PegaSysEng/pantheon/pull/1843)
[#1848](https://github.com/PegaSysEng/pantheon/pull/1848)
[#1855](https://github.com/PegaSysEng/pantheon/pull/1855)
- Updated Görli bootnodes [#1842](https://github.com/PegaSysEng/pantheon/pull/1842)
- Removed unnecessary test dependency [#1839](https://github.com/PegaSysEng/pantheon/pull/1839)
- Added warning when comments are used in genesis file [#1838](https://github.com/PegaSysEng/pantheon/pull/1838)
- Added an experimental flag for disabling timers [#1837](https://github.com/PegaSysEng/pantheon/pull/1837)
- Fixed FlatFileTaskCollection tests [#1833](https://github.com/PegaSysEng/pantheon/pull/1833)
- Added chain json import utility [#1832](https://github.com/PegaSysEng/pantheon/pull/1832)
- Added tests to AllNodesVisitor trie traversal [#1831](https://github.com/PegaSysEng/pantheon/pull/1831)
- Updated privateFrom to be required [#1829](https://github.com/PegaSysEng/pantheon/pull/1829) (thanks to [iikirilov](https://github.com/iikirilov))
- Made explicit that streamed accounts may be missing their address [#1828](https://github.com/PegaSysEng/pantheon/pull/1828)
- Refactored normalizeKeys method [#1826](https://github.com/PegaSysEng/pantheon/pull/1826)
- Removed dead parameters [#1825](https://github.com/PegaSysEng/pantheon/pull/1825)
- Added a nicer name for Corretto [#1819](https://github.com/PegaSysEng/pantheon/pull/1819)
- Changed core JSON-RPC method to support ReTestEth
[#1815](https://github.com/PegaSysEng/pantheon/pull/1815)
[#1818](https://github.com/PegaSysEng/pantheon/pull/1818)
- Added rewind to block functionality [#1814](https://github.com/PegaSysEng/pantheon/pull/1814)
- Added support for NoReward and NoProof seal engines [#1813](https://github.com/PegaSysEng/pantheon/pull/1813)
- Added strict short hex strings for retesteth [#1812](https://github.com/PegaSysEng/pantheon/pull/1812)
- Cleaned up genesis parsing [#1809](https://github.com/PegaSysEng/pantheon/pull/1809)
- Updating Orion to v1.3.2 [#1805](https://github.com/PegaSysEng/pantheon/pull/1805)
- Updaated newHeads subscription to emit events only for canonical blocks [#1798](https://github.com/PegaSysEng/pantheon/pull/1798)
- Repricing for trie-size-dependent opcodes [#1795](https://github.com/PegaSysEng/pantheon/pull/1795)
- Revised Istanbul Versioning assignemnts [#1794](https://github.com/PegaSysEng/pantheon/pull/1794)
- Updated RevertReason to return BytesValue [#1793](https://github.com/PegaSysEng/pantheon/pull/1793)
- Updated way priv_getPrivacyPrecompileAddress source [#1786](https://github.com/PegaSysEng/pantheon/pull/1786) (thanks to [iikirilov](https://github.com/iikirilov))
- Updated Chain ID opcode to return 0 as default [#1785](https://github.com/PegaSysEng/pantheon/pull/1785)
- Allowed fixedDifficulty=1 [#1784](https://github.com/PegaSysEng/pantheon/pull/1784)
- Updated Docker image defaults host interfaces [#1782](https://github.com/PegaSysEng/pantheon/pull/1782)
- Added tracking of world state account key preimages [#1780](https://github.com/PegaSysEng/pantheon/pull/1780)
- Modified PrivGetPrivateTransaction to take public tx hash [#1778](https://github.com/PegaSysEng/pantheon/pull/1778) (thanks to [josh-richardson](https://github.com/josh-richardson))
- Removed enclave public key from parameter
[#1789](https://github.com/PegaSysEng/pantheon/pull/1789)
[#1777](https://github.com/PegaSysEng/pantheon/pull/1777) (thanks to [iikirilov](https://github.com/iikirilov))
- Added storage key preimage tracking [#1772](https://github.com/PegaSysEng/pantheon/pull/1772)
- Updated priv_getPrivacyPrecompileAddress method return [#1766](https://github.com/PegaSysEng/pantheon/pull/1766) (thanks to [iikirilov](https://github.com/iikirilov))
- Added tests for permissioning with static nodes behaviour [#1764](https://github.com/PegaSysEng/pantheon/pull/1764)
- Added integration test for contract creation with privacyGroupId [#1762](https://github.com/PegaSysEng/pantheon/pull/1762) (thanks to [josh-richardson](https://github.com/josh-richardson))
- Added report node local address as the coinbase in Clique and IBFT
[#1758](https://github.com/PegaSysEng/pantheon/pull/1758)
[#1760](https://github.com/PegaSysEng/pantheon/pull/1760)
- Fixed private tx signature validation [#1753](https://github.com/PegaSysEng/pantheon/pull/1753)
- Updated CI configuration
[#1751](https://github.com/PegaSysEng/pantheon/pull/1751)
[#1835](https://github.com/PegaSysEng/pantheon/pull/1835)
- Added CLI flag for setting WorldStateDownloader task cache size [#1749](https://github.com/PegaSysEng/pantheon/pull/1749) (thanks to [matkt](https://github.com/matkt))
- Updated vertx to 2.8.0 [#1748](https://github.com/PegaSysEng/pantheon/pull/1748)
- changed RevertReason to BytesValue [#1746](https://github.com/PegaSysEng/pantheon/pull/1746)
- Added static nodes acceptance test [#1745](https://github.com/PegaSysEng/pantheon/pull/1745)
- Added report 0 hashrate when the mining coordinator doesn't support mining
[#1744](https://github.com/PegaSysEng/pantheon/pull/1744)
[#1757](https://github.com/PegaSysEng/pantheon/pull/1757)
- Implemented EIP-2200 - Net Gas Metering Revised [#1743](https://github.com/PegaSysEng/pantheon/pull/1743)
- Added chainId validation to PrivateTransactionValidator [#1741](https://github.com/PegaSysEng/pantheon/pull/1741)
- Reduced intrinsic gas cost [#1739](https://github.com/PegaSysEng/pantheon/pull/1739)
- De-duplicated test blocks data files [#1737](https://github.com/PegaSysEng/pantheon/pull/1737)
- Renamed various EEA methods to priv methods [#1736](https://github.com/PegaSysEng/pantheon/pull/1736) (thanks to [josh-richardson](https://github.com/josh-richardson))
- Permissioning Acceptance Test [#1735](https://github.com/PegaSysEng/pantheon/pull/1735)
 [#1759](https://github.com/PegaSysEng/pantheon/pull/1759)
- Add nonce handling to GenesisState [#1728](https://github.com/PegaSysEng/pantheon/pull/1728)
- Added 100-continue to HTTP [#1727](https://github.com/PegaSysEng/pantheon/pull/1727)
- Fixed get_signerMetrics [#1725](https://github.com/PegaSysEng/pantheon/pull/1725) (thanks to [matkt](https://github.com/matkt))
- Reworked "in-sync" checks [#1720](https://github.com/PegaSysEng/pantheon/pull/1720)
- Added Accounts Permissioning Acceptance Tests [#1719](https://github.com/PegaSysEng/pantheon/pull/1719)
- Added PrivateTransactionValidator to unify logic [#1713](https://github.com/PegaSysEng/pantheon/pull/1713)
- Added JSON-RPC API to report validator block production information [#1687](https://github.com/PegaSysEng/pantheon/pull/1687) (thanks to [matkt](https://github.com/matkt))
- Added Mark Sweep Pruner [#1638](https://github.com/PegaSysEng/pantheon/pull/1638)
- Added the Blake2b F compression function as a precompile in Besu [#1614](https://github.com/PegaSysEng/pantheon/pull/1614) (thanks to [iikirilov](https://github.com/iikirilov))
- Documentation updates include:
  - Added CPU requirements [#1734](https://github.com/PegaSysEng/pantheon/pull/1734)
  - Added reference to Ansible role [#1733](https://github.com/PegaSysEng/pantheon/pull/1733)
  - Updated revert reason example [#1754](https://github.com/PegaSysEng/pantheon/pull/1754)
  - Added content on deploying for production [#1774](https://github.com/PegaSysEng/pantheon/pull/1774)
  - Updated docker docs for location of data path [#1790](https://github.com/PegaSysEng/pantheon/pull/1790)
  - Updated permissiong documentation
  [#1792](https://github.com/PegaSysEng/pantheon/pull/1792)
  [#1652](https://github.com/PegaSysEng/pantheon/pull/1652)
  - Added permissioning webinar in the resources [#1717](https://github.com/PegaSysEng/pantheon/pull/1717)
  - Add web3.js-eea reference doc [#1617](https://github.com/PegaSysEng/pantheon/pull/1617)
  - Updated privacy documentation
  [#1650](https://github.com/PegaSysEng/pantheon/pull/1650)
  [#1721](https://github.com/PegaSysEng/pantheon/pull/1721)
  [#1722](https://github.com/PegaSysEng/pantheon/pull/1722)
  [#1724](https://github.com/PegaSysEng/pantheon/pull/1724)
  [#1729](https://github.com/PegaSysEng/pantheon/pull/1729)
  [#1730](https://github.com/PegaSysEng/pantheon/pull/1730)
  [#1731](https://github.com/PegaSysEng/pantheon/pull/1731)
  [#1732](https://github.com/PegaSysEng/pantheon/pull/1732)
  [#1740](https://github.com/PegaSysEng/pantheon/pull/1740)
  [#1750](https://github.com/PegaSysEng/pantheon/pull/1750)
  [#1761](https://github.com/PegaSysEng/pantheon/pull/1761)
  [#1765](https://github.com/PegaSysEng/pantheon/pull/1765)
  [#1769](https://github.com/PegaSysEng/pantheon/pull/1769)
  [#1770](https://github.com/PegaSysEng/pantheon/pull/1770)
  [#1771](https://github.com/PegaSysEng/pantheon/pull/1771)
  [#1773](https://github.com/PegaSysEng/pantheon/pull/1773)
  [#1787](https://github.com/PegaSysEng/pantheon/pull/1787)
  [#1788](https://github.com/PegaSysEng/pantheon/pull/1788)
  [#1796](https://github.com/PegaSysEng/pantheon/pull/1796)
  [#1803](https://github.com/PegaSysEng/pantheon/pull/1803)
  [#1810](https://github.com/PegaSysEng/pantheon/pull/1810)
  [#1817](https://github.com/PegaSysEng/pantheon/pull/1817)
  - Added documentation for getSignerMetrics [#1723](https://github.com/PegaSysEng/pantheon/pull/1723) (thanks to [matkt](https://github.com/matkt))
  - Added Java 11+ as a prerequisite for installing Besu using Homebrew. [#1755](https://github.com/PegaSysEng/pantheon/pull/1755)
  - Fixed documentation formatting and typos [#1718](https://github.com/PegaSysEng/pantheon/pull/1718)
  [#1742](https://github.com/PegaSysEng/pantheon/pull/1742)
  [#1763](https://github.com/PegaSysEng/pantheon/pull/1763)
  [#1779](https://github.com/PegaSysEng/pantheon/pull/1779)
  [#1781](https://github.com/PegaSysEng/pantheon/pull/1781)
  [#1827](https://github.com/PegaSysEng/pantheon/pull/1827)
  [#1767](https://github.com/PegaSysEng/pantheon/pull/1767) (thanks to [helderjnpinto](https://github.com/helderjnpinto))
  - Moved the docs to a [new doc repos](https://github.com/PegaSysEng/doc.pantheon) [#1822](https://github.com/PegaSysEng/pantheon/pull/1822)
- Explicitly configure some maven artifactIds [#1853](https://github.com/PegaSysEng/pantheon/pull/1853)
- Update export subcommand to export blocks in rlp format [#1852](https://github.com/PegaSysEng/pantheon/pull/1852)
- Implement `eth_getproof` JSON RPC API [#1824](https://github.com/PegaSysEng/pantheon/pull/1824)
- Database versioning and enable multi-column database [#1830](https://github.com/PegaSysEng/pantheon/pull/1830)
- Disable smoke tests on windows [#1847](https://github.com/PegaSysEng/pantheon/pull/1847)
- Add read-only blockchain factory method [#1845](https://github.com/PegaSysEng/pantheon/pull/1845)

## 1.2

### Additions and Improvements

- Add UPnP Support [\#1334](https://github.com/PegaSysEng/pantheon/pull/1334) (thanks to [notlesh](https://github.com/notlesh))
- Limit the fraction of wire connections initiated by peers [\#1665](https://github.com/PegaSysEng/pantheon/pull/1665)
- EIP-1706 - Disable SSTORE with gasleft lt call stipend  [\#1706](https://github.com/PegaSysEng/pantheon/pull/1706)
- EIP-1108 - Reprice alt\_bn128 [\#1704](https://github.com/PegaSysEng/pantheon/pull/1704)
- EIP-1344 ChainID Opcode [\#1690](https://github.com/PegaSysEng/pantheon/pull/1690)
- New release docker image [\#1664](https://github.com/PegaSysEng/pantheon/pull/1664)
- Support changing log level at runtime [\#1656](https://github.com/PegaSysEng/pantheon/pull/1656) (thanks to [matkt](https://github.com/matkt))
- Implement dump command to dump a specific block from storage [\#1641](https://github.com/PegaSysEng/pantheon/pull/1641) (thanks to [matkt](https://github.com/matkt))
- Add eea\_findPrivacyGroup endpoint to Besu [\#1635](https://github.com/PegaSysEng/pantheon/pull/1635) (thanks to [Puneetha17](https://github.com/Puneetha17))
- Updated eea send raw transaction with privacy group ID [\#1611](https://github.com/PegaSysEng/pantheon/pull/1611) (thanks to [iikirilov](https://github.com/iikirilov))
- Added Revert Reason [\#1603](https://github.com/PegaSysEng/pantheon/pull/1603)
- Documentation updates include:
  - Added [UPnP content](https://besu.hyperledger.org/en/latest/HowTo/Find-and-Connect/Using-UPnP/)
  - Added [load balancer image](https://besu.hyperledger.org/en/stable/)
  - Added [revert reason](https://besu.hyperledger.org/en/latest/HowTo/Send-Transactions/Revert-Reason/)
  - Added [admin\_changeLogLevel](https://besu.hyperledger.org/en/latest/Reference/API-Methods/#admin_changeloglevel) JSON RPC API (thanks to [matkt](https://github.com/matkt))
  - Updated for [new Docker image](https://besu.hyperledger.org/en/stable/)
  - Added [Docker image migration content](https://besu.hyperledger.org/en/latest/HowTo/Get-Started/Migration-Docker/)
  - Added [transaction validation content](https://besu.hyperledger.org/en/latest/Concepts/Transactions/Transaction-Validation/)
  - Updated [permissioning overview](https://besu.hyperledger.org/en/stable/) for onchain account permissioning
  - Updated [quickstart](https://besu.hyperledger.org/en/latest/HowTo/Deploy/Monitoring-Performance/#monitor-node-performance-using-prometheus) to include Prometheus and Grafana
  - Added [remote connections limits options](https://besu.hyperledger.org/en/latest/Reference/CLI/CLI-Syntax/#remote-connections-limit-enabled)
  - Updated [web3.js-eea reference](https://docs.pantheon.pegasys.tech/en/latest/Reference/web3js-eea-Methods/) to include privacy group methods
  - Updated [onchain permissioning to include account permissioning](hhttps://besu.hyperledger.org/en/latest/Concepts/Permissioning/Onchain-Permissioning/) and [Permissioning Management Dapp](https://besu.hyperledger.org/en/latest/Tutorials/Permissioning/Getting-Started-Onchain-Permissioning/#start-the-development-server-for-the-permissioning-management-dapp)
  - Added [deployment procedure for Permissioning Management Dapp](https://besu.hyperledger.org/en/stable/)
  - Added privacy content for [EEA-compliant and Besu-extended privacy](https://besu.hyperledger.org/en/latest/Concepts/Privacy/Privacy-Groups/)
  - Added content on [creating and managing privacy groups](https://besu.hyperledger.org/en/latest/Reference/web3js-eea-Methods/#createprivacygroup)
  - Added content on [accessing private and privacy marker transactions](https://besu.hyperledger.org/en/latest/HowTo/Use-Privacy/Access-Private-Transactions/)
  - Added content on [system requirements](https://besu.hyperledger.org/en/latest/HowTo/Get-Started/System-Requirements/)
  - Added reference to [Besu role on Galaxy to deploy using Ansible](https://besu.hyperledger.org/en/latest/HowTo/Deploy/Ansible/).

### Technical Improvements

- Remove enclave public key from parameter [\#1789](https://github.com/PegaSysEng/pantheon/pull/1789)
- Update defaults host interfaces [\#1782](https://github.com/PegaSysEng/pantheon/pull/1782)
- Modifies PrivGetPrivateTransaction to take public tx hash [\#1778](https://github.com/PegaSysEng/pantheon/pull/1778)
- Remove enclave public key from parameter [\#1777](https://github.com/PegaSysEng/pantheon/pull/1777)
- Return the ethereum address of the privacy precompile from priv_getPrivacyPrecompileAddress [\#1766](https://github.com/PegaSysEng/pantheon/pull/1766)
- Report node local address as the coinbase in Clique and IBFT [\#1760](https://github.com/PegaSysEng/pantheon/pull/1760)
- Additional integration test for contract creation with privacyGroupId [\#1762](https://github.com/PegaSysEng/pantheon/pull/1762)
- Report 0 hashrate when the mining coordinator doesn't support mining [\#1757](https://github.com/PegaSysEng/pantheon/pull/1757)
- Fix private tx signature validation [\#1753](https://github.com/PegaSysEng/pantheon/pull/1753)
- RevertReason changed to BytesValue [\#1746](https://github.com/PegaSysEng/pantheon/pull/1746)
- Renames various eea methods to priv methods [\#1736](https://github.com/PegaSysEng/pantheon/pull/1736)
- Update Orion version [\#1716](https://github.com/PegaSysEng/pantheon/pull/1716)
- Rename CLI flag for better ordering of options [\#1715](https://github.com/PegaSysEng/pantheon/pull/1715)
- Routine dependency updates [\#1712](https://github.com/PegaSysEng/pantheon/pull/1712)
- Fix spelling error in getApplicationPrefix method name [\#1711](https://github.com/PegaSysEng/pantheon/pull/1711)
- Wait and retry if best peer's chain is too short for fast sync [\#1708](https://github.com/PegaSysEng/pantheon/pull/1708)
- Eea get private transaction fix [\#1707](https://github.com/PegaSysEng/pantheon/pull/1707) (thanks to [iikirilov](https://github.com/iikirilov))
- Rework remote connection limit flag defaults [\#1705](https://github.com/PegaSysEng/pantheon/pull/1705)
- Report invalid options from config file [\#1703](https://github.com/PegaSysEng/pantheon/pull/1703)
- Add ERROR to list of CLI log level options [\#1699](https://github.com/PegaSysEng/pantheon/pull/1699)
- Enable onchain account permissioning CLI option [\#1686](https://github.com/PegaSysEng/pantheon/pull/1686)
- Exempt static nodes from all connection limits [\#1685](https://github.com/PegaSysEng/pantheon/pull/1685)
- Enclave refactoring [\#1684](https://github.com/PegaSysEng/pantheon/pull/1684)
- Add opcode and precompiled support for versioning  [\#1683](https://github.com/PegaSysEng/pantheon/pull/1683)
- Use a percentage instead of fraction for the remote connections percentage CLI option. [\#1682](https://github.com/PegaSysEng/pantheon/pull/1682)
- Added error msg for calling eth\_sendTransaction [\#1681](https://github.com/PegaSysEng/pantheon/pull/1681)
- Remove instructions for installing with Chocolatey [\#1680](https://github.com/PegaSysEng/pantheon/pull/1680)
- remove zulu-jdk8 from smoke tests [\#1679](https://github.com/PegaSysEng/pantheon/pull/1679)
- Add new MainNet bootnodes [\#1678](https://github.com/PegaSysEng/pantheon/pull/1678)
- updating smoke tests to use \>= jdk11 [\#1677](https://github.com/PegaSysEng/pantheon/pull/1677)
- Fix handling of remote connection limit [\#1676](https://github.com/PegaSysEng/pantheon/pull/1676)
- Add accountVersion to MessageFrame [\#1675](https://github.com/PegaSysEng/pantheon/pull/1675)
- Change getChildren return type [\#1674](https://github.com/PegaSysEng/pantheon/pull/1674)
- Use Log4J message template instead of String.format [\#1673](https://github.com/PegaSysEng/pantheon/pull/1673)
- Return hashrate of 0 when not mining. [\#1672](https://github.com/PegaSysEng/pantheon/pull/1672)
- Add hooks for validation  [\#1671](https://github.com/PegaSysEng/pantheon/pull/1671)
- Upgrade to pantheon-build:0.0.6-jdk11 which really does include jdk11 [\#1670](https://github.com/PegaSysEng/pantheon/pull/1670)
- Onchain permissioning startup check [\#1669](https://github.com/PegaSysEng/pantheon/pull/1669)
- Update BesuCommand to accept minTransactionGasPriceWei as an integer [\#1668](https://github.com/PegaSysEng/pantheon/pull/1668) (thanks to [matkt](https://github.com/matkt))
- Privacy group id consistent [\#1667](https://github.com/PegaSysEng/pantheon/pull/1667) (thanks to [iikirilov](https://github.com/iikirilov))
- Change eea\_getPrivateTransaction endpoint to accept hex [\#1666](https://github.com/PegaSysEng/pantheon/pull/1666) (thanks to [Puneetha17](https://github.com/Puneetha17))
- Factorise metrics code for KeyValueStorage database [\#1663](https://github.com/PegaSysEng/pantheon/pull/1663))
- Create a metric tracking DB size [\#1662](https://github.com/PegaSysEng/pantheon/pull/1662)
- AT- Removing unused methods on KeyValueStorage [\#1661](https://github.com/PegaSysEng/pantheon/pull/1661)
- Add Prerequisites and Quick-Start [\#1660](https://github.com/PegaSysEng/pantheon/pull/1660) (thanks to [lazaridiscom](https://github.com/lazaridiscom))
- Java 11 updates [\#1658](https://github.com/PegaSysEng/pantheon/pull/1658)
- Make test generated keys deterministic w/in block generator [\#1657](https://github.com/PegaSysEng/pantheon/pull/1657)
- Rename privacyGroupId to createPrivacyGroupId [\#1654](https://github.com/PegaSysEng/pantheon/pull/1654) (thanks to [Puneetha17](https://github.com/Puneetha17))
- Intermittent Test Failures in TransactionsMessageSenderTest [\#1653](https://github.com/PegaSysEng/pantheon/pull/1653)
- Sanity check the generated distribution files before upload [\#1648](https://github.com/PegaSysEng/pantheon/pull/1648)
- Use JDK 11 for release builds [\#1647](https://github.com/PegaSysEng/pantheon/pull/1647)
- Support multiple private marker transactions in a block  [\#1646](https://github.com/PegaSysEng/pantheon/pull/1646)
- Display World State Sync Progress in Logs [\#1645](https://github.com/PegaSysEng/pantheon/pull/1645)
- Remove the docker gradle plugin, handle building docker with shell now [\#1644](https://github.com/PegaSysEng/pantheon/pull/1644)
- Switch to using metric names from EIP-2159 [\#1634](https://github.com/PegaSysEng/pantheon/pull/1634)
- Account versioning [\#1612](https://github.com/PegaSysEng/pantheon/pull/1612)

## 1.1.4

### Additions and Improvements

- \[PAN-2832\] Support setting config options via environment variables [\#1597](https://github.com/PegaSysEng/pantheon/pull/1597)
- Print Besu version when starting [\#1593](https://github.com/PegaSysEng/pantheon/pull/1593)
- \[PAN-2746\] Add eea\_createPrivacyGroup & eea\_deletePrivacyGroup endpoint [\#1560](https://github.com/PegaSysEng/pantheon/pull/1560) (thanks to [Puneetha17](https://github.com/Puneetha17))

Documentation updates include:
- Added [readiness and liveness endpoints](https://besu.hyperledger.org/en/latest/HowTo/Interact/APIs/Using-JSON-RPC-API/#readiness-and-liveness-endpoints)
- Added [high availability content](https://besu.hyperledger.org/en/latest/HowTo/Configure/Configure-HA/High-Availability/)
- Added [web3js-eea client library](https://besu.hyperledger.org/en/latest/Tutorials/Quickstarts/Privacy-Quickstart/#clone-eeajs-libraries)
- Added content on [setting CLI options using environment variables](https://besu.hyperledger.org/en/latest/Reference/CLI/CLI-Syntax/#specifying-options)

### Technical Improvements

- Read config from env vars when no config file specified [\#1639](https://github.com/PegaSysEng/pantheon/pull/1639)
- Upgrade jackson-databind to 2.9.9.1 [\#1636](https://github.com/PegaSysEng/pantheon/pull/1636)
- Update Reference Tests [\#1633](https://github.com/PegaSysEng/pantheon/pull/1633)
- Ignore discport during static node permissioning check [\#1631](https://github.com/PegaSysEng/pantheon/pull/1631)
- Check connections more frequently during acceptance tests [\#1630](https://github.com/PegaSysEng/pantheon/pull/1630)
- Refactor experimental CLI options [\#1629](https://github.com/PegaSysEng/pantheon/pull/1629)
- JSON-RPC api net_services should display the actual ports [\#1628](https://github.com/PegaSysEng/pantheon/pull/1628)
- Refactor CLI [\#1627](https://github.com/PegaSysEng/pantheon/pull/1627)
- Simplify BesuCommand `run` and `parse` methods. [\#1626](https://github.com/PegaSysEng/pantheon/pull/1626)
- PAN-2860: Ignore discport during startup whitelist validation [\#1625](https://github.com/PegaSysEng/pantheon/pull/1625)
- Freeze plugin api version [\#1624](https://github.com/PegaSysEng/pantheon/pull/1624)
- Implement incoming transaction messages CLI option as an unstable command. [\#1622](https://github.com/PegaSysEng/pantheon/pull/1622)
- Update smoke tests docker images for zulu and openjdk to private ones [\#1620](https://github.com/PegaSysEng/pantheon/pull/1620)
- Remove duplication between EeaTransactionCountRpc & PrivateTransactionHandler [\#1619](https://github.com/PegaSysEng/pantheon/pull/1619)
- \[PAN-2709\] - nonce too low error [\#1618](https://github.com/PegaSysEng/pantheon/pull/1618)
- Cache TransactionValidationParams instead of creating new object for each call [\#1616](https://github.com/PegaSysEng/pantheon/pull/1616)
- \[PAN-2850\] Create a transaction pool configuration object [\#1615](https://github.com/PegaSysEng/pantheon/pull/1615)
- Add TransactionValidationParam to TxProcessor [\#1613](https://github.com/PegaSysEng/pantheon/pull/1613)
- Expose a CLI option to configure the life time of transaction messages. [\#1610](https://github.com/PegaSysEng/pantheon/pull/1610)
- Implement Prometheus metric counter for skipped expired transaction messages. [\#1609](https://github.com/PegaSysEng/pantheon/pull/1609)
- Upload jars to bintray as part of releases [\#1608](https://github.com/PegaSysEng/pantheon/pull/1608)
- Avoid publishing docker-pantheon directory to bintray during a release [\#1606](https://github.com/PegaSysEng/pantheon/pull/1606)
- \[PAN-2756\] Istanbul scaffolding [\#1605](https://github.com/PegaSysEng/pantheon/pull/1605)
- Implement a timeout in TransactionMessageProcessor [\#1604](https://github.com/PegaSysEng/pantheon/pull/1604)
- Reject transactions with gas price below the configured minimum [\#1602](https://github.com/PegaSysEng/pantheon/pull/1602)
- Always build the k8s image, only push to dockerhub for master branch [\#1601](https://github.com/PegaSysEng/pantheon/pull/1601)
- Properly validate AltBN128 pairing precompile input [\#1600](https://github.com/PegaSysEng/pantheon/pull/1600)
- \[PAN-2871\] Columnar rocksdb [\#1599](https://github.com/PegaSysEng/pantheon/pull/1599)
- Reverting change to dockerfile [\#1594](https://github.com/PegaSysEng/pantheon/pull/1594)
- Update dependency versions [\#1592](https://github.com/PegaSysEng/pantheon/pull/1592)
- \[PAN-2797\] Clean up failed connections [\#1591](https://github.com/PegaSysEng/pantheon/pull/1591)
- Cleaning up the build process for docker [\#1590](https://github.com/PegaSysEng/pantheon/pull/1590)
- \[PAN-2786\] Stop Transaction Pool Queue from Growing Unbounded [\#1586](https://github.com/PegaSysEng/pantheon/pull/1586)

## 1.1.3

### Additions and Improvements

- \[PAN-2811\] Be more lenient with discovery message deserialization. Completes our support for EIP-8 and enables Besu to work on Rinkeby again. [\#1580](https://github.com/PegaSysEng/pantheon/pull/1580)
- Added liveness and readiness probe stub endpoints [\#1553](https://github.com/PegaSysEng/pantheon/pull/1553)
- Implemented operator tool. \(blockchain network configuration for permissioned networks\) [\#1511](https://github.com/PegaSysEng/pantheon/pull/1511)
- \[PAN-2754\] Added eea\_getPrivacyPrecompileAddress [\#1579](https://github.com/PegaSysEng/pantheon/pull/1579) (thanks to [Puneetha17](https://github.com/Puneetha17))
- Publish the chain head gas used, gas limit, transaction count and ommer metrics [\#1551](https://github.com/PegaSysEng/pantheon/pull/1551)
- Add subscribe and unsubscribe count metrics [\#1541](https://github.com/PegaSysEng/pantheon/pull/1541)
- Add pivot block metrics [\#1537](https://github.com/PegaSysEng/pantheon/pull/1537)

Documentation updates include:

- Updated [IBFT 2.0 tutorial](https://besu.hyperledger.org/en/latest/Tutorials/Private-Network/Create-IBFT-Network/) to use network configuration tool
- Added [debug\_traceBlock\* methods](https://besu.hyperledger.org/en/latest/Reference/API-Methods/#debug_traceblock)
- Reorganised [monitoring documentation](https://besu.hyperledger.org/en/latest/HowTo/Deploy/Monitoring-Performance/)
- Added [link to sample Grafana dashboard](https://besu.hyperledger.org/en/latest/HowTo/Deploy/Monitoring-Performance/#monitor-node-performance-using-prometheus)
- Added [note about replacing transactions in transaction pool](https://besu.hyperledger.org/en/latest/Concepts/Transactions/Transaction-Pool/#replacing-transactions-with-same-nonce)
- Updated [example transaction scripts](https://besu.hyperledger.org/en/latest/HowTo/Send-Transactions/Transactions/#example-javascript-scripts)
- Updated [Alethio Ethstats and Explorer documentation](https://besu.hyperledger.org/en/latest/Concepts/AlethioOverview/)

### Technical Improvements

- PAN-2816: Hiding experimental account permissioning cli options [\#1584](https://github.com/PegaSysEng/pantheon/pull/1584)
- \[PAN-2630\] Synchronizer should disconnect the sync target peer on invalid block data [\#1578](https://github.com/PegaSysEng/pantheon/pull/1578)
- Rename MetricCategory to BesuMetricCategory [\#1574](https://github.com/PegaSysEng/pantheon/pull/1574)
- Convert MetricsConfigiguration to use a builder [\#1572](https://github.com/PegaSysEng/pantheon/pull/1572)
- PAN-2794: Including flag for onchain permissioning check on tx processor [\#1571](https://github.com/PegaSysEng/pantheon/pull/1571)
- Fix behaviour for absent account permissiong smart contract [\#1569](https://github.com/PegaSysEng/pantheon/pull/1569)
- Expand readiness check to check peer count and sync state [\#1568](https://github.com/PegaSysEng/pantheon/pull/1568)
- \[PAN-2798\] Reorganize p2p classes [\#1567](https://github.com/PegaSysEng/pantheon/pull/1567)
- PAN-2729: Account Smart Contract Permissioning ATs [\#1565](https://github.com/PegaSysEng/pantheon/pull/1565)
- Timeout build after 1 hour to prevent it hanging forever. [\#1564](https://github.com/PegaSysEng/pantheon/pull/1564)
- \[PAN-2791\] Make permissions checks for ongoing connections more granular [\#1563](https://github.com/PegaSysEng/pantheon/pull/1563)
- \[PAN-2721\] Fix TopicParameter deserialization [\#1562](https://github.com/PegaSysEng/pantheon/pull/1562)
- \[PAN-2779\] Allow signing private transaction with any key [\#1561](https://github.com/PegaSysEng/pantheon/pull/1561) (thanks to [iikirilov](https://github.com/iikirilov))
- \[PAN-2783\] Invert dependency between permissioning and p2p [\#1557](https://github.com/PegaSysEng/pantheon/pull/1557)
- Removing account filter from TransactionPool [\#1556](https://github.com/PegaSysEng/pantheon/pull/1556)
- \[PAN-1952\] - Remove ignored pending transaction event publish acceptance test [\#1552](https://github.com/PegaSysEng/pantheon/pull/1552)
- Make MetricCategories more flexible [\#1550](https://github.com/PegaSysEng/pantheon/pull/1550)
- Fix encoding for account permissioning check call [\#1549](https://github.com/PegaSysEng/pantheon/pull/1549)
- Discard known remote transactions prior to validation [\#1548](https://github.com/PegaSysEng/pantheon/pull/1548)
- \[PAN-2009\] - Fix cluster clean start after stop in Acceptance tests [\#1546](https://github.com/PegaSysEng/pantheon/pull/1546)
- FilterIdGenerator fixes [\#1544](https://github.com/PegaSysEng/pantheon/pull/1544)
- Only increment the added transaction counter if we actually added the transaction [\#1543](https://github.com/PegaSysEng/pantheon/pull/1543)
- When retrieving transactions by hash, check the pending transactions first [\#1542](https://github.com/PegaSysEng/pantheon/pull/1542)
- Fix thread safety in SubscriptionManager [\#1540](https://github.com/PegaSysEng/pantheon/pull/1540)
- \[PAN-2731\] Extract connection management from P2PNetwork [\#1538](https://github.com/PegaSysEng/pantheon/pull/1538)
- \[PAN-2010\] format filter id as quantity [\#1534](https://github.com/PegaSysEng/pantheon/pull/1534)
- PAN-2445: Onchain account permissioning [\#1507](https://github.com/PegaSysEng/pantheon/pull/1507)
- \[PAN-2672\] Return specific and useful error for enclave issues [\#1455](https://github.com/PegaSysEng/pantheon/pull/1455) (thanks to [Puneetha17](https://github.com/Puneetha17))

## 1.1.2

### Additions and Improvements

Documentation updates include:

- Added [GraphQL options](https://besu.hyperledger.org/en/latest/Reference/CLI/CLI-Syntax/#graphql-http-cors-origins)
- Added [troubleshooting point about illegal reflective access error](https://besu.hyperledger.org/en/latest/HowTo/Troubleshoot/Troubleshooting/#illegal-reflective-access-error-on-startup)
- Added [trusted bootnode behaviour for permissioning](https://besu.hyperledger.org/en/latest/Concepts/Permissioning/Onchain-Permissioning/#bootnodes)
- Added [how to obtain a WS authentication token](https://besu.hyperledger.org/en/latest/HowTo/Interact/APIs/Authentication/#obtaining-an-authentication-token)
- Updated [example scripts and added package.json file for creating signed transactions](https://besu.hyperledger.org/en/latest/HowTo/Send-Transactions/Transactions/)

### Technical Improvements

- Replaced Void datatype with void [\#1530](https://github.com/PegaSysEng/pantheon/pull/1530)
- Fix estimate gas RPC failing for clique when no blocks have been created [\#1528](https://github.com/PegaSysEng/pantheon/pull/1528)
- Avoid auto-boxing for gauge metrics [\#1526](https://github.com/PegaSysEng/pantheon/pull/1526)
- Add AT to ensure 0-miner Clique/IBFT are valid [\#1525](https://github.com/PegaSysEng/pantheon/pull/1525)
- AT DSL - renaming to suffix of Conditions and co-locating with Conditions [\#1524](https://github.com/PegaSysEng/pantheon/pull/1524)
- Set disconnect flag immediately when disconnecting a peer [\#1521](https://github.com/PegaSysEng/pantheon/pull/1521)
- \[PAN-2547\] Modified JSON-RPC subscription processing to avoid blocking [\#1519](https://github.com/PegaSysEng/pantheon/pull/1519)
- Dependency Version Updates [\#1517](https://github.com/PegaSysEng/pantheon/pull/1517)
- AT DSL - renaming ibft to ibft2 [\#1516](https://github.com/PegaSysEng/pantheon/pull/1516)
- \[PIE-1578\] Added local transaction permissioning metrics [\#1515](https://github.com/PegaSysEng/pantheon/pull/1515)
- \[PIE-1577\] Added node local metrics [\#1514](https://github.com/PegaSysEng/pantheon/pull/1514)
- AT DSL - Removing WaitCondition, consistently applying Condition instead [\#1513](https://github.com/PegaSysEng/pantheon/pull/1513)
- Remove usage of deprecated ConcurrentSet [\#1512](https://github.com/PegaSysEng/pantheon/pull/1512)
- Log error if clique or ibft have 0 validators in genesis [\#1509](https://github.com/PegaSysEng/pantheon/pull/1509)
- GraphQL library upgrade changes. [\#1508](https://github.com/PegaSysEng/pantheon/pull/1508)
- Add metrics to assist monitoring and alerting [\#1506](https://github.com/PegaSysEng/pantheon/pull/1506)
- Use external pantheon-plugin-api library [\#1505](https://github.com/PegaSysEng/pantheon/pull/1505)
- Tilde [\#1504](https://github.com/PegaSysEng/pantheon/pull/1504)
- Dependency version updates [\#1503](https://github.com/PegaSysEng/pantheon/pull/1503)
- Simplify text [\#1501](https://github.com/PegaSysEng/pantheon/pull/1501) (thanks to [bgravenorst](https://github.com/bgravenorst))
- \[PAN-1625\] Clique AT mining continues if validator offline [\#1500](https://github.com/PegaSysEng/pantheon/pull/1500)
- Acceptance Test DSL Node refactoring [\#1498](https://github.com/PegaSysEng/pantheon/pull/1498)
- Updated an incorrect command [\#1497](https://github.com/PegaSysEng/pantheon/pull/1497) (thanks to [bgravenorst](https://github.com/bgravenorst))
- Acceptance Test and DSL rename for IBFT2 [\#1493](https://github.com/PegaSysEng/pantheon/pull/1493)
- \[PIE-1580\] Metrics for smart contract permissioning actions [\#1492](https://github.com/PegaSysEng/pantheon/pull/1492)
- Handle RLPException when processing incoming DevP2P messages [\#1491](https://github.com/PegaSysEng/pantheon/pull/1491)
- Limit spotless checks to java classes in expected java  dirs [\#1490](https://github.com/PegaSysEng/pantheon/pull/1490)
- \[PAN-2560\] Add LocalNode class [\#1489](https://github.com/PegaSysEng/pantheon/pull/1489)
- Changed Enode length error String implementation. [\#1486](https://github.com/PegaSysEng/pantheon/pull/1486)
- PAN-2715 - return block not found reasons in error [\#1485](https://github.com/PegaSysEng/pantheon/pull/1485)
- \[PAN-2652\] Refactor Privacy acceptance test and add Privacy Ibft test [\#1483](https://github.com/PegaSysEng/pantheon/pull/1483) (thanks to [iikirilov](https://github.com/iikirilov))
- \[PAN-2603\] Onchain account permissioning support [\#1475](https://github.com/PegaSysEng/pantheon/pull/1475)
- Make CLI options names with hyphen-minus searchable and reduce index size [\#1476](https://github.com/PegaSysEng/pantheon/pull/1476)
- Added warning banner when using latest version [\#1454](https://github.com/PegaSysEng/pantheon/pull/1454)
- Add RTD config file to fix Python version issue [\#1453](https://github.com/PegaSysEng/pantheon/pull/1453)
- \[PAN-2647\] Validate Private Transaction nonce before submitting to Transaction Pool [\#1449](https://github.com/PegaSysEng/pantheon/pull/1449) (thanks to [iikirilov](https://github.com/iikirilov))
- Add placeholders system to have global variables in markdown [\#1425](https://github.com/PegaSysEng/pantheon/pull/1425)

## 1.1.1

### Additions and Improvements

- [GraphQL](https://besu.hyperledger.org/en/latest/HowTo/Interact/APIs/GraphQL/) [\#1311](https://github.com/PegaSysEng/pantheon/pull/1311) (thanks to [zyfrank](https://github.com/zyfrank))
- Added [`--tx-pool-retention-hours`](https://besu.hyperledger.org/en/latest/Reference/CLI/CLI-Syntax/#tx-pool-retention-hours) [\#1333](https://github.com/PegaSysEng/pantheon/pull/1333)
- Added Genesis file support for specifying the maximum stack size. [\#1431](https://github.com/PegaSysEng/pantheon/pull/1431)
- Included transaction details when subscribed to Pending transactions [\#1410](https://github.com/PegaSysEng/pantheon/pull/1410)
- Documentation updates include:
  - [Added configuration items specified in the genesis file](https://besu.hyperledger.org/en/latest/Reference/Config-Items/#configuration-items)
  - [Added pending transaction details subscription](https://besu.hyperledger.org/en/latest/HowTo/Interact/APIs/RPC-PubSub/#pending-transactionss)
  - [Added Troubleshooting content](https://besu.hyperledger.org/en/latest/HowTo/Troubleshoot/Troubleshooting/)
  - [Added Privacy Quickstart](https://besu.hyperledger.org/en/latest/Tutorials/Quickstarts/Privacy-Quickstart/)
  - [Added privacy roadmap](https://github.com/hyperledger/besu/blob/master/ROADMAP.md)


### Technical Improvements

- Create MaintainedPeers class [\#1484](https://github.com/PegaSysEng/pantheon/pull/1484)
- Fix for permissioned network with single bootnode [\#1479](https://github.com/PegaSysEng/pantheon/pull/1479)
- Have ThreadBesuNodeRunner support plugin tests [\#1477](https://github.com/PegaSysEng/pantheon/pull/1477)
- Less pointless plugins errors [\#1473](https://github.com/PegaSysEng/pantheon/pull/1473)
- Rename GraphQLRPC to just GraphQL [\#1472](https://github.com/PegaSysEng/pantheon/pull/1472)
- eth\_protocolVersion is a Quantity, not an Integer [\#1470](https://github.com/PegaSysEng/pantheon/pull/1470)
- Don't require 'to' in 'blocks' queries [\#1464](https://github.com/PegaSysEng/pantheon/pull/1464)
- Events Plugin - Add initial "NewBlock" event message [\#1463](https://github.com/PegaSysEng/pantheon/pull/1463)
- Make restriction field in Private Transaction an enum [\#1462](https://github.com/PegaSysEng/pantheon/pull/1462) (thanks to [iikirilov](https://github.com/iikirilov))
- Helpful graphql error when an account doesn't exist [\#1460](https://github.com/PegaSysEng/pantheon/pull/1460)
- Acceptance Test Cleanup [\#1458](https://github.com/PegaSysEng/pantheon/pull/1458)
- Large chain id support for private transactions [\#1452](https://github.com/PegaSysEng/pantheon/pull/1452)
- Optimise TransactionPool.addRemoteTransaction [\#1448](https://github.com/PegaSysEng/pantheon/pull/1448)
- Reduce synchronization in PendingTransactions [\#1447](https://github.com/PegaSysEng/pantheon/pull/1447)
- Add simple PeerPermissions interface [\#1446](https://github.com/PegaSysEng/pantheon/pull/1446)
- Make sure ThreadBesuNodeRunner is exercised by automation [\#1442](https://github.com/PegaSysEng/pantheon/pull/1442)
- Decode devp2p packets off the event thread [\#1439](https://github.com/PegaSysEng/pantheon/pull/1439)
- Allow config files to specify no bootnodes [\#1438](https://github.com/PegaSysEng/pantheon/pull/1438)
- Capture all logs and errors in the Besu log output [\#1437](https://github.com/PegaSysEng/pantheon/pull/1437)
- Ensure failed Txns are deleted when detected during mining [\#1436](https://github.com/PegaSysEng/pantheon/pull/1436)
- Plugin Framework [\#1435](https://github.com/PegaSysEng/pantheon/pull/1435)
- Equals cleanup [\#1434](https://github.com/PegaSysEng/pantheon/pull/1434)
- Transaction smart contract permissioning controller [\#1433](https://github.com/PegaSysEng/pantheon/pull/1433)
- Renamed AccountPermissioningProver to TransactionPermissio… [\#1432](https://github.com/PegaSysEng/pantheon/pull/1432)
- Refactorings and additions to add Account based Smart Contract permissioning [\#1430](https://github.com/PegaSysEng/pantheon/pull/1430)
- Fix p2p PeerInfo handling [\#1428](https://github.com/PegaSysEng/pantheon/pull/1428)
- IbftProcessor logs when a throwable terminates mining [\#1427](https://github.com/PegaSysEng/pantheon/pull/1427)
- Renamed AccountWhitelistController [\#1424](https://github.com/PegaSysEng/pantheon/pull/1424)
- Unwrap DelegatingBytes32 and prevent Hash from wrapping other Hash instances [\#1423](https://github.com/PegaSysEng/pantheon/pull/1423)
- If nonce is invalid, do not delete during mining [\#1422](https://github.com/PegaSysEng/pantheon/pull/1422)
- Deleting unused windows jenkinsfile [\#1421](https://github.com/PegaSysEng/pantheon/pull/1421)
- Get all our smoke tests for all platforms in 1 jenkins job [\#1420](https://github.com/PegaSysEng/pantheon/pull/1420)
- Add pending object to GraphQL queries [\#1419](https://github.com/PegaSysEng/pantheon/pull/1419)
- Start listening for p2p connections after start\(\) is invoked [\#1418](https://github.com/PegaSysEng/pantheon/pull/1418)
- Improved JSON-RPC responses when EnodeURI parameter has invalid EnodeId [\#1417](https://github.com/PegaSysEng/pantheon/pull/1417)
- Use port 0 when starting a websocket server in tests [\#1416](https://github.com/PegaSysEng/pantheon/pull/1416)
- Windows jdk smoke tests [\#1413](https://github.com/PegaSysEng/pantheon/pull/1413)
- Change AT discard RPC tests to be more reliable by checking discard using proposals [\#1411](https://github.com/PegaSysEng/pantheon/pull/1411)
- Simple account permissioning [\#1409](https://github.com/PegaSysEng/pantheon/pull/1409)
- Fix clique miner to respect changes to vanity data made via JSON-RPC [\#1408](https://github.com/PegaSysEng/pantheon/pull/1408)
- Avoid recomputing the logs bloom filter when reading receipts [\#1407](https://github.com/PegaSysEng/pantheon/pull/1407)
- Remove NodePermissioningLocalConfig external references [\#1406](https://github.com/PegaSysEng/pantheon/pull/1406)
- Add constantinople fix block for Rinkeby [\#1404](https://github.com/PegaSysEng/pantheon/pull/1404)
- Update EnodeURL to support enodes with listening disabled [\#1403](https://github.com/PegaSysEng/pantheon/pull/1403)
- Integration Integration test\(s\) on p2p of 'net\_services'  [\#1402](https://github.com/PegaSysEng/pantheon/pull/1402)
- Reference tests fail on Windows [\#1401](https://github.com/PegaSysEng/pantheon/pull/1401)
- Fix non-deterministic test caused by variable size of generated transactions [\#1399](https://github.com/PegaSysEng/pantheon/pull/1399)
- Start BlockPropagationManager immediately - don't wait for full sync [\#1398](https://github.com/PegaSysEng/pantheon/pull/1398)
- Added error message for RPC method disabled [\#1396](https://github.com/PegaSysEng/pantheon/pull/1396)
- Fix intermittency in FullSyncChainDownloaderTest [\#1394](https://github.com/PegaSysEng/pantheon/pull/1394)
- Add explanatory comment about default port [\#1392](https://github.com/PegaSysEng/pantheon/pull/1392)
- Handle case where peers advertise a listening port of 0 [\#1391](https://github.com/PegaSysEng/pantheon/pull/1391)
- Cache extra data [\#1389](https://github.com/PegaSysEng/pantheon/pull/1389)
- Update Log message in IBFT Controller [\#1387](https://github.com/PegaSysEng/pantheon/pull/1387)
- Remove unnecessary field [\#1384](https://github.com/PegaSysEng/pantheon/pull/1384)
- Add getPeer method to PeerConnection [\#1383](https://github.com/PegaSysEng/pantheon/pull/1383)
- Removing smart quotes [\#1381](https://github.com/PegaSysEng/pantheon/pull/1381) (thanks to [jmcnevin](https://github.com/jmcnevin))
- Use streams and avoid iterating child nodes multiple times [\#1380](https://github.com/PegaSysEng/pantheon/pull/1380)
- Use execute instead of submit so unhandled exceptions get logged [\#1379](https://github.com/PegaSysEng/pantheon/pull/1379)
- Prefer EnodeURL over Endpoint [\#1378](https://github.com/PegaSysEng/pantheon/pull/1378)
- Add flat file based task collection [\#1377](https://github.com/PegaSysEng/pantheon/pull/1377)
- Consolidate local enode representation [\#1376](https://github.com/PegaSysEng/pantheon/pull/1376)
- Rename rocksdDbConfiguration to rocksDbConfiguration [\#1375](https://github.com/PegaSysEng/pantheon/pull/1375)
- Remove EthTaskChainDownloader and supporting code [\#1373](https://github.com/PegaSysEng/pantheon/pull/1373)
- Handle the pipeline being aborted while finalizing an async operation [\#1372](https://github.com/PegaSysEng/pantheon/pull/1372)
- Rename methods that create and return streams away from getX\(\) [\#1368](https://github.com/PegaSysEng/pantheon/pull/1368)
- eea\_getTransactionCount fails if account has not interacted with private state [\#1367](https://github.com/PegaSysEng/pantheon/pull/1367) (thanks to [iikirilov](https://github.com/iikirilov))
- Increase RocksDB settings [\#1364](https://github.com/PegaSysEng/pantheon/pull/1364) ([ajsutton](https://github.com/ajsutton))
- Don't abort in-progress master builds when a new commit is added. [\#1358](https://github.com/PegaSysEng/pantheon/pull/1358)
- Request open ended headers from sync target [\#1355](https://github.com/PegaSysEng/pantheon/pull/1355)
- Enable the pipeline chain downloader by default [\#1344](https://github.com/PegaSysEng/pantheon/pull/1344)
- Create P2PNetwork Builder [\#1343](https://github.com/PegaSysEng/pantheon/pull/1343)
- Include static nodes in permissioning logic [\#1339](https://github.com/PegaSysEng/pantheon/pull/1339)
- JsonRpcError decoding to include message [\#1336](https://github.com/PegaSysEng/pantheon/pull/1336)
- Cache current chain head info [\#1335](https://github.com/PegaSysEng/pantheon/pull/1335)
- Queue pending requests when all peers are busy [\#1331](https://github.com/PegaSysEng/pantheon/pull/1331)
- Fix failed tests on Windows [\#1332](https://github.com/PegaSysEng/pantheon/pull/1332)
- Provide error message when invalid key specified in key file [\#1328](https://github.com/PegaSysEng/pantheon/pull/1328)
- Allow whitespace in file paths loaded from resources directory [\#1329](https://github.com/PegaSysEng/pantheon/pull/1329)
- Allow whitespace in path [\#1327](https://github.com/PegaSysEng/pantheon/pull/1327)
- Require block numbers for debug\_traceBlockByNumber to be in hex [\#1326](https://github.com/PegaSysEng/pantheon/pull/1326)
- Improve logging of chain download errors in the pipeline chain downloader [\#1325](https://github.com/PegaSysEng/pantheon/pull/1325)
- Ensure eth scheduler is stopped in tests [\#1324](https://github.com/PegaSysEng/pantheon/pull/1324)
- Normalize account permissioning addresses in whitelist [\#1321](https://github.com/PegaSysEng/pantheon/pull/1321)
- Allow private contract invocations in multiple privacy groups [\#1318](https://github.com/PegaSysEng/pantheon/pull/1318) (thanks to [iikirilov](https://github.com/iikirilov))
- Fix account permissioning check case matching [\#1315](https://github.com/PegaSysEng/pantheon/pull/1315)
- Use header validation mode for ommers [\#1313](https://github.com/PegaSysEng/pantheon/pull/1313)
- Configure RocksDb max background compaction and thread count [\#1312](https://github.com/PegaSysEng/pantheon/pull/1312)
- Missing p2p info when queried live [\#1310](https://github.com/PegaSysEng/pantheon/pull/1310)
- Tx limit size send peers follow up [\#1308](https://github.com/PegaSysEng/pantheon/pull/1308)
- Remove remnants of the old dev mode [\#1307](https://github.com/PegaSysEng/pantheon/pull/1307)
- Remove duplicate init code from BesuController instances [\#1305](https://github.com/PegaSysEng/pantheon/pull/1305)
- Stop synchronizer prior to stopping the network [\#1302](https://github.com/PegaSysEng/pantheon/pull/1302)
- Evict old transactions [\#1299](https://github.com/PegaSysEng/pantheon/pull/1299)
- Send local transactions to new peers [\#1253](https://github.com/PegaSysEng/pantheon/pull/1253)

## 1.1

### Additions and Improvements

- [Privacy](https://besu.hyperledger.org/en/latest/Concepts/Privacy/Privacy-Overview/)
- [Onchain Permissioning](https://besu.hyperledger.org/en/latest/Concepts/Permissioning/Permissioning-Overview/#onchain)
- [Fastsync](https://besu.hyperledger.org/en/latest/Reference/CLI/CLI-Syntax/#fast-sync-min-peers)
- Documentation updates include:
    - Added JSON-RPC methods:
      - [`txpool_pantheonStatistics`](https://besu.hyperledger.org/en/latest/Reference/API-Methods/#txpool_besustatistics)
      - [`net_services`](https://besu.hyperledger.org/en/latest/Reference/API-Methods/#net_services)
    - [Updated to indicate Docker image doesn't run on Windows](https://besu.hyperledger.org/en/latest/HowTo/Get-Started/Run-Docker-Image/)
    - [Added how to configure a free gas network](https://besu.hyperledger.org/en/latest/HowTo/Configure/FreeGas/)

### Technical Improvements

- priv_getTransactionCount fails if account has not interacted with private state [\#1369](https://github.com/PegaSysEng/pantheon/pull/1369)
- Updating Orion to 0.9.0 [\#1360](https://github.com/PegaSysEng/pantheon/pull/1360)
- Allow use of large chain IDs [\#1357](https://github.com/PegaSysEng/pantheon/pull/1357)
- Allow private contract invocations in multiple privacy groups [\#1340](https://github.com/PegaSysEng/pantheon/pull/1340)
- Missing p2p info when queried live [\#1338](https://github.com/PegaSysEng/pantheon/pull/1338)
- Fix expose transaction statistics [\#1337](https://github.com/PegaSysEng/pantheon/pull/1337)
- Normalize account permissioning addresses in whitelist [\#1321](https://github.com/PegaSysEng/pantheon/pull/1321)
- Update Enclave executePost method [\#1319](https://github.com/PegaSysEng/pantheon/pull/1319)
- Fix account permissioning check case matching [\#1315](https://github.com/PegaSysEng/pantheon/pull/1315)
- Removing 'all' from the help wording for host-whitelist [\#1304](https://github.com/PegaSysEng/pantheon/pull/1304)

## 1.1 RC

### Technical Improvements

- Better errors for when permissioning contract is set up wrong [\#1296](https://github.com/PegaSysEng/pantheon/pull/1296)
- Consolidate p2p node info methods [\#1288](https://github.com/PegaSysEng/pantheon/pull/1288)
- Update permissioning smart contract interface to match updated EEA proposal [\#1287](https://github.com/PegaSysEng/pantheon/pull/1287)
- Switch to new sync target if it exceeds the td threshold [\#1286](https://github.com/PegaSysEng/pantheon/pull/1286)
- Fix running ATs with in-process node runner [\#1285](https://github.com/PegaSysEng/pantheon/pull/1285)
- Simplify enode construction [\#1283](https://github.com/PegaSysEng/pantheon/pull/1283)
- Cleanup PeerConnection interface [\#1282](https://github.com/PegaSysEng/pantheon/pull/1282)
- Undo changes to PendingTransactions method visibility [\#1281](https://github.com/PegaSysEng/pantheon/pull/1281)
- Use default enclave public key to generate eea_getTransactionReceipt [\#1280](https://github.com/PegaSysEng/pantheon/pull/1280) (thanks to [Puneetha17](https://github.com/Puneetha17))
- Rollback to rocksdb 5.15.10 [\#1279](https://github.com/PegaSysEng/pantheon/pull/1279)
- Log error when a JSON decode problem is encountered [\#1278](https://github.com/PegaSysEng/pantheon/pull/1278)
- Create EnodeURL builder [\#1275](https://github.com/PegaSysEng/pantheon/pull/1275)
- Keep enode nodeId stored as a BytesValue [\#1274](https://github.com/PegaSysEng/pantheon/pull/1274)
- Feature/move subclass in pantheon command [\#1272](https://github.com/PegaSysEng/pantheon/pull/1272)
- Expose sync mode option [\#1270](https://github.com/PegaSysEng/pantheon/pull/1270)
- Refactor RocksDBStats [\#1266](https://github.com/PegaSysEng/pantheon/pull/1266)
- Normalize EnodeURLs [\#1264](https://github.com/PegaSysEng/pantheon/pull/1264)
- Build broken in Java 12 [\#1263](https://github.com/PegaSysEng/pantheon/pull/1263)
- Make PeerDiscovertAgentTest less flakey [\#1262](https://github.com/PegaSysEng/pantheon/pull/1262)
- Ignore extra json rpc params [\#1261](https://github.com/PegaSysEng/pantheon/pull/1261)
- Fetch local transactions in isolation [\#1259](https://github.com/PegaSysEng/pantheon/pull/1259)
- Update to debug trace transaction [\#1258](https://github.com/PegaSysEng/pantheon/pull/1258)
- Use labelled timer to differentiate between rocks db metrics [\#1254](https://github.com/PegaSysEng/pantheon/pull/1254) (thanks to [Puneetha17](https://github.com/Puneetha17))
- Migrate TransactionPool (& affiliated test) from 'core' to 'eth' [\#1251](https://github.com/PegaSysEng/pantheon/pull/1251)
- Use single instance of Rocksdb for privacy [\#1247](https://github.com/PegaSysEng/pantheon/pull/1247) (thanks to [Puneetha17](https://github.com/Puneetha17))
- Subscribing to sync events should receive false when in sync [\#1240](https://github.com/PegaSysEng/pantheon/pull/1240)
- Ignore transactions from the network while behind chain head [\#1228](https://github.com/PegaSysEng/pantheon/pull/1228)
- RocksDB Statistics in Metrics [\#1169](https://github.com/PegaSysEng/pantheon/pull/1169)
- Add block trace RPC methods [\#1088](https://github.com/PegaSysEng/pantheon/pull/1088) (thanks to [kziemianek](https://github.com/kziemianek))

## 1.0.3

### Additions and Improvements

- Notify of dropped messages [\#1156](https://github.com/PegaSysEng/pantheon/pull/1156)
- Documentation updates include:
    - Added [Permissioning Overview](https://besu.hyperledger.org/en/latest/Concepts/Permissioning/Permissioning-Overview/)
    - Added content on [Network vs Node Configuration](https://besu.hyperledger.org/en/latest/HowTo/Configure/Using-Configuration-File/)
    - Updated [RAM requirements](https://besu.hyperledger.org/en/latest/HowTo/Get-Started/System-Requirements/#ram)
    - Added [Privacy Overview](https://besu.hyperledger.org/en/latest/Concepts/Privacy/Privacy-Overview/) and [Processing Private Transactions](https://besu.hyperledger.org/en/latest/Concepts/Privacy/Private-Transaction-Processing/)
    - Renaming of Ethstats Lite Explorer to [Ethereum Lite Explorer](https://besu.hyperledger.org/en/latest/HowTo/Deploy/Lite-Block-Explorer/#lite-block-explorer-documentation) (thanks to [tzapu](https://github.com/tzapu))
    - Added content on using [Truffle with Besu](https://besu.hyperledger.org/en/latest/HowTo/Develop-Dapps/Truffle/)
    - Added [`droppedPendingTransactions` RPC Pub/Sub subscription](https://besu.hyperledger.org/en/latest/HowTo/Interact/APIs/RPC-PubSub/#dropped-transactions)
    - Added [`eea_*` JSON-RPC API methods](https://besu.hyperledger.org/en/latest/Reference/API-Methods/#eea-methods)
    - Added [architecture diagram](https://besu.hyperledger.org/en/latest/Concepts/ArchitectureOverview/)
    - Updated [permissioning CLI options](https://besu.hyperledger.org/en/latest/Reference/CLI/CLI-Syntax/#permissions-accounts-config-file-enabled) and [permissioned network tutorial](https://besu.hyperledger.org/en/stable/)

### Technical Improvements

- Choose sync target based on td rather than height [\#1256](https://github.com/PegaSysEng/pantheon/pull/1256)
- CLI ewp options [\#1246](https://github.com/PegaSysEng/pantheon/pull/1246)
- Update BesuCommand.java [\#1245](https://github.com/PegaSysEng/pantheon/pull/1245)
- Reduce memory usage in import [\#1239](https://github.com/PegaSysEng/pantheon/pull/1239)
- Improve eea_sendRawTransaction error messages [\#1238](https://github.com/PegaSysEng/pantheon/pull/1238) (thanks to [Puneetha17](https://github.com/Puneetha17))
- Single topic filter [\#1235](https://github.com/PegaSysEng/pantheon/pull/1235)
- Enable pipeline chain downloader for fast sync [\#1232](https://github.com/PegaSysEng/pantheon/pull/1232)
- Make contract size limit configurable [\#1227](https://github.com/PegaSysEng/pantheon/pull/1227)
- Refactor PrivacyParameters config to use builder pattern [\#1226](https://github.com/PegaSysEng/pantheon/pull/1226) (thanks to [antonydenyer](https://github.com/antonydenyer))
- Different request limits for different request types [\#1224](https://github.com/PegaSysEng/pantheon/pull/1224)
- Finish off fast sync pipeline download [\#1222](https://github.com/PegaSysEng/pantheon/pull/1222)
- Enable fast-sync options on command line [\#1218](https://github.com/PegaSysEng/pantheon/pull/1218)
- Replace filtering headers after the fact with calculating number to request up-front [\#1216](https://github.com/PegaSysEng/pantheon/pull/1216)
- Support async processing while maintaining output order [\#1215](https://github.com/PegaSysEng/pantheon/pull/1215)
- Add Unstable Options to the CLI [\#1213](https://github.com/PegaSysEng/pantheon/pull/1213)
- Add private cluster acceptance tests [\#1211](https://github.com/PegaSysEng/pantheon/pull/1211) (thanks to [Puneetha17](https://github.com/Puneetha17))
- Re-aligned smart contract interface to EEA client spec 477 [\#1209](https://github.com/PegaSysEng/pantheon/pull/1209)
- Count the number of items discarded when a pipe is aborted [\#1208](https://github.com/PegaSysEng/pantheon/pull/1208)
- Pipeline chain download - fetch and import data [\#1207](https://github.com/PegaSysEng/pantheon/pull/1207)
- Permission provider that allows bootnodes if you have no other connections [\#1206](https://github.com/PegaSysEng/pantheon/pull/1206)
- Cancel in-progress async operations when the pipeline is aborted [\#1205](https://github.com/PegaSysEng/pantheon/pull/1205)
- Pipeline chain download - Checkpoints [\#1203](https://github.com/PegaSysEng/pantheon/pull/1203)
- Push development images to public dockerhub [\#1202](https://github.com/PegaSysEng/pantheon/pull/1202)
- Push builds of master as docker development images [\#1200](https://github.com/PegaSysEng/pantheon/pull/1200)
- Doc CI pipeline for build and tests [\#1199](https://github.com/PegaSysEng/pantheon/pull/1199)
- Replace the use of a disconnect listener with EthPeer.isDisconnected [\#1197](https://github.com/PegaSysEng/pantheon/pull/1197)
- Prep chain downloader for branch by abstraction [\#1194](https://github.com/PegaSysEng/pantheon/pull/1194)
- Maintain the state of MessageFrame in private Tx [\#1193](https://github.com/PegaSysEng/pantheon/pull/1193) (thanks to [Puneetha17](https://github.com/Puneetha17))
- Persist private world state only if we are mining [\#1191](https://github.com/PegaSysEng/pantheon/pull/1191) (thanks to [Puneetha17](https://github.com/Puneetha17))
- Remove SyncState from SyncTargetManager [\#1188](https://github.com/PegaSysEng/pantheon/pull/1188)
- Acceptance tests base for smart contract node permissioning [\#1186](https://github.com/PegaSysEng/pantheon/pull/1186)
- Fix metrics breakages [\#1185](https://github.com/PegaSysEng/pantheon/pull/1185)
- Typo [\#1184](https://github.com/PegaSysEng/pantheon/pull/1184) (thanks to [araskachoi](https://github.com/araskachoi))
- StaticNodesParserTest to pass on Windows [\#1183](https://github.com/PegaSysEng/pantheon/pull/1183)
- Don't mark world state as stalled until a minimum time without progress is reached [\#1179](https://github.com/PegaSysEng/pantheon/pull/1179)
- Use header validation policy in DownloadHeaderSequenceTask [\#1172](https://github.com/PegaSysEng/pantheon/pull/1172)
- Bond with bootnodes [\#1160](https://github.com/PegaSysEng/pantheon/pull/1160)

## 1.0.2

### Additions and Improvements

- Removed DB init when using `public-key` subcommand [\#1049](https://github.com/PegaSysEng/pantheon/pull/1049)
- Output enode URL on startup [\#1137](https://github.com/PegaSysEng/pantheon/pull/1137)
- Added Remove Peer JSON-RPC [\#1129](https://github.com/PegaSysEng/pantheon/pull/1129)
- Added `net_enode` JSON-RPC [\#1119](https://github.com/PegaSysEng/pantheon/pull/1119) (thanks to [mbergstrand](https://github.com/mbergstrand))
- Maintain a `staticnodes.json` [\#1106](https://github.com/PegaSysEng/pantheon/pull/1106)
- Added `tx-pool-max-size` command line parameter [\#1078](https://github.com/PegaSysEng/pantheon/pull/1078)
- Added PendingTransactions JSON-RPC [\#1043](https://github.com/PegaSysEng/pantheon/pull/1043) (thanks to [EdwinLeeGreene](https://github.com/EdwinLeeGreene))
- Added `admin_nodeInfo` JSON-RPC [\#1012](https://github.com/PegaSysEng/pantheon/pull/1012)
- Added `--metrics-category` CLI to only enable select metrics [\#969](https://github.com/PegaSysEng/pantheon/pull/969)
- Documentation updates include:
   - Updated endpoints in [Private Network Quickstart](https://besu.hyperledger.org/en/latest/Tutorials/Quickstarts/Private-Network-Quickstart/) (thanks to [laubai](https://github.com/laubai))
   - Updated [documentation contribution guidelines](https://besu.hyperledger.org/en/stable/)
   - Added [`admin_removePeer`](https://besu.hyperledger.org/en/latest/Reference/API-Methods/#admin_removepeer)
   - Updated [tutorials](https://besu.hyperledger.org/en/latest/Tutorials/Private-Network/Create-Private-Clique-Network/) for printing of enode on startup
   - Added [`txpool_pantheonTransactions`](https://besu.hyperledger.org/en/stable/Reference/API-Methods/#txpool_besutransactions)
   - Added [Transaction Pool content](https://besu.hyperledger.org/en/latest/Concepts/Transactions/Transaction-Pool/)
   - Added [`tx-pool-max-size` CLI option](https://besu.hyperledger.org/en/latest/Reference/CLI/CLI-Syntax/#tx-pool-max-size)
   - Updated [developer build instructions to use installDist](https://besu.hyperledger.org/en/stable/)
   - Added [Azure quickstart tutorial](https://besu.hyperledger.org/en/latest/Tutorials/Quickstarts/Azure-Private-Network-Quickstart/)
   - Enabled copy button in code blocks
   - Added [IBFT 1.0](https://besu.hyperledger.org/en/latest/HowTo/Configure/Consensus-Protocols/QuorumIBFT/)
   - Added section on using [Geth attach with Besu](https://besu.hyperledger.org/en/latest/HowTo/Interact/APIs/Using-JSON-RPC-API/#geth-console)
   - Enabled the edit link doc site to ease external doc contributions
   - Added [EthStats docs](https://besu.hyperledger.org/HowTo/Deploy/Lite-Network-Monitor/) (thanks to [baxy](https://github.com/baxy))
   - Updated [Postman collection](https://besu.hyperledger.org/en/latest/HowTo/Interact/APIs/Authentication/#postman)
   - Added [`metrics-category` CLI option](https://besu.hyperledger.org/en/latest/Reference/CLI/CLI-Syntax/#metrics-category)
   - Added information on [block time and timeout settings](https://besu.hyperledger.org/en/latest/HowTo/Configure/Consensus-Protocols/IBFT/#block-time) for IBFT 2.0
   - Added [`admin_nodeInfo`](https://besu.hyperledger.org/en/latest/Reference/API-Methods/#admin_nodeinfo)
   - Added [permissions images](https://besu.hyperledger.org/en/latest/Concepts/Permissioning/Permissioning-Overview/)
   - Added permissioning blog to [Resources](https://besu.hyperledger.org/en/latest/Reference/Resources/)
   - Updated [Create Permissioned Network](https://besu.hyperledger.org/en/latest/Tutorials/Permissioning/Create-Permissioned-Network/) tutorial to use `export-address`
   - Updated [Clique](https://besu.hyperledger.org/en/latest/HowTo/Configure/Consensus-Protocols/Clique/) and [IBFT 2.0](https://besu.hyperledger.org/en/latest/HowTo/Configure/Consensus-Protocols/IBFT/) docs to include complete genesis file
   - Updated [Clique tutorial](https://besu.hyperledger.org/en/latest/Tutorials/Private-Network/Create-Private-Clique-Network/) to use `export-address` subcommand
   - Added IBFT 2.0 [future message configuration options](https://besu.hyperledger.org/en/latest/HowTo/Configure/Consensus-Protocols/IBFT/#optional-configuration-options)

### Technical Improvements
- Fixed so self persists to the whitelist [\#1176](https://github.com/PegaSysEng/pantheon/pull/1176)
- Fixed to add self to permissioning whitelist [\#1175](https://github.com/PegaSysEng/pantheon/pull/1175)
- Fixed permissioning issues [\#1174](https://github.com/PegaSysEng/pantheon/pull/1174)
- AdminAddPeer returns custom Json RPC error code [\#1171](https://github.com/PegaSysEng/pantheon/pull/1171)
- Periodically connect to peers from table [\#1170](https://github.com/PegaSysEng/pantheon/pull/1170)
- Improved bootnodes option error message [\#1092](https://github.com/PegaSysEng/pantheon/pull/1092)
- Automatically restrict trailing peers while syncing [\#1167](https://github.com/PegaSysEng/pantheon/pull/1167)
- Avoid bonding to ourselves [\#1166](https://github.com/PegaSysEng/pantheon/pull/1166)
- Fix Push Metrics [\#1164](https://github.com/PegaSysEng/pantheon/pull/1164)
- Synchroniser waits for new peer if best is up to date [\#1161](https://github.com/PegaSysEng/pantheon/pull/1161)
- Don't attempt to download checkpoint headers if the number of headers is negative [\#1158](https://github.com/PegaSysEng/pantheon/pull/1158)
- Capture metrics on Vertx event loop and worker thread queues [\#1155](https://github.com/PegaSysEng/pantheon/pull/1155)
- Simplify node permissioning ATs [\#1153](https://github.com/PegaSysEng/pantheon/pull/1153)
- Add metrics around discovery process [\#1152](https://github.com/PegaSysEng/pantheon/pull/1152)
- Prevent connecting to self [\#1150](https://github.com/PegaSysEng/pantheon/pull/1150)
- Refactoring permissioning ATs [\#1148](https://github.com/PegaSysEng/pantheon/pull/1148)
- Added two extra Ropsten bootnodes [\#1147](https://github.com/PegaSysEng/pantheon/pull/1147)
- Fixed TCP port handling [\#1144](https://github.com/PegaSysEng/pantheon/pull/1144)
- Better error on bad header [\#1143](https://github.com/PegaSysEng/pantheon/pull/1143)
- Refresh peer table while we have fewer than maxPeers connected [\#1142](https://github.com/PegaSysEng/pantheon/pull/1142)
- Refactor jsonrpc consumption of local node permissioning controller [\#1140](https://github.com/PegaSysEng/pantheon/pull/1140)
- Disconnect peers before the pivot block while fast syncing [\#1139](https://github.com/PegaSysEng/pantheon/pull/1139)
- Reduce the default transaction pool size from 30,000 to 4096 [\#1136](https://github.com/PegaSysEng/pantheon/pull/1136)
- Fail at load if static nodes not whitelisted [\#1135](https://github.com/PegaSysEng/pantheon/pull/1135)
- Fix private transaction acceptance test [\#1134](https://github.com/PegaSysEng/pantheon/pull/1134) (thanks to [Puneetha17](https://github.com/Puneetha17))
- Quieter exceptions when network is unreachable [\#1133](https://github.com/PegaSysEng/pantheon/pull/1133)
- nodepermissioningcontroller used for devp2p connection filtering [\#1132](https://github.com/PegaSysEng/pantheon/pull/1132)
- Remove duplicates from apis specified via CLI [\#1131](https://github.com/PegaSysEng/pantheon/pull/1131)
- Synchronizer returns false if it is in sync [\#1130](https://github.com/PegaSysEng/pantheon/pull/1130)
- Added fromHexStringStrict to check for exactly 20 byte addresses [\#1128](https://github.com/PegaSysEng/pantheon/pull/1128)
- Fix deadlock scenario in AsyncOperationProcessor and re-enable WorldStateDownloaderTest [\#1126](https://github.com/PegaSysEng/pantheon/pull/1126)
- Ignore WorldStateDownloaderTest [\#1125](https://github.com/PegaSysEng/pantheon/pull/1125)
- Updated local config permissioning flags [\#1118](https://github.com/PegaSysEng/pantheon/pull/1118)
- Pipeline Improvements [\#1117](https://github.com/PegaSysEng/pantheon/pull/1117)
- Permissioning cli smart contract [\#1116](https://github.com/PegaSysEng/pantheon/pull/1116)
- Adding default pending transactions value in BesuControllerBuilder [\#1114](https://github.com/PegaSysEng/pantheon/pull/1114)
- Fix intermittency in WorldStateDownloaderTest [\#1113](https://github.com/PegaSysEng/pantheon/pull/1113)
- Reduce number of seen blocks and transactions Besu tracks [\#1112](https://github.com/PegaSysEng/pantheon/pull/1112)
- Timeout long test [\#1111](https://github.com/PegaSysEng/pantheon/pull/1111)
- Errorprone 2.3.3 upgrades [\#1110](https://github.com/PegaSysEng/pantheon/pull/1110)
- Add metric to capture memory used by RocksDB table readers [\#1108](https://github.com/PegaSysEng/pantheon/pull/1108)
- Don't allow creation of multiple gauges with the same name [\#1107](https://github.com/PegaSysEng/pantheon/pull/1107)
- Update Peer Discovery to use NodePermissioningController [\#1105](https://github.com/PegaSysEng/pantheon/pull/1105)
- Move starting world state download process inside WorldDownloadState [\#1104](https://github.com/PegaSysEng/pantheon/pull/1104)
- Enable private Tx capability to Clique [\#1102](https://github.com/PegaSysEng/pantheon/pull/1102) (thanks to [Puneetha17](https://github.com/Puneetha17))
- Enable private Tx capability to IBFT [\#1101](https://github.com/PegaSysEng/pantheon/pull/1101) (thanks to [Puneetha17](https://github.com/Puneetha17))
- Version Upgrades [\#1100](https://github.com/PegaSysEng/pantheon/pull/1100)
- Don't delete completed tasks from RocksDbTaskQueue [\#1099](https://github.com/PegaSysEng/pantheon/pull/1099)
- Support flat mapping with multiple threads [\#1098](https://github.com/PegaSysEng/pantheon/pull/1098)
- Add pipe stage name to thread while executing [\#1097](https://github.com/PegaSysEng/pantheon/pull/1097)
- Use pipeline for world state download [\#1096](https://github.com/PegaSysEng/pantheon/pull/1096)
- TXPool JSON RPC tweaks [\#1095](https://github.com/PegaSysEng/pantheon/pull/1095)
- Add in-memory cache over world state download queue [\#1087](https://github.com/PegaSysEng/pantheon/pull/1087)
- Trim default metrics [\#1086](https://github.com/PegaSysEng/pantheon/pull/1086)
- Improve imported block log line [\#1085](https://github.com/PegaSysEng/pantheon/pull/1085)
- Smart contract permission controller [\#1083](https://github.com/PegaSysEng/pantheon/pull/1083)
- Add timeout when waiting for JSON-RPC, WebSocket RPC and Metrics services to stop [\#1082](https://github.com/PegaSysEng/pantheon/pull/1082)
- Add pipeline framework to make parallel processing simpler [\#1077](https://github.com/PegaSysEng/pantheon/pull/1077)
- Node permissioning controller [\#1075](https://github.com/PegaSysEng/pantheon/pull/1075)
- Smart contract permission controller stub [\#1074](https://github.com/PegaSysEng/pantheon/pull/1074)
- Expose a synchronous start method in Runner [\#1072](https://github.com/PegaSysEng/pantheon/pull/1072)
- Changes in chain head should trigger new permissioning check for active peers [\#1071](https://github.com/PegaSysEng/pantheon/pull/1071)
- Fix exceptions fetching metrics after world state download completes [\#1066](https://github.com/PegaSysEng/pantheon/pull/1066)
- Accept transactions in the pool with nonce above account sender nonce [\#1065](https://github.com/PegaSysEng/pantheon/pull/1065)
- Repair Istanbul to handle Eth/62 & Eth/63 [\#1063](https://github.com/PegaSysEng/pantheon/pull/1063)
- Close Private Storage Provider [\#1059](https://github.com/PegaSysEng/pantheon/pull/1059) (thanks to [Puneetha17](https://github.com/Puneetha17))
- Add labels to Pipelined tasks metrics [\#1057](https://github.com/PegaSysEng/pantheon/pull/1057)
- Re-enable Quorum Synchronisation [\#1056](https://github.com/PegaSysEng/pantheon/pull/1056)
- Don't log expected failures as errors [\#1054](https://github.com/PegaSysEng/pantheon/pull/1054)
- Make findSuitablePeer abstract [\#1053](https://github.com/PegaSysEng/pantheon/pull/1053)
- Track added at in txpool [\#1048](https://github.com/PegaSysEng/pantheon/pull/1048)
- Fix ImportBlocksTask to only request from peers that claim to have the blocks [\#1047](https://github.com/PegaSysEng/pantheon/pull/1047)
- Don't run the dao block validator if dao block is 0 [\#1044](https://github.com/PegaSysEng/pantheon/pull/1044)
- Don't make unnecessary copies of data in RocksDbKeyValueStorage [\#1040](https://github.com/PegaSysEng/pantheon/pull/1040)
- Update discovery logic to trust bootnodes only when out of sync [\#1039](https://github.com/PegaSysEng/pantheon/pull/1039)
- Fix IndexOutOfBoundsException in DetermineCommonAncestorTask [\#1038](https://github.com/PegaSysEng/pantheon/pull/1038)
- Add `rpc_modules` JSON-RPC [\#1036](https://github.com/PegaSysEng/pantheon/pull/1036)
- Simple permissioning smart contract [\#1035](https://github.com/PegaSysEng/pantheon/pull/1035)
- Refactor enodeurl to use inetaddr [\#1032](https://github.com/PegaSysEng/pantheon/pull/1032)
- Update CLI options in mismatched genesis file message [\#1031](https://github.com/PegaSysEng/pantheon/pull/1031)
- Remove dependence of eth.core on eth.permissioning [\#1030](https://github.com/PegaSysEng/pantheon/pull/1030)
- Make alloc optional and provide nicer error messages when genesis config is invalid [\#1029](https://github.com/PegaSysEng/pantheon/pull/1029)
- Handle metrics request closing before response is generated [\#1028](https://github.com/PegaSysEng/pantheon/pull/1028)
- Change EthNetworkConfig bootnodes to always be URIs [\#1027](https://github.com/PegaSysEng/pantheon/pull/1027)
- Avoid port conflicts in acceptance tests [\#1025](https://github.com/PegaSysEng/pantheon/pull/1025)
- Include reference tests in jacoco [\#1024](https://github.com/PegaSysEng/pantheon/pull/1024)
- Acceptance test - configurable gas price [\#1023](https://github.com/PegaSysEng/pantheon/pull/1023)
- Get Internal logs and output [\#1022](https://github.com/PegaSysEng/pantheon/pull/1022) (thanks to [Puneetha17](https://github.com/Puneetha17))
- Fix race condition in WebSocketService [\#1021](https://github.com/PegaSysEng/pantheon/pull/1021)
- Ensure devp2p ports are written to ports file correctly [\#1020](https://github.com/PegaSysEng/pantheon/pull/1020)
- Report the correct tcp port in PING packets when it differs from the UDP port [\#1019](https://github.com/PegaSysEng/pantheon/pull/1019)
- Refactor transient transaction processor [\#1017](https://github.com/PegaSysEng/pantheon/pull/1017)
- Resume world state download from existing queue [\#1016](https://github.com/PegaSysEng/pantheon/pull/1016)
- IBFT Acceptance tests updated with longer timeout on first block [\#1015](https://github.com/PegaSysEng/pantheon/pull/1015)
- Update IBFT acceptances tests to await first block [\#1013](https://github.com/PegaSysEng/pantheon/pull/1013)
- Remove full hashimoto implementation as its never used [\#1011](https://github.com/PegaSysEng/pantheon/pull/1011)
- Created SyncStatus notifications [\#1010](https://github.com/PegaSysEng/pantheon/pull/1010)
- Address acceptance test intermittency [\#1008](https://github.com/PegaSysEng/pantheon/pull/1008)
- Consider a world state download stalled after 100 requests with no progress [\#1007](https://github.com/PegaSysEng/pantheon/pull/1007)
- Reduce log level when block miner is interrupted [\#1006](https://github.com/PegaSysEng/pantheon/pull/1006)
- RunnerTest fail on Windows due to network startup timing issue [\#1005](https://github.com/PegaSysEng/pantheon/pull/1005)
- Generate Private Contract Address [\#1004](https://github.com/PegaSysEng/pantheon/pull/1004) (thanks to [vinistevam](https://github.com/vinistevam))
- Delete the legacy pipelined import code [\#1003](https://github.com/PegaSysEng/pantheon/pull/1003)
- Fix race condition in WebSocket AT [\#1002](https://github.com/PegaSysEng/pantheon/pull/1002)
- Cleanup IBFT logging levels [\#995](https://github.com/PegaSysEng/pantheon/pull/995)
- Integration Test implementation dependency for non-IntelliJ IDE [\#992](https://github.com/PegaSysEng/pantheon/pull/992)
- Ignore fast sync and full sync tests to avoid race condition [\#991](https://github.com/PegaSysEng/pantheon/pull/991)
- Make acceptance tests use the process based runner again [\#990](https://github.com/PegaSysEng/pantheon/pull/990)
- RoundChangeCertificateValidator requires unique authors [\#989](https://github.com/PegaSysEng/pantheon/pull/989)
- Make Rinkeby the benchmark chain.  [\#986](https://github.com/PegaSysEng/pantheon/pull/986)
- Add metrics to Parallel Download pipeline [\#985](https://github.com/PegaSysEng/pantheon/pull/985)
- Change ExpectBlockNumber to require at least the specified block number [\#981](https://github.com/PegaSysEng/pantheon/pull/981)
- Fix benchmark compilation [\#980](https://github.com/PegaSysEng/pantheon/pull/980)
- RPC tests can use 127.0.0.1 loopback rather than localhost [\#974](https://github.com/PegaSysEng/pantheon/pull/974) thanks to [glethuillier](https://github.com/glethuillier) for raising)
- Disable picocli ansi when testing [\#973](https://github.com/PegaSysEng/pantheon/pull/973)
- Add a jmh benchmark for WorldStateDownloader [\#972](https://github.com/PegaSysEng/pantheon/pull/972)
- Gradle dependency for JMH annotation, for IDEs that aren't IntelliJ \(… [\#971](https://github.com/PegaSysEng/pantheon/pull/971)
- Separate download state tracking from WorldStateDownloader [\#967](https://github.com/PegaSysEng/pantheon/pull/967)
- Gradle dependency for JMH annotation, for IDEs that aren't IntelliJ [\#966](https://github.com/PegaSysEng/pantheon/pull/966)
- Truffle HDwallet Web3 1.0 [\#964](https://github.com/PegaSysEng/pantheon/pull/964)
- Add missing JavaDoc tags in JSONToRLP [\#963](https://github.com/PegaSysEng/pantheon/pull/963)
- Only import block if it isn't already on the block chain [\#962](https://github.com/PegaSysEng/pantheon/pull/962)
- CLI stack traces when debugging [\#960](https://github.com/PegaSysEng/pantheon/pull/960)
- Create peer discovery packets on a worker thread [\#955](https://github.com/PegaSysEng/pantheon/pull/955)
- Remove start functionality from IbftController and IbftBlockHeightMan… [\#952](https://github.com/PegaSysEng/pantheon/pull/952)
- Cleanup IBFT executors [\#951](https://github.com/PegaSysEng/pantheon/pull/951)
- Single threaded world state persistence [\#950](https://github.com/PegaSysEng/pantheon/pull/950)
- Fix version number on master [\#946](https://github.com/PegaSysEng/pantheon/pull/946)
- Change automatic benchmark  [\#945](https://github.com/PegaSysEng/pantheon/pull/945)
- Eliminate redundant header validation [\#943](https://github.com/PegaSysEng/pantheon/pull/943)
- RocksDbQueue Threading Tweaks [\#940](https://github.com/PegaSysEng/pantheon/pull/940)
- Validate DAO block [\#939](https://github.com/PegaSysEng/pantheon/pull/939)
- Complete Private Transaction Processor [\#938](https://github.com/PegaSysEng/pantheon/pull/938) (thanks to [iikirilov](https://github.com/iikirilov))
- Add metrics for netty queue length [\#932](https://github.com/PegaSysEng/pantheon/pull/932)
- Update GetNodeDataFromPeerTask to return a map [\#931](https://github.com/PegaSysEng/pantheon/pull/931)

## 1.0.1

Public key address export subcommand was missing in 1.0 release.

### Additions and Improvements
- Added `public-key export-address` subcommand [\#888](https://github.com/PegaSysEng/pantheon/pull/888)
- Documentation update for the [`public-key export-address`](https://besu.hyperledger.org/en/stable/) subcommand.
- Updated [IBFT 2.0 overview](https://besu.hyperledger.org/en/stable/) to include use of `rlp encode` command and information on setting IBFT 2.0 properties to achieve your desired block time.

## 1.0

### Additions and Improvements
- [IBFT 2.0](https://besu.hyperledger.org/en/latest/Tutorials/Private-Network/Create-IBFT-Network/)
- [Permissioning](https://besu.hyperledger.org/en/latest/Concepts/Permissioning/Permissioning-Overview/)
- [JSON-RPC Authentication](https://besu.hyperledger.org/en/latest/HowTo/Interact/APIs/Authentication/)
- Added `rlp encode` subcommand [\#965](https://github.com/PegaSysEng/pantheon/pull/965)
- Method to reload permissions file [\#834](https://github.com/PegaSysEng/pantheon/pull/834)
- Added rebind mitigation for Websockets. [\#905](https://github.com/PegaSysEng/pantheon/pull/905)
- Support genesis contract code [\#749](https://github.com/PegaSysEng/pantheon/pull/749) (thanks to [kziemianek](https://github.com/kziemianek)).
- Documentation updates include:
  - Added details on [port configuration](https://besu.hyperledger.org/en/latest/HowTo/Find-and-Connect/Configuring-Ports/)
  - Added [Resources page](https://besu.hyperledger.org/en/latest/Reference/Resources/) linking to Besu blog posts and webinars
  - Added [JSON-RPC Authentication](https://besu.hyperledger.org/en/latest/HowTo/Interact/APIs/Authentication/)
  - Added [tutorial to create permissioned network](https://besu.hyperledger.org/en/latest/Tutorials/Permissioning/Create-Permissioned-Network/)
  - Added [Permissioning](https://besu.hyperledger.org/en/latest/Concepts/Permissioning/Permissioning-Overview/) content
  - Added [Permissioning API methods](https://besu.hyperledger.org/en/latest/Reference/API-Methods/#permissioning-methods)
  - Added [tutorial to create Clique private network](https://besu.hyperledger.org/en/latest/Tutorials/Private-Network/Create-Private-Clique-Network/)
  - Added [tutorial to create IBFT 2.0 private network](https://besu.hyperledger.org/en/latest/Tutorials/Private-Network/Create-IBFT-Network/)

### Technical Improvements
- RoundChangeCertificateValidator requires unique authors [\#997](https://github.com/PegaSysEng/pantheon/pull/997)
- RPC tests can use 127.0.0.1 loopback rather than localhost [\#979](https://github.com/PegaSysEng/pantheon/pull/979)
- Integration Test implementation dependency for non-IntelliJ IDE [\#978](https://github.com/PegaSysEng/pantheon/pull/978)
- Only import block if it isn't already on the block chain [\#977](https://github.com/PegaSysEng/pantheon/pull/977)
- Disable picocli ansi when testing [\#975](https://github.com/PegaSysEng/pantheon/pull/975)
- Create peer discovery packets on a worker thread [\#961](https://github.com/PegaSysEng/pantheon/pull/961)
- Removed Orion snapshot dependency [\#933](https://github.com/PegaSysEng/pantheon/pull/933)
- Use network ID instead of chain ID in MainnetBesuController. [\#929](https://github.com/PegaSysEng/pantheon/pull/929)
- Propagate new block messages to other clients in a worker thread [\#928](https://github.com/PegaSysEng/pantheon/pull/928)
- Parallel downloader should stop on puts if requested. [\#927](https://github.com/PegaSysEng/pantheon/pull/927)
- Permission config file location and option under docker [\#925](https://github.com/PegaSysEng/pantheon/pull/925)
- Fixed potential stall in world state download [\#922](https://github.com/PegaSysEng/pantheon/pull/922)
- Refactoring to introduce deleteOnExit\(\) for temp files [\#920](https://github.com/PegaSysEng/pantheon/pull/920)
- Reduce "Received transactions message" log from debug to trace [\#919](https://github.com/PegaSysEng/pantheon/pull/919)
- Handle PeerNotConnected exceptions when sending wire keep alives [\#918](https://github.com/PegaSysEng/pantheon/pull/918)
- admin_addpeers: error if node not whitelisted [\#917](https://github.com/PegaSysEng/pantheon/pull/917)
- Expose the Ibft MiningCoordinator [\#916](https://github.com/PegaSysEng/pantheon/pull/916)
- Check perm api against perm cli [\#915](https://github.com/PegaSysEng/pantheon/pull/915)
- Update metrics when completing a world state request with existing data [\#914](https://github.com/PegaSysEng/pantheon/pull/914)
- Improve RocksDBQueue dequeue performance [\#913](https://github.com/PegaSysEng/pantheon/pull/913)
- Error when removing bootnodes from nodes whitelist [\#912](https://github.com/PegaSysEng/pantheon/pull/912)
- Incremental Optimization\(s\) on BlockBroadcaster [\#911](https://github.com/PegaSysEng/pantheon/pull/911)
- Check permissions CLI dependencies [\#909](https://github.com/PegaSysEng/pantheon/pull/909)
- Limit the number of times we retry peer discovery interactions [\#908](https://github.com/PegaSysEng/pantheon/pull/908)
- IBFT to use VoteTallyCache [\#907](https://github.com/PegaSysEng/pantheon/pull/907)
- Add metric to expose number of inflight world state requests [\#906](https://github.com/PegaSysEng/pantheon/pull/906)
- Bootnodes not on whitelist - improve errors [\#904](https://github.com/PegaSysEng/pantheon/pull/904)
- Make chain download cancellable [\#901](https://github.com/PegaSysEng/pantheon/pull/901)
- Enforce accounts must start with 0x [\#900](https://github.com/PegaSysEng/pantheon/pull/900)
- When picking fast sync pivot block, use the peer with the best total difficulty [\#899](https://github.com/PegaSysEng/pantheon/pull/899)
- Process world state download data on a worker thread [\#898](https://github.com/PegaSysEng/pantheon/pull/898)
- CLI mixin help [\#895](https://github.com/PegaSysEng/pantheon/pull/895) ([macfarla](https://github.com/macfarla))
- Use absolute datapath instead of relative. [\#894](https://github.com/PegaSysEng/pantheon/pull/894).
- Fix task queue so that the updated failure count for requests is stored [\#893](https://github.com/PegaSysEng/pantheon/pull/893)
- Fix authentication header [\#891](https://github.com/PegaSysEng/pantheon/pull/891)
- Reorganize eth tasks [\#890](https://github.com/PegaSysEng/pantheon/pull/890)
- Unit tests of BlockBroadcaster [\#887](https://github.com/PegaSysEng/pantheon/pull/887)
- Fix authentication file validation errors [\#886](https://github.com/PegaSysEng/pantheon/pull/886)
- Fixing file locations under docker [\#885](https://github.com/PegaSysEng/pantheon/pull/885)
- Handle exceptions properly in EthScheduler [\#884](https://github.com/PegaSysEng/pantheon/pull/884)
- More bootnodes for goerli [\#880](https://github.com/PegaSysEng/pantheon/pull/880)
- Rename password hash command [\#879](https://github.com/PegaSysEng/pantheon/pull/879)
- Add metrics for EthScheduler executors [\#878](https://github.com/PegaSysEng/pantheon/pull/878)
- Disconnect peer removed from node whitelist [\#877](https://github.com/PegaSysEng/pantheon/pull/877)
- Reduce logging noise from invalid peer discovery packets and handshaking [\#876](https://github.com/PegaSysEng/pantheon/pull/876)
- Detect stalled world state downloads [\#875](https://github.com/PegaSysEng/pantheon/pull/875)
- Limit size of Ibft future message buffer [\#873](https://github.com/PegaSysEng/pantheon/pull/873)
- Ibft2: Replace NewRound with extended Proposal [\#872](https://github.com/PegaSysEng/pantheon/pull/872)
- Fixed admin_addPeer to periodically check maintained connections [\#871](https://github.com/PegaSysEng/pantheon/pull/871)
- WebSocket method permissions [\#870](https://github.com/PegaSysEng/pantheon/pull/870)
- Select new pivot block when world state becomes unavailable [\#869](https://github.com/PegaSysEng/pantheon/pull/869)
- Introduce FutureUtils to reduce duplicated code around CompletableFuture [\#868](https://github.com/PegaSysEng/pantheon/pull/868)
- Implement world state cancel [\#867](https://github.com/PegaSysEng/pantheon/pull/867)
- Renaming authentication configuration file CLI command [\#865](https://github.com/PegaSysEng/pantheon/pull/865)
- Break out RoundChangeCertificate validation [\#864](https://github.com/PegaSysEng/pantheon/pull/864)
- Disconnect peers where the common ancestor is before our fast sync pivot [\#862](https://github.com/PegaSysEng/pantheon/pull/862)
- Initial scaffolding for block propagation [\#860](https://github.com/PegaSysEng/pantheon/pull/860)
- Fix NullPointerException when determining fast sync pivot [\#859](https://github.com/PegaSysEng/pantheon/pull/859)
- Check for invalid token [\#856](https://github.com/PegaSysEng/pantheon/pull/856)
- Moving NodeWhitelistController to permissioning package [\#855](https://github.com/PegaSysEng/pantheon/pull/855)
- Fix state download race condition by creating a TaskQueue API [\#853](https://github.com/PegaSysEng/pantheon/pull/853)
- Changed separator in JSON RPC permissions [\#852](https://github.com/PegaSysEng/pantheon/pull/852)
- WebSocket acceptance tests now can use WebSockets [\#851](https://github.com/PegaSysEng/pantheon/pull/851)
- IBFT notifies EthPeer when remote node has a better block [\#849](https://github.com/PegaSysEng/pantheon/pull/849)
- Support resuming fast-sync downloads [\#848](https://github.com/PegaSysEng/pantheon/pull/848)
- Tweak Fast Sync Config [\#847](https://github.com/PegaSysEng/pantheon/pull/847)
- RPC authentication configuration validation + tests. [\#846](https://github.com/PegaSysEng/pantheon/pull/846)
- Tidy-up FastSyncState persistence [\#845](https://github.com/PegaSysEng/pantheon/pull/845)
- Do parallel extract signatures in the parallel block importer. [\#844](https://github.com/PegaSysEng/pantheon/pull/844)
- Fix 'the Input Is Too Long' Error on Windows [\#843](https://github.com/PegaSysEng/pantheon/pull/843) (thanks to [glethuillier](https://github.com/glethuillier)).
- Remove unnecessary sleep [\#842](https://github.com/PegaSysEng/pantheon/pull/842)
- Shutdown improvements [\#841](https://github.com/PegaSysEng/pantheon/pull/841)
- Speed up shutdown time [\#838](https://github.com/PegaSysEng/pantheon/pull/838)
- Add metrics to world state downloader [\#837](https://github.com/PegaSysEng/pantheon/pull/837)
- Store pivot block header [\#836](https://github.com/PegaSysEng/pantheon/pull/836)
- Clique should use beneficiary of zero on epoch blocks [\#833](https://github.com/PegaSysEng/pantheon/pull/833)
- Clique should ignore proposals for address 0 [\#831](https://github.com/PegaSysEng/pantheon/pull/831)
- Fix intermittency in FullSyncDownloaderTest [\#830](https://github.com/PegaSysEng/pantheon/pull/830)
- Added the authentication service to the WebSocket service [\#829](https://github.com/PegaSysEng/pantheon/pull/829)
- Extract creation and init of ProtocolContext into a re-usable class [\#828](https://github.com/PegaSysEng/pantheon/pull/828)
- Prevent duplicate commit seals in ibft header [\#827](https://github.com/PegaSysEng/pantheon/pull/827)
- Validate Ibft vanity data length [\#826](https://github.com/PegaSysEng/pantheon/pull/826)
- Refactored json rpc authentication to be provided as a service [\#825](https://github.com/PegaSysEng/pantheon/pull/825)
- Handle unavailable world states [\#824](https://github.com/PegaSysEng/pantheon/pull/824)
- Password in JWT payload [\#823](https://github.com/PegaSysEng/pantheon/pull/823)
- Homogenize error messages when required parameters are set [\#822](https://github.com/PegaSysEng/pantheon/pull/822) ([glethuillier](https://github.com/glethuillier)).
- Set remote peer chain head to parent of block received in NEW\_BLOCK\_MESSAGE [\#819](https://github.com/PegaSysEng/pantheon/pull/819)
- Peer disconnects should not result in stack traces [\#818](https://github.com/PegaSysEng/pantheon/pull/818)
- Abort previous builds [\#817](https://github.com/PegaSysEng/pantheon/pull/817)
- Parallel build stages [\#816](https://github.com/PegaSysEng/pantheon/pull/816)
- JWT authentication for JSON-RPC [\#815](https://github.com/PegaSysEng/pantheon/pull/815)
- Log errors that occur while finding a common ancestor [\#814](https://github.com/PegaSysEng/pantheon/pull/814)
- Shuffled log levels [\#813](https://github.com/PegaSysEng/pantheon/pull/813)
- Prevent duplicate IBFT messages being processed by state machine [\#811](https://github.com/PegaSysEng/pantheon/pull/811)
- Fix Orion startup ports [\#810](https://github.com/PegaSysEng/pantheon/pull/810)
- Commit world state continuously [\#809](https://github.com/PegaSysEng/pantheon/pull/809)
- Improve block propagation time [\#808](https://github.com/PegaSysEng/pantheon/pull/808)
- JSON-RPC authentication cli options & acceptance tests [\#807](https://github.com/PegaSysEng/pantheon/pull/807)
- Remove privacy not supported warning [\#806](https://github.com/PegaSysEng/pantheon/pull/806) (thanks to [vinistevam](https://github.com/vinistevam))
- Wire up Private Transaction Processor [\#805](https://github.com/PegaSysEng/pantheon/pull/805) (thanks to [Puneetha17](https://github.com/Puneetha17))
- Apply a limit to the number of responses in RespondingEthPeer.respondWhile [\#803](https://github.com/PegaSysEng/pantheon/pull/803)
- Avoid requesting empty block bodies from the network. [\#802](https://github.com/PegaSysEng/pantheon/pull/802)
- Handle partial responses to get receipts requests [\#801](https://github.com/PegaSysEng/pantheon/pull/801)
- Rename functions in Ibft MessageValidator [\#800](https://github.com/PegaSysEng/pantheon/pull/800)
- Upgrade GoogleJavaFormat to 1.7 [\#795](https://github.com/PegaSysEng/pantheon/pull/795)
- Minor refactorings of IntegrationTest infrastructure [\#786](https://github.com/PegaSysEng/pantheon/pull/786)
- Rework Ibft MessageValidatorFactory [\#785](https://github.com/PegaSysEng/pantheon/pull/785)
- Rework IbftRoundFactory [\#784](https://github.com/PegaSysEng/pantheon/pull/784)
- Rename artefacts to artifacts within IBFT [\#782](https://github.com/PegaSysEng/pantheon/pull/782)
- Rename TerminatedRoundArtefacts to PreparedRoundArtefacts [\#781](https://github.com/PegaSysEng/pantheon/pull/781)
- Rename Ibft MessageFactory methods [\#779](https://github.com/PegaSysEng/pantheon/pull/779)
- Update WorldStateDownloader to only filter out known code requests [\#777](https://github.com/PegaSysEng/pantheon/pull/777)
- Multiple name options only search for the longest one [\#776](https://github.com/PegaSysEng/pantheon/pull/776)
- Move ethTaskTimer to abstract root [\#775](https://github.com/PegaSysEng/pantheon/pull/775)
- Parallel Block importer [\#774](https://github.com/PegaSysEng/pantheon/pull/774)
- Wait for a peer with an estimated chain height before selecting a pivot block [\#772](https://github.com/PegaSysEng/pantheon/pull/772)
- Randomly perform full validation when fast syncing blocks [\#770](https://github.com/PegaSysEng/pantheon/pull/770)
- IBFT Message rework, piggybacking blocks on msgs. [\#769](https://github.com/PegaSysEng/pantheon/pull/769)
- EthScheduler additions [\#767](https://github.com/PegaSysEng/pantheon/pull/767)
- Fixing node whitelist isPermitted check [\#766](https://github.com/PegaSysEng/pantheon/pull/766)
- Eth/63 labels [\#764](https://github.com/PegaSysEng/pantheon/pull/764)
- Permissioning whitelist persistence. [\#763](https://github.com/PegaSysEng/pantheon/pull/763)
- Created message validators for NewRound and RoundChange [\#760](https://github.com/PegaSysEng/pantheon/pull/760)
- Add tests for FastSyncChainDownloader as a whole [\#758](https://github.com/PegaSysEng/pantheon/pull/758)
- Flatten IBFT Message API [\#757](https://github.com/PegaSysEng/pantheon/pull/757)
- Added TerminatedRoundArtefacts [\#756](https://github.com/PegaSysEng/pantheon/pull/756)
- Fix thread names in EthScheduler to include the thread number [\#755](https://github.com/PegaSysEng/pantheon/pull/755)
- Separate round change reception from RoundChangeCertificate [\#754](https://github.com/PegaSysEng/pantheon/pull/754)
- JSON-RPC authentication login [\#753](https://github.com/PegaSysEng/pantheon/pull/753)
- Spilt Ibft MessageValidator into components [\#752](https://github.com/PegaSysEng/pantheon/pull/752)
- Ensure first checkpoint headers is always in local blockchain for FastSyncCheckpointHeaderManager [\#750](https://github.com/PegaSysEng/pantheon/pull/750)
- Refactored permissioning components to be Optional. [\#747](https://github.com/PegaSysEng/pantheon/pull/747)
- Integrate rocksdb-based queue into WorldStateDownloader [\#746](https://github.com/PegaSysEng/pantheon/pull/746)
- Generify orion to enclave [\#745](https://github.com/PegaSysEng/pantheon/pull/745) (thanks to [vinistevam](https://github.com/vinistevam))
- Moved IBFT Message factory to use wrapped message types [\#744](https://github.com/PegaSysEng/pantheon/pull/744)
- Handle timeouts when requesting checkpoint headers correctly [\#743](https://github.com/PegaSysEng/pantheon/pull/743)
- Update RoundChangeManager to use flattened message [\#742](https://github.com/PegaSysEng/pantheon/pull/742)
- Handle validation failures when fast importing blocks [\#741](https://github.com/PegaSysEng/pantheon/pull/741)
- Updated IbftRound and RoundState APIs to use wrapped messages [\#740](https://github.com/PegaSysEng/pantheon/pull/740)
- Exception handling [\#739](https://github.com/PegaSysEng/pantheon/pull/739)
- Upgrade dependency versions and build cleanup [\#738](https://github.com/PegaSysEng/pantheon/pull/738)
- Update IbftBlockHeigntManager to accept new message types. [\#737](https://github.com/PegaSysEng/pantheon/pull/737)
- Error response handling for permissions APIs [\#736](https://github.com/PegaSysEng/pantheon/pull/736)
- IPV6 bootnodes don't work [\#735](https://github.com/PegaSysEng/pantheon/pull/735)
- Updated to use tags of pantheon build rather than another repo [\#734](https://github.com/PegaSysEng/pantheon/pull/734)
- Log milestones at startup and other minor logging improvements [\#733](https://github.com/PegaSysEng/pantheon/pull/733)
- Create wrapper types for Ibft Signed messages [\#731](https://github.com/PegaSysEng/pantheon/pull/731)
- Ibft to uniquely ID messages by their hash [\#730](https://github.com/PegaSysEng/pantheon/pull/730)
- Rename ibftrevised to ibft2 [\#722](https://github.com/PegaSysEng/pantheon/pull/722)
- Limit ibft msg queues [\#704](https://github.com/PegaSysEng/pantheon/pull/704)
- Implement privacy precompiled contract [\#696](https://github.com/PegaSysEng/pantheon/pull/696) (thanks to [Puneetha17](https://github.com/Puneetha17))
- Integration of RecursivePeerRefreshState and PeerDiscoveryController [\#420](https://github.com/PegaSysEng/pantheon/pull/420)

## 0.9.1

Built and compatible with with JDK8.

## 0.9

### Breaking Changes to Command Line

Breaking changes have been made to the command line options in v0.9 to improve usability. Many v0.8 command line options no longer work.

The [documentation](https://docs.pantheon.pegasys.tech/en/latest/) has been updated throughout to use the changed command line options and the [command line reference](https://besu.hyperledger.org/en/stable/) documents the changed options.

| Previous Option                     | New Option                                                                                                                                                                                                                                  | Change                            |
|-------------------------------------|------------------------------------------------------------------------------------------------------------------------------------------------------------------------------------------------------------------------------------------|----------------------------------|
| `--config`                          | [`--config-file`](https://besu.hyperledger.org/en/latest/Reference/CLI/CLI-Syntax/#config-file)                                                                                                                                  | Renamed                          |
| `--datadir`                         | [`--data-path`](https://besu.hyperledger.org/en/latest/Reference/CLI/CLI-Syntax/#data-path)                                                                                                                                      | Renamed                          |
| `--dev-mode`                        | [`--network=dev`](https://besu.hyperledger.org/en/latest/Reference/CLI/CLI-Syntax/#network)                                                                                                                                     | Replaced by `--network` option   |
| `--genesis`                         | [`--genesis-file`](https://besu.hyperledger.org/en/latest/Reference/CLI/CLI-Syntax/#genesis-file)                                                                                                                                | Renamed                          |
| `--goerli`                          | [`--network=goerli`](https://besu.hyperledger.org/en/latest/Reference/CLI/CLI-Syntax/#network)                                                                                                                                  | Replaced by `--network` option   |
| `--metrics-listen=<HOST:PORT>`      | [`--metrics-host=<HOST>`](https://besu.hyperledger.org/en/latest/Reference/CLI/CLI-Syntax/#metrics-host) and [`--metrics-port=<PORT>`](https://besu.hyperledger.org/en/latest/Reference/CLI/CLI-Syntax/#metrics-port) | Split into host and port options |
| `--miner-extraData`                 | [`--miner-extra-data`](https://besu.hyperledger.org/en/latest/Reference/CLI/CLI-Syntax/#miner-extra-data)                                                                                                                       | Renamed                          |
| `--miner-minTransactionGasPriceWei` | [`--min-gas-price`](https://besu.hyperledger.org/en/latest/Reference/CLI/CLI-Syntax/#min-gas-price)                                                                                                                              | Renamed                          |
| `--no-discovery`                    | [`--discovery-enabled`](https://besu.hyperledger.org/en/latest/Reference/CLI/CLI-Syntax/#discovery-enabled)                                                                                                                      | Replaced                         |
| `--node-private-key`                | [`--node-private-key-file`](https://besu.hyperledger.org/en/latest/Reference/CLI/CLI-Syntax/#node-private-key-file)                                                                                                              | Renamed                          |
| `--ottoman`                         | N/A                                                                                                                                                                                                                                         | Removed                          |
| `--p2p-listen=<HOST:PORT>`          | [`--p2p-host=<HOST>`](https://besu.hyperledger.org/en/latest/Reference/CLI/CLI-Syntax/#p2p-hostt) and [`--p2p-port=<PORT>`](https://besu.hyperledger.org/en/latest/Reference/CLI/CLI-Syntax/#p2p-port) | Split into host and port options |
| `--rinkeby`                         | [`--network=rinkeby`](https://besu.hyperledger.org/en/latest/Reference/CLI/CLI-Syntax/#network)                                                                                                                                     | Replaced by `--network` option   |
| `--ropsten`                         | [`--network=ropsten`](https://besu.hyperledger.org/en/latest/Reference/CLI/CLI-Syntax/#network)                                                                                                                                     | Replaced by `--network` option   |
| `--rpc-enabled`                     | [` --rpc-http-enabled`](https://besu.hyperledger.org/en/latest/Reference/CLI/CLI-Syntax/#rpc-http-enabled)| Renamed|
| `--rpc-listen=<HOST:PORT>`          | [`--rpc-http-host=<HOST>`](https://besu.hyperledger.org/en/latest/Reference/CLI/CLI-Syntax/#rpc-http-host) and [`--rpc-http-port=<PORT>`](https://besu.hyperledger.org/en/latest/Reference/CLI/CLI-Syntax/#rpc-http-port) | Split into host and port options |
| `--rpc-api`                         | [`--rpc-http-api`](https://besu.hyperledger.org/en/latest/Reference/CLI/CLI-Syntax/#rpc-http-api)| Renamed |
| `--rpc-cors-origins`                | [`--rpc-http-cors-origins`](https://besu.hyperledger.org/en/latest/Reference/CLI/CLI-Syntax/#rpc-http-cors-origins) | Renamed |
| `--ws-enabled`                      | [`--rpc-ws-enabled`](https://besu.hyperledger.org/en/latest/Reference/CLI/CLI-Syntax/#rpc-ws-enabled)  | Renamed |
| `--ws-api`                          | [`--rpc-ws-api`](https://besu.hyperledger.org/en/latest/Reference/CLI/CLI-Syntax/#rpc-ws-api) | Renamed|
| `--ws-listen=<HOST:PORT>`           | [`--rpc-ws-host=<HOST>`](https://besu.hyperledger.org/en/latest/Reference/CLI/CLI-Syntax/#rpc-ws-host) and [`--rpc-ws-port=<PORT>`](https://besu.hyperledger.org/en/latest/Reference/CLI/CLI-Syntax/#rpc-ws-port) | Split into host and port options |
| `--ws-refresh-delay`                | [`--rpc-ws-refresh-delay`](https://besu.hyperledger.org/en/latest/Reference/CLI/CLI-Syntax/#rpc-ws-refresh-delay)|Renamed|

| Previous Subcommand                 | New Subcommand                                                                                                                                                                                                                  | Change                            |
|-------------------------------------|------------------------------------------------------------------------------------------------------------------------------------------------------------------------------------------------------------------------------------------|----------------------------------|
| `pantheon import <block-file>`      | [`pantheon blocks import --from=<block-file>`](https://besu.hyperledger.org/en/latest/Reference/CLI/CLI-Subcommands/#blocks)                                                                                            | Renamed                          |
| `pantheon export-pub-key <key-file>`| [`pantheon public-key export --to=<key-file>`](https://besu.hyperledger.org/en/latest/Reference/CLI/CLI-Subcommands/#public-key)                                                                                                      | Renamed                          |


### Private Network Quickstart

The Private Network Quickstart has been moved from the `pantheon` repository to the `pantheon-quickstart`
repository. The [Private Network Quickstart tutorial](https://besu.hyperledger.org/en/latest/Tutorials/Quickstarts/Private-Network-Quickstart/)
has been updated to use the moved quickstart.

### Additions and Improvements

- `--network=goerli` supports relaunch of Görli testnet [\#717](https://github.com/PegaSysEng/pantheon/pull/717)
- TOML authentication provider [\#689](https://github.com/PegaSysEng/pantheon/pull/689)
- Metrics Push Gateway Options [\#678](https://github.com/PegaSysEng/pantheon/pull/678)
- Additional logging details for IBFT 2.0 [\#650](https://github.com/PegaSysEng/pantheon/pull/650)
- Permissioning config TOML file [\#643](https://github.com/PegaSysEng/pantheon/pull/643)
- Added metrics Prometheus Push Gateway Support [\#638](https://github.com/PegaSysEng/pantheon/pull/638)
- Clique and IBFT not enabled by default in RPC APIs [\#635](https://github.com/PegaSysEng/pantheon/pull/635)
- Added `admin_addPeer` JSON-RPC API method [\#622](https://github.com/PegaSysEng/pantheon/pull/622)
- Implemented `--p2p-enabled` configuration item [\#619](https://github.com/PegaSysEng/pantheon/pull/619)
- Command options and commands renaming [\#618](https://github.com/PegaSysEng/pantheon/pull/618)
- Added IBFT get pending votes [\#603](https://github.com/PegaSysEng/pantheon/pull/603)
- Implement Petersburg hardfork [\#601](https://github.com/PegaSysEng/pantheon/pull/601)
- Added private transaction abstraction [\#592](https://github.com/PegaSysEng/pantheon/pull/592) (thanks to [iikirilov](https://github.com/iikirilov))
- Added privacy command line commands [\#584](https://github.com/PegaSysEng/pantheon/pull/584) (thanks to [Puneetha17](https://github.com/Puneetha17))
- Documentation updates include:
  - Updated [Private Network Quickstart tutorial](https://besu.hyperledger.org/en/latest/Tutorials/Quickstarts/Private-Network-Quickstart/)
    to use quickstart in `pantheon-quickstart` repository and indicate that the quickstart is not supported on Windows.
  - Added IBFT 2.0 [content](https://besu.hyperledger.org/en/latest/HowTo/Configure/Consensus-Protocols/IBFT/) and [JSON RPC API methods](https://besu.hyperledger.org/en/latest/Reference/API-Methods/#ibft-20-methods).
  - Added [consensus protocols content](https://besu.hyperledger.org/en/latest/Concepts/Consensus-Protocols/Comparing-PoA/).
  - Added content on [events and logs](https://besu.hyperledger.org/en/latest/Concepts/Events-and-Logs/), and [using filters](https://besu.hyperledger.org/en/latest/HowTo/Interact/Filters/Accessing-Logs-Using-JSON-RPC/).
  - Added content on integrating with [Prometheus Push Gateway](https://besu.hyperledger.org/en/latest/HowTo/Deploy/Monitoring-Performance/#running-prometheus-with-besu-in-push-mode)

### Technical Improvements

- Download receipts during fast sync and import without processing transactions [\#701](https://github.com/PegaSysEng/pantheon/pull/701)
- Removed CLI options for `--nodes-whitelist` and `--accounts-whitelist` [\#694](https://github.com/PegaSysEng/pantheon/pull/694)
- Delegate `getRootCause` through to Guava's implementation [\#692](https://github.com/PegaSysEng/pantheon/pull/692)
- Benchmark update [\#691](https://github.com/PegaSysEng/pantheon/pull/691)
- Implement chain download for fast sync [\#690](https://github.com/PegaSysEng/pantheon/pull/690)
- Allow missing accounts to create zero-cost transactions [\#685](https://github.com/PegaSysEng/pantheon/pull/685)
- Node private key location should be fixed under docker [\#684](https://github.com/PegaSysEng/pantheon/pull/684)
- Parallel Processing File Import Performance [\#683](https://github.com/PegaSysEng/pantheon/pull/683)
- Integrate actual `WorldStateDownloader` with the fast sync work flow [\#682](https://github.com/PegaSysEng/pantheon/pull/682)
- Removed `--max-trailing-peers` option [\#680](https://github.com/PegaSysEng/pantheon/pull/680)
- Enabled warning on CLI dependent options [\#679](https://github.com/PegaSysEng/pantheon/pull/679)
- Update WorldStateDownloader run\(\) interface to accept header [\#677](https://github.com/PegaSysEng/pantheon/pull/677)
- Fixed Difficulty calculator [\#663](https://github.com/PegaSysEng/pantheon/pull/663)
- `discovery-enabled` option refactoring [\#661](https://github.com/PegaSysEng/pantheon/pull/661)
- Update orion default port approach [\#660](https://github.com/PegaSysEng/pantheon/pull/660)
- Extract out generic parts of Downloader [\#659](https://github.com/PegaSysEng/pantheon/pull/659)
- Start world downloader [\#658](https://github.com/PegaSysEng/pantheon/pull/658)
- Create a simple `WorldStateDownloader` [\#657](https://github.com/PegaSysEng/pantheon/pull/657)
- Added handling for when p2p is disabled [\#655](https://github.com/PegaSysEng/pantheon/pull/655)
- Enabled command line configuration for privacy precompiled contract address [\#653](https://github.com/PegaSysEng/pantheon/pull/653) (thanks to [Puneetha17](https://github.com/Puneetha17))
- IBFT transmitted packets are logged by gossiper [\#652](https://github.com/PegaSysEng/pantheon/pull/652)
- `admin_addPeer` acceptance test [\#651](https://github.com/PegaSysEng/pantheon/pull/651)
- Added `p2pEnabled` configuration to `ProcessBesuNodeRunner` [\#649](https://github.com/PegaSysEng/pantheon/pull/649)
- Added description to automatic benchmarks [\#646](https://github.com/PegaSysEng/pantheon/pull/646)
- Added `network` option [\#645](https://github.com/PegaSysEng/pantheon/pull/645)
- Remove OrionConfiguration [\#644](https://github.com/PegaSysEng/pantheon/pull/644) (thanks to [Puneetha17](https://github.com/Puneetha17))
- IBFT Json Acceptance tests [\#634](https://github.com/PegaSysEng/pantheon/pull/634)
- Upgraded build image to one that contains libsodium [\#632](https://github.com/PegaSysEng/pantheon/pull/632)
- Command line fixes [\#630](https://github.com/PegaSysEng/pantheon/pull/630)
- Consider peer count insufficient until minimum peers for fast sync are connected [\#629](https://github.com/PegaSysEng/pantheon/pull/629)
- Build tweaks [\#628](https://github.com/PegaSysEng/pantheon/pull/628)
- IBFT ensure non-validator does not partake in consensus [\#627](https://github.com/PegaSysEng/pantheon/pull/627)
- Added ability in acceptance tests to set up a node with `--no-discovery` [\#624](https://github.com/PegaSysEng/pantheon/pull/624)
- Gossip integration test [\#623](https://github.com/PegaSysEng/pantheon/pull/623)
- Removed quickstart code and CI pipeline [\#616](https://github.com/PegaSysEng/pantheon/pull/616)
- IBFT Integration Tests - Spurious Behaviour [\#615](https://github.com/PegaSysEng/pantheon/pull/615)
- Refactoring for more readable IBFT IT [\#614](https://github.com/PegaSysEng/pantheon/pull/614)
- Start of fast sync downloader [\#613](https://github.com/PegaSysEng/pantheon/pull/613)
- Split `IbftProcessor` into looping and event processing [\#612](https://github.com/PegaSysEng/pantheon/pull/612)
- IBFT Int Test - changed `TestContextFactory` to a builder [\#611](https://github.com/PegaSysEng/pantheon/pull/611)
- Discard prior round change msgs [\#610](https://github.com/PegaSysEng/pantheon/pull/610)
- `IbftGetValidatorsByBlockHash` added to json factory [\#607](https://github.com/PegaSysEng/pantheon/pull/607)
- IBFT Validator RPCs to return list of strings [\#606](https://github.com/PegaSysEng/pantheon/pull/606)
- Update Benchmark [\#605](https://github.com/PegaSysEng/pantheon/pull/605)
- Remove db package and move classes to more appropriate locations [\#599](https://github.com/PegaSysEng/pantheon/pull/599)
- Added `GetReceiptsFromPeerTask` [\#598](https://github.com/PegaSysEng/pantheon/pull/598)
- Added `GetNodeDataFromPeerTask` [\#597](https://github.com/PegaSysEng/pantheon/pull/597)
- Fixed deprecation warnings [\#596](https://github.com/PegaSysEng/pantheon/pull/596)
- IBFT Integration Tests - Future Height [\#591](https://github.com/PegaSysEng/pantheon/pull/591)
- Added `getNodeData` to `EthPeer` to enable requesting node data [\#589](https://github.com/PegaSysEng/pantheon/pull/589)
- `Blockcreator` to use `parentblock` specified at constuction [\#588](https://github.com/PegaSysEng/pantheon/pull/588)
- Support responding to `GetNodeData` requests [\#587](https://github.com/PegaSysEng/pantheon/pull/587)
- IBFT validates block on proposal reception [\#583](https://github.com/PegaSysEng/pantheon/pull/583)
- Rework `NewRoundValidator` tests [\#582](https://github.com/PegaSysEng/pantheon/pull/582)
- IBFT split extra data validation rule into components [\#581](https://github.com/PegaSysEng/pantheon/pull/581)
- Allow attached rules to be flagged `light` [\#580](https://github.com/PegaSysEng/pantheon/pull/580)
- Split Block Validation from Importing [\#579](https://github.com/PegaSysEng/pantheon/pull/579)
- Refactor `RoundChangeManager` creation [\#578](https://github.com/PegaSysEng/pantheon/pull/578)
- Add `-SNAPSHOT` postfix to version [\#577](https://github.com/PegaSysEng/pantheon/pull/577)
- IBFT - prevent proposed block being imported twice [\#576](https://github.com/PegaSysEng/pantheon/pull/576)
- Version upgrades [\#571](https://github.com/PegaSysEng/pantheon/pull/571)
- Tests that CLI options are disabled under docker [\#566](https://github.com/PegaSysEng/pantheon/pull/566)
- Renamed IBFT networking classes [\#555](https://github.com/PegaSysEng/pantheon/pull/555)
- Removed dead code from the consensus package [\#554](https://github.com/PegaSysEng/pantheon/pull/554)
- Prepared private transaction support [\#538](https://github.com/PegaSysEng/pantheon/pull/538) (thanks to [iikirilov](https://github.com/iikirilov))

## 0.8.5

Indefinitely delays the roll-out of Constantinople on Ethereum Mainnet due to a [potential security issue](https://blog.ethereum.org/2019/01/15/security-alert-ethereum-constantinople-postponement/) detected.

## Additions and Improvements
- Remove Constantinople fork block [\#574](https://github.com/PegaSysEng/pantheon/pull/574)

## Technical Improvements
- Rename IBFT message packages [\#568](https://github.com/PegaSysEng/pantheon/pull/568)


## 0.8.4

### Docker Image

If you have been running a node using the v0.8.3 Docker image, the node was not saving data to the
specified [data directory](https://besu.hyperledger.org/en/stable/),
or referring to the custom [configuration file](https://besu.hyperledger.org/en/stable/)
or [genesis file](https://besu.hyperledger.org/en/stable/).

To recover the node key and data directory from the Docker container:
`docker cp <container>:/opt/pantheon/key <destination_file>`
`docker cp <container>:/opt/pantheon/database <destination_directory>`

Where `container` is the name or ID of the Docker container containing the Besu node.

The container can be running or stopped when you copy the key and data directory. If your node was
fully synchronized to MainNet, the data directory will be ~2TB.

When restarting your node with the v0.8.4 Docker image:

* Save the node key in the [`key` file](https://besu.hyperledger.org/en/latest/Concepts/Node-Keys/#node-private-key) in the data
    directory or specify the location using the [`--node-private-key` option](https://besu.hyperledger.org/en/stable/).
* Specify the `<destination_directory` as a [volume for the data directory](https://besu.hyperledger.org/en/stable/).

### Bug Fixes
- Fixing default resource locations inside docker [\#529](https://github.com/PegaSysEng/pantheon/pull/529)
- NewRoundMessageValidator ignores Round Number when comparing blocks [\#523](https://github.com/PegaSysEng/pantheon/pull/523)
- Fix Array Configurable command line options [\#514](https://github.com/PegaSysEng/pantheon/pull/514)

## Additions and Improvements
- RocksDB Metrics [\#531](https://github.com/PegaSysEng/pantheon/pull/531)
- Added `ibft_getValidatorsByBlockHash` JSON RPC [\#519](https://github.com/PegaSysEng/pantheon/pull/519)
- Expose metrics to Prometheus [\#506](https://github.com/PegaSysEng/pantheon/pull/506)
- Added `ibft_getValidatorsByBlockNumber` [\#499](https://github.com/PegaSysEng/pantheon/pull/499)
- Added `Roadmap.md` file. [\#494](https://github.com/PegaSysEng/pantheon/pull/494)
- Added JSON RPC `eth hashrate` method. [\#488](https://github.com/PegaSysEng/pantheon/pull/488)
- Account whitelist API [\#487](https://github.com/PegaSysEng/pantheon/pull/487)
- Added nodes whitelist JSON-RPC APIs [\#476](https://github.com/PegaSysEng/pantheon/pull/476)
- Added account whitelisting [\#460](https://github.com/PegaSysEng/pantheon/pull/460)
- Added configurable refresh delay for SyncingSubscriptionService on start up [\#383](https://github.com/PegaSysEng/pantheon/pull/383)
- Added the Command Line Style Guide  [\#530](https://github.com/PegaSysEng/pantheon/pull/530)
- Documentation updates include:
  * Migrated to new [documentation site](https://docs.pantheon.pegasys.tech/en/latest/)
  * Added [configuration file content](https://besu.hyperledger.org/en/stable/)
  * Added [tutorial to create private network](https://besu.hyperledger.org/en/latest/Tutorials/Private-Network/Create-Private-Network/)
  * Added content on [enabling non-default APIs](https://besu.hyperledger.org/en/latest/Reference/API-Methods/)

## Technical Improvements

-  Updated `--bootnodes` command option to take zero arguments [\#548](https://github.com/PegaSysEng/pantheon/pull/548)
- IBFT Integration Testing - Local Node is proposer [\#527](https://github.com/PegaSysEng/pantheon/pull/527)
- Remove vertx from discovery tests [\#539](https://github.com/PegaSysEng/pantheon/pull/539)
- IBFT Integration testing - Round Change [\#537](https://github.com/PegaSysEng/pantheon/pull/537)
- NewRoundMessageValidator creates RoundChangeValidator with correct value [\#518](https://github.com/PegaSysEng/pantheon/pull/518)
- Remove time dependency from BlockTimer tests [\#513](https://github.com/PegaSysEng/pantheon/pull/513)
- Gradle 5.1 [\#512](https://github.com/PegaSysEng/pantheon/pull/512)
- Metrics measurement adjustment [\#511](https://github.com/PegaSysEng/pantheon/pull/511)
- Metrics export for import command. [\#509](https://github.com/PegaSysEng/pantheon/pull/509)
- IBFT Integration test framework [\#502](https://github.com/PegaSysEng/pantheon/pull/502)
- IBFT message gossiping [\#501](https://github.com/PegaSysEng/pantheon/pull/501)
- Remove non-transactional mutation from KeyValueStore [\#500](https://github.com/PegaSysEng/pantheon/pull/500)
- Ensured that the blockchain queries class handles optionals better. [\#486](https://github.com/PegaSysEng/pantheon/pull/486)
- IBFT mining acceptance test [\#483](https://github.com/PegaSysEng/pantheon/pull/483)
- Set base directory name to be lowercase in building.md [\#474](https://github.com/PegaSysEng/pantheon/pull/474) (Thanks to [Matthalp](https://github.com/Matthalp))
- Moved admin\_peers to Admin API group [\#473](https://github.com/PegaSysEng/pantheon/pull/473)
- Nodes whitelist acceptance test [\#472](https://github.com/PegaSysEng/pantheon/pull/472)
- Rework RoundChangeManagerTest to not reuse validators [\#469](https://github.com/PegaSysEng/pantheon/pull/469)
- Ignore node files to support truffle. [\#467](https://github.com/PegaSysEng/pantheon/pull/467)
- IBFT pantheon controller [\#461](https://github.com/PegaSysEng/pantheon/pull/461)
- IBFT Round to update internal state on reception of NewRound Message [\#451](https://github.com/PegaSysEng/pantheon/pull/451)
- Update RoundChangeManager correctly create its message validator [\#450](https://github.com/PegaSysEng/pantheon/pull/450)
- Use seconds for block timer time unit [\#445](https://github.com/PegaSysEng/pantheon/pull/445)
- IBFT controller and future msgs handling [\#431](https://github.com/PegaSysEng/pantheon/pull/431)
- Allow IBFT Round to be created using PreparedCert [\#429](https://github.com/PegaSysEng/pantheon/pull/429)
- Added MessageValidatorFactory [\#425](https://github.com/PegaSysEng/pantheon/pull/425)
- Inround payload [\#423](https://github.com/PegaSysEng/pantheon/pull/423)
- Updated IbftConfig Fields [\#422](https://github.com/PegaSysEng/pantheon/pull/422)
- Repair IbftBlockCreator and add tests [\#421](https://github.com/PegaSysEng/pantheon/pull/421)
- Make Besu behave as a submodule [\#419](https://github.com/PegaSysEng/pantheon/pull/419)
- Ibft Height Manager [\#418](https://github.com/PegaSysEng/pantheon/pull/418)
- Ensure bootnodes are a subset of node whitelist [\#414](https://github.com/PegaSysEng/pantheon/pull/414)
- IBFT Consensus Round Classes [\#405](https://github.com/PegaSysEng/pantheon/pull/405)
- IBFT message payload tests [\#404](https://github.com/PegaSysEng/pantheon/pull/404)
- Validate enodeurl syntax from command line [\#403](https://github.com/PegaSysEng/pantheon/pull/403)
- Update errorprone [\#401](https://github.com/PegaSysEng/pantheon/pull/401)
- IBFT round change manager [\#393](https://github.com/PegaSysEng/pantheon/pull/393)
- IBFT RoundState [\#392](https://github.com/PegaSysEng/pantheon/pull/392)
- Move Block data generator test helper to test support package [\#391](https://github.com/PegaSysEng/pantheon/pull/391)
- IBFT message tests [\#367](https://github.com/PegaSysEng/pantheon/pull/367)

## 0.8.3

### Breaking Change to JSON RPC-API

From v0.8.3, incoming HTTP requests are only accepted from hostnames specified using the `--host-whitelist` command-line option. If not specified, the default value for `--host-whitelist` is `localhost`.

If using the URL `http://127.0.0.1` to make JSON-RPC calls, use `--host-whitelist` to specify the hostname `127.0.0.1` or update the hostname to `localhost`.

If your application publishes RPC ports, specify the hostnames when starting Besu. For example:

```bash
pantheon --host-whitelist=example.com
```

Specify `*` or `all` for `--host-whitelist` to effectively disable host protection and replicate pre-v0.8.3 behavior. This is not recommended for production code.

### Bug Fixes

- Repair Clique Proposer Selection [\#339](https://github.com/PegaSysEng/pantheon/pull/339)
- High TX volume swamps block processing [\#337](https://github.com/PegaSysEng/pantheon/pull/337)
- Check if the connectFuture has completed successfully [\#293](https://github.com/PegaSysEng/pantheon/pull/293)
- Switch back to Xerial Snappy Library [\#284](https://github.com/PegaSysEng/pantheon/pull/284)
- ShortHex of 0 should be '0x0', not '0x' [\#272](https://github.com/PegaSysEng/pantheon/pull/272)
- Fix pantheon CLI default values infinite loop [\#266](https://github.com/PegaSysEng/pantheon/pull/266)

### Additions and Improvements

- Added `--nodes-whitelist` parameter to CLI and NodeWhitelistController [\#346](https://github.com/PegaSysEng/pantheon/pull/346)
- Discovery wiring for `--node-whitelist` [\#365](https://github.com/PegaSysEng/pantheon/pull/365)
- Plumb in three more metrics [\#344](https://github.com/PegaSysEng/pantheon/pull/344)
- `ProposerSelection` to support multiple IBFT implementations [\#307](https://github.com/PegaSysEng/pantheon/pull/307)
- Configuration to support IBFT original and revised [\#306](https://github.com/PegaSysEng/pantheon/pull/306)
- Added host whitelist for JSON-RPC. [**Breaking Change**](#breaking-change-to-json-rpc-api) [\#295](https://github.com/PegaSysEng/pantheon/pull/295)
- Reduce `Block creation processed cancelled` log message to debug [\#294](https://github.com/PegaSysEng/pantheon/pull/294)
- Implement iterative peer search [\#268](https://github.com/PegaSysEng/pantheon/pull/268)
- Added RLP enc/dec for PrePrepare, Commit and NewRound messages [\#200](https://github.com/PegaSysEng/pantheon/pull/200)
- IBFT block mining [\#169](https://github.com/PegaSysEng/pantheon/pull/169)
- Added `--goerli` CLI option [\#370](https://github.com/PegaSysEng/pantheon/pull/370) (Thanks to [@Nashatyrev](https://github.com/Nashatyrev))
- Begin capturing metrics to better understand Besu's behaviour [\#326](https://github.com/PegaSysEng/pantheon/pull/326)
- Documentation updates include:
   * Added Coding Conventions [\#342](https://github.com/PegaSysEng/pantheon/pull/342)
   * Reorganised [Installation documentation](https://github.com/PegaSysEng/pantheon/wiki/Installation) and added [Chocolatey installation](https://github.com/PegaSysEng/pantheon/wiki/Install-Binaries#windows-with-chocolatey) for Windows
   * Reorganised [JSON-RPC API documentation](https://github.com/PegaSysEng/pantheon/wiki/JSON-RPC-API)
   * Updated [RPC Pub/Sub API documentation](https://github.com/PegaSysEng/pantheon/wiki/RPC-PubSub)

### Technical Improvements

- Extracted non-Docker CLI parameters to picoCLI mixin. [\#323](https://github.com/PegaSysEng/pantheon/pull/323)
- IBFT preprepare to validate round matches block [\#329](https://github.com/PegaSysEng/pantheon/pull/329)
- Fix acceptance test [\#324](https://github.com/PegaSysEng/pantheon/pull/324)
- Added the `IbftFinalState` [\#385](https://github.com/PegaSysEng/pantheon/pull/385)
- Constantinople Fork Block [\#382](https://github.com/PegaSysEng/pantheon/pull/382)
- Fix `pantheon.cli.BesuCommandTest` test on Windows [\#380](https://github.com/PegaSysEng/pantheon/pull/380)
- JDK smoke testing is being configured differently now [\#374](https://github.com/PegaSysEng/pantheon/pull/374)
- Re-enable clique AT [\#373](https://github.com/PegaSysEng/pantheon/pull/373)
- Ignoring acceptance test [\#372](https://github.com/PegaSysEng/pantheon/pull/372)
- Changes to support Gradle 5.0 [\#371](https://github.com/PegaSysEng/pantheon/pull/371)
- Clique: Prevent out of turn blocks interrupt in-turn mining [\#364](https://github.com/PegaSysEng/pantheon/pull/364)
- Time all tasks [\#361](https://github.com/PegaSysEng/pantheon/pull/361)
- Rework `VoteTallyCache` to better represent purpose [\#360](https://github.com/PegaSysEng/pantheon/pull/360)
- Add an `UNKNOWN` `DisconnectReason` [\#359](https://github.com/PegaSysEng/pantheon/pull/359)
- New round validation [\#353](https://github.com/PegaSysEng/pantheon/pull/353)
- Update get validators for block hash test to start from block 1 [\#352](https://github.com/PegaSysEng/pantheon/pull/352)
- Idiomatic Builder Pattern [\#345](https://github.com/PegaSysEng/pantheon/pull/345)
- Revert `Repair Clique Proposer Selection` \#339 - Breaks Görli testnet [\#343](https://github.com/PegaSysEng/pantheon/pull/343)
- No fixed ports in tests [\#340](https://github.com/PegaSysEng/pantheon/pull/340)
- Update clique acceptance test genesis file to use correct clique property names [\#338](https://github.com/PegaSysEng/pantheon/pull/338)
- Supporting list of addresses in logs subscription [\#336](https://github.com/PegaSysEng/pantheon/pull/336)
- Render handler exception to `System.err` instead of `.out` [\#334](https://github.com/PegaSysEng/pantheon/pull/334)
- Renamed IBFT message classes [\#333](https://github.com/PegaSysEng/pantheon/pull/333)
- Add additional RLP tests [\#332](https://github.com/PegaSysEng/pantheon/pull/332)
- Downgrading spotless to 3.13.0 to fix threading issues [\#325](https://github.com/PegaSysEng/pantheon/pull/325)
- `eth_getTransactionReceipt` acceptance test [\#322](https://github.com/PegaSysEng/pantheon/pull/322)
- Upgrade vertx to 3.5.4 [\#316](https://github.com/PegaSysEng/pantheon/pull/316)
- Round change validation [\#315](https://github.com/PegaSysEng/pantheon/pull/315)
- Basic IBFT message validators [\#314](https://github.com/PegaSysEng/pantheon/pull/314)
- Minor repairs to clique block scheduling [\#308](https://github.com/PegaSysEng/pantheon/pull/308)
- Dependencies Version upgrade [\#303](https://github.com/PegaSysEng/pantheon/pull/303)
- Build multiple JVM [\#301](https://github.com/PegaSysEng/pantheon/pull/301)
- Smart contract acceptance test [\#296](https://github.com/PegaSysEng/pantheon/pull/296)
- Fixing WebSocket error response [\#292](https://github.com/PegaSysEng/pantheon/pull/292)
- Reword error messages following exceptions during mining [\#291](https://github.com/PegaSysEng/pantheon/pull/291)
- Clique acceptance tests [\#290](https://github.com/PegaSysEng/pantheon/pull/290)
- Delegate creation of additional JSON-RPC methods to the BesuController [\#289](https://github.com/PegaSysEng/pantheon/pull/289)
- Remove unnecessary `RlpInput` and `RlpOutput` classes [\#287](https://github.com/PegaSysEng/pantheon/pull/287)
- Remove `RlpUtils` [\#285](https://github.com/PegaSysEng/pantheon/pull/285)
- Enabling previously ignored acceptance tests [\#282](https://github.com/PegaSysEng/pantheon/pull/282)
- IPv6 peers [\#281](https://github.com/PegaSysEng/pantheon/pull/281)
- IPv6 Bootnode [\#280](https://github.com/PegaSysEng/pantheon/pull/280)
- Acceptance test for `getTransactionReceipt` JSON-RPC method [\#278](https://github.com/PegaSysEng/pantheon/pull/278)
- Inject `StorageProvider` into `BesuController` instances [\#259](https://github.com/PegaSysEng/pantheon/pull/259)

## 0.8.2

### Removed
 - Removed `import-blockchain` command because nothing exports to the required format yet (PR [\#223](https://github.com/PegaSysEng/pantheon/pull/223))

### Bug Fixes
 - `io.netty.util.internal.OutOfDirectMemoryError` errors by removing reference counting from network messages.
 - Log spam: endless loop in `nioEventLoopGroup` thanks to [@5chdn](https://github.com/5chdn) for reporting) (PR [#261](https://github.com/PegaSysEng/pantheon/pull/261))
 - Rinkeby import can stall with too many fragments thanks to [@steffenkux](https://github.com/steffenkux) and [@5chdn](https://github.com/5chdn) for reporting) (PR [#255](https://github.com/PegaSysEng/pantheon/pull/255))
 - Clique incorrectly used the chain ID instead of the network ID in ETH status messages (PR [#209](https://github.com/PegaSysEng/pantheon/pull/209))
 - Gradle deprecation warnings (PR [#246](https://github.com/PegaSysEng/pantheon/pull/246) with thanks to [@jvirtanen](https://github.com/jvirtanen))
 - Consensus issue on Ropsten:
    - Treat output length as a maximum length for CALL operations (PR [#236](https://github.com/PegaSysEng/pantheon/pull/236))
    - ECRec precompile should return empty instead of 32 zero bytes when the input is invalid (PR [#227](https://github.com/PegaSysEng/pantheon/pull/227))
 - File name too long error while building from source thanks to [@5chdn](https://github.com/5chdn) for reporting) (PR [#221](https://github.com/PegaSysEng/pantheon/pull/221))
 - Loop syntax in `runBesuPrivateNetwork.sh` (PR [#237](https://github.com/PegaSysEng/pantheon/pull/237) thanks to [@matt9ucci](https://github.com/matt9ucci))
 - Fix `CompressionException: Snappy decompression failed` errors thanks to [@5chdn](https://github.com/5chdn) for reporting) (PR [#274](https://github.com/PegaSysEng/pantheon/pull/274))

### Additions and Improvements
 - Added `--ropsten` command line argument to make syncing to Ropsten easier (PR [#197](https://github.com/PegaSysEng/pantheon/pull/197) with thanks to [@jvirtanen](https://github.com/jvirtanen))
 - Enabled constantinople in `--dev-mode` (PR [#256](https://github.com/PegaSysEng/pantheon/pull/256))
 - Supported Constantinople with Clique thanks to [@5chdn](https://github.com/5chdn) for reporting) (PR [#250](https://github.com/PegaSysEng/pantheon/pull/250), PR [#247](https://github.com/PegaSysEng/pantheon/pull/247))
 - Implemented `eth_chainId` JSON-RPC method (PR [#219](https://github.com/PegaSysEng/pantheon/pull/219))
 - Updated client version to be ethstats friendly (PR [#258](https://github.com/PegaSysEng/pantheon/pull/258))
 - Added `--node-private-key` option to allow nodekey file to be specified separately to data directory thanks to [@peterbroadhurst](https://github.com/peterbroadhurst) for requesting)  (PR [#234](https://github.com/PegaSysEng/pantheon/pull/234))
 - Added `--banned-nodeids` option to prevent connection to specific nodes (PR [#254](https://github.com/PegaSysEng/pantheon/pull/254))
 - Send client quitting disconnect message to peers on shutdown (PR [#253](https://github.com/PegaSysEng/pantheon/pull/253))
 - Improved error message for port conflict error (PR [#232](https://github.com/PegaSysEng/pantheon/pull/232))
 - Improved documentation by adding the following pages:
    * [Getting Started](https://github.com/PegaSysEng/pantheon/wiki/Getting-Started)
    * [Network ID and Chain ID](https://github.com/PegaSysEng/pantheon/wiki/NetworkID-And-ChainID)
    * [Node Keys](https://github.com/PegaSysEng/pantheon/wiki/Node-Keys)
    * [Networking](https://github.com/PegaSysEng/pantheon/wiki/Networking)
    * [Accounts for Testing](https://github.com/PegaSysEng/pantheon/wiki/Accounts-for-Testing)
    * [Logging](https://github.com/PegaSysEng/pantheon/wiki/Logging)
    * [Proof of Authority](https://github.com/PegaSysEng/pantheon/wiki/Proof-of-Authority)
    * [Passing JVM Options](https://github.com/PegaSysEng/pantheon/wiki/Passing-JVM-Options)


 ### Technical Improvements
 - Upgraded Ethereum reference tests to 6.0 beta 2. (thanks to [@jvirtanen](https://github.com/jvirtanen) for the initial upgrade to beta 1)
 - Set Java compiler default encoding to UTF-8 (PR [#238](https://github.com/PegaSysEng/pantheon/pull/238) thanks to [@matt9ucci](https://github.com/matt9ucci))
 - Removed duplicate code defining default JSON-RPC APIs (PR [#218](https://github.com/PegaSysEng/pantheon/pull/218) thanks to [@matt9ucci](https://github.com/matt9ucci))
 - Improved code for parsing config (PRs [#208](https://github.com/PegaSysEng/pantheon/pull/208), [#209](https://github.com/PegaSysEng/pantheon/pull/209))
 - Use `java.time.Clock` in favour of a custom Clock interface (PR [#220](https://github.com/PegaSysEng/pantheon/pull/220))
 - Improve modularity of storage systems (PR [#211](https://github.com/PegaSysEng/pantheon/pull/211), [#207](https://github.com/PegaSysEng/pantheon/pull/207))
 - Treat JavaDoc warnings as errors (PR [#171](https://github.com/PegaSysEng/pantheon/pull/171))
 - Add benchmark for `BlockHashOperation `as a template for benchmarking other EVM operations (PR [#203](https://github.com/PegaSysEng/pantheon/pull/203))
 - Added unit tests for `EthBlockNumber` (PR [#195](https://github.com/PegaSysEng/pantheon/pull/195) thanks to [@jvirtanen](https://github.com/jvirtanen))
 - Code style improvements (PR [#196](https://github.com/PegaSysEng/pantheon/pull/196) thanks to [@jvirtanen](https://github.com/jvirtanen))
 - Added unit tests for `Web3ClientVersion` (PR [#194](https://github.com/PegaSysEng/pantheon/pull/194) with thanks to [@jvirtanen](https://github.com/jvirtanen))
 - Removed RLPUtils from `RawBlockIterator` (PR [#179](https://github.com/PegaSysEng/pantheon/pull/179))
 - Replace the JNI based snappy library with a pure-Java version (PR [#257](https://github.com/PegaSysEng/pantheon/pull/257))<|MERGE_RESOLUTION|>--- conflicted
+++ resolved
@@ -8,11 +8,8 @@
 ### Additions and Improvements
 - Implement Eth/68 sub-protocol [#4715](https://github.com/hyperledger/besu/issues/4715)
 - Increase the speed of modexp gas execution and execution. [#4780](https://github.com/hyperledger/besu/pull/4780)
-<<<<<<< HEAD
+- Added experimental CLI options `--Xeth-capability-max` and `--Xeth-capability-min` to specify a range of capabilities to be supported by the Eth protocol. [#4752](https://github.com/hyperledger/besu/pull/4752)
 - Set the default curve in the EVMTool, like is done in production operations [#4790](https://github.com/hyperledger/besu/pull/4790)
-=======
-- Added experimental CLI options `--Xeth-capability-max` and `--Xeth-capability-min` to specify a range of capabilities to be supported by the Eth protocol. [#4752](https://github.com/hyperledger/besu/pull/4752)
->>>>>>> 609904e5
 
 ### Bug Fixes
 
