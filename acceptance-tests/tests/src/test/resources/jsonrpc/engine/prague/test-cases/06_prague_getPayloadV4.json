--- conflicted
+++ resolved
@@ -30,19 +30,14 @@
         "withdrawalRequests": [
           {
             "sourceAddress": "0xa4664c40aacebd82a2db79f0ea36c06bc6a19adb",
-<<<<<<< HEAD
-            "amount": "0x0",
-            "validatorPubKey": "0xb10a4a15bf67b328c9b101d09e5c6ee6672978fdad9ef0d9e2ceffaee99223555d8601f0cb3bcc4ce1af9864779a416e"
-=======
-            "amount" : "0x0",
-            "validatorPublicKey": "0xb10a4a15bf67b328c9b101d09e5c6ee6672978fdad9ef0d9e2ceffaee99223555d8601f0cb3bcc4ce1af9864779a416e"
->>>>>>> d7123ce5
+            "validatorPublicKey": "0xb10a4a15bf67b328c9b101d09e5c6ee6672978fdad9ef0d9e2ceffaee99223555d8601f0cb3bcc4ce1af9864779a416e",
+            "amount": "0x0"
           }
         ],
         "blockNumber": "0x2",
+        "blockHash": "0xa7a92cc82e1d876476ad6433538599b0d592f88ba0823c23e80af93fb1748f14",
         "receiptsRoot": "0x56e81f171bcc55a6ff8345e692c0f86e5b48e01b996cadc001622fb5e363b421",
-        "blobGasUsed": "0x0",
-        "blockHash": "0xa7a92cc82e1d876476ad6433538599b0d592f88ba0823c23e80af93fb1748f14"
+        "blobGasUsed": "0x0"
       },
       "blockValue": "0x0",
       "blobsBundle": {
