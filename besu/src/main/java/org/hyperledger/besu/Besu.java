--- conflicted
+++ resolved
@@ -62,18 +62,13 @@
   }
 
   private static Logger setupLogging() {
-<<<<<<< HEAD
     try {
-      // This call is to test if log4j classes are available
       InternalLoggerFactory.setDefaultFactory(Log4J2LoggerFactory.INSTANCE);
     } catch (Throwable t) {
       System.out.printf(
           "Could not set netty log4j logger factory: %s - %s%n",
           t.getClass().getSimpleName(), t.getMessage());
     }
-=======
-    InternalLoggerFactory.setDefaultFactory(Log4J2LoggerFactory.INSTANCE);
->>>>>>> d500a773
     try {
       System.setProperty(
           "vertx.logger-delegate-factory-class-name",
