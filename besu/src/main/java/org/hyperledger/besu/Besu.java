--- conflicted
+++ resolved
@@ -68,11 +68,7 @@
       InternalLoggerFactory.setDefaultFactory(Log4J2LoggerFactory.INSTANCE);
     } catch (Throwable t) {
       System.out.printf(
-<<<<<<< HEAD
-          "Could not set netty log4j logger factory: %s - %s",
-=======
           "Could not set netty log4j logger factory: %s - %s%n",
->>>>>>> ccabc72b
           t.getClass().getSimpleName(), t.getMessage());
     }
     try {
@@ -84,11 +80,7 @@
       System.setProperty("log4j.skipJansi", String.valueOf(false));
     } catch (Throwable t) {
       System.out.printf(
-<<<<<<< HEAD
-          "Could not set logging system property: %s - %s",
-=======
           "Could not set logging system property: %s - %s%n",
->>>>>>> ccabc72b
           t.getClass().getSimpleName(), t.getMessage());
     }
     final Logger logger = LoggerFactory.getLogger(Besu.class);
