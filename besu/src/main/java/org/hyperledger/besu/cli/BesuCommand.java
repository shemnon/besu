/*
 * Copyright ConsenSys AG.
 *
 * Licensed under the Apache License, Version 2.0 (the "License"); you may not use this file except in compliance with
 * the License. You may obtain a copy of the License at
 *
 * http://www.apache.org/licenses/LICENSE-2.0
 *
 * Unless required by applicable law or agreed to in writing, software distributed under the License is distributed on
 * an "AS IS" BASIS, WITHOUT WARRANTIES OR CONDITIONS OF ANY KIND, either express or implied. See the License for the
 * specific language governing permissions and limitations under the License.
 *
 * SPDX-License-Identifier: Apache-2.0
 */
package org.hyperledger.besu.cli;

import static com.google.common.base.Preconditions.checkNotNull;
import static java.nio.charset.StandardCharsets.UTF_8;
import static java.util.Arrays.asList;
import static java.util.Collections.singletonList;
import static org.hyperledger.besu.cli.DefaultCommandValues.getDefaultBesuDataPath;
import static org.hyperledger.besu.cli.config.NetworkName.MAINNET;
import static org.hyperledger.besu.cli.util.CommandLineUtils.DEPENDENCY_WARNING_MSG;
import static org.hyperledger.besu.cli.util.CommandLineUtils.DEPRECATION_WARNING_MSG;
import static org.hyperledger.besu.controller.BesuController.DATABASE_PATH;
import static org.hyperledger.besu.ethereum.api.graphql.GraphQLConfiguration.DEFAULT_GRAPHQL_HTTP_PORT;
import static org.hyperledger.besu.ethereum.api.jsonrpc.JsonRpcConfiguration.DEFAULT_ENGINE_JSON_RPC_PORT;
import static org.hyperledger.besu.ethereum.api.jsonrpc.JsonRpcConfiguration.DEFAULT_JSON_RPC_PORT;
import static org.hyperledger.besu.ethereum.api.jsonrpc.RpcApis.DEFAULT_RPC_APIS;
import static org.hyperledger.besu.ethereum.api.jsonrpc.RpcApis.VALID_APIS;
import static org.hyperledger.besu.ethereum.api.jsonrpc.websocket.WebSocketConfiguration.DEFAULT_WEBSOCKET_PORT;
import static org.hyperledger.besu.ethereum.permissioning.GoQuorumPermissioningConfiguration.QIP714_DEFAULT_BLOCK;
import static org.hyperledger.besu.metrics.BesuMetricCategory.DEFAULT_METRIC_CATEGORIES;
import static org.hyperledger.besu.metrics.MetricsProtocol.PROMETHEUS;
import static org.hyperledger.besu.metrics.prometheus.MetricsConfiguration.DEFAULT_METRICS_PORT;
import static org.hyperledger.besu.metrics.prometheus.MetricsConfiguration.DEFAULT_METRICS_PUSH_PORT;
import static org.hyperledger.besu.nat.kubernetes.KubernetesNatManager.DEFAULT_BESU_SERVICE_NAME_FILTER;

import org.hyperledger.besu.BesuInfo;
import org.hyperledger.besu.Runner;
import org.hyperledger.besu.RunnerBuilder;
import org.hyperledger.besu.chainexport.RlpBlockExporter;
import org.hyperledger.besu.chainimport.JsonBlockImporter;
import org.hyperledger.besu.chainimport.RlpBlockImporter;
import org.hyperledger.besu.cli.config.EthNetworkConfig;
import org.hyperledger.besu.cli.config.NetworkName;
import org.hyperledger.besu.cli.converter.MetricCategoryConverter;
import org.hyperledger.besu.cli.converter.PercentageConverter;
import org.hyperledger.besu.cli.custom.CorsAllowedOriginsProperty;
import org.hyperledger.besu.cli.custom.JsonRPCAllowlistHostsProperty;
import org.hyperledger.besu.cli.custom.RpcAuthFileValidator;
import org.hyperledger.besu.cli.error.BesuExecutionExceptionHandler;
import org.hyperledger.besu.cli.error.BesuParameterExceptionHandler;
import org.hyperledger.besu.cli.options.stable.DataStorageOptions;
import org.hyperledger.besu.cli.options.stable.EthstatsOptions;
import org.hyperledger.besu.cli.options.stable.LoggingLevelOption;
import org.hyperledger.besu.cli.options.stable.NodePrivateKeyFileOption;
import org.hyperledger.besu.cli.options.stable.P2PTLSConfigOptions;
import org.hyperledger.besu.cli.options.unstable.DnsOptions;
import org.hyperledger.besu.cli.options.unstable.EthProtocolOptions;
import org.hyperledger.besu.cli.options.unstable.EvmOptions;
import org.hyperledger.besu.cli.options.unstable.IpcOptions;
import org.hyperledger.besu.cli.options.unstable.LauncherOptions;
import org.hyperledger.besu.cli.options.unstable.MetricsCLIOptions;
import org.hyperledger.besu.cli.options.unstable.MiningOptions;
import org.hyperledger.besu.cli.options.unstable.NatOptions;
import org.hyperledger.besu.cli.options.unstable.NativeLibraryOptions;
import org.hyperledger.besu.cli.options.unstable.NetworkingOptions;
import org.hyperledger.besu.cli.options.unstable.PkiBlockCreationOptions;
import org.hyperledger.besu.cli.options.unstable.PrivacyPluginOptions;
import org.hyperledger.besu.cli.options.unstable.RPCOptions;
import org.hyperledger.besu.cli.options.unstable.SynchronizerOptions;
import org.hyperledger.besu.cli.options.unstable.TransactionPoolOptions;
import org.hyperledger.besu.cli.presynctasks.PreSynchronizationTaskRunner;
import org.hyperledger.besu.cli.presynctasks.PrivateDatabaseMigrationPreSyncTask;
import org.hyperledger.besu.cli.subcommands.PasswordSubCommand;
import org.hyperledger.besu.cli.subcommands.PublicKeySubCommand;
import org.hyperledger.besu.cli.subcommands.RetestethSubCommand;
import org.hyperledger.besu.cli.subcommands.ValidateConfigSubCommand;
import org.hyperledger.besu.cli.subcommands.blocks.BlocksSubCommand;
import org.hyperledger.besu.cli.subcommands.operator.OperatorSubCommand;
import org.hyperledger.besu.cli.subcommands.rlp.RLPSubCommand;
import org.hyperledger.besu.cli.util.BesuCommandCustomFactory;
import org.hyperledger.besu.cli.util.CommandLineUtils;
import org.hyperledger.besu.cli.util.ConfigOptionSearchAndRunHandler;
import org.hyperledger.besu.cli.util.VersionProvider;
import org.hyperledger.besu.config.GenesisConfigFile;
import org.hyperledger.besu.config.GenesisConfigOptions;
import org.hyperledger.besu.config.GoQuorumOptions;
import org.hyperledger.besu.config.MergeConfigOptions;
import org.hyperledger.besu.config.experimental.ExperimentalEIPs;
import org.hyperledger.besu.consensus.qbft.pki.PkiBlockCreationConfiguration;
import org.hyperledger.besu.consensus.qbft.pki.PkiBlockCreationConfigurationProvider;
import org.hyperledger.besu.controller.BesuController;
import org.hyperledger.besu.controller.BesuControllerBuilder;
import org.hyperledger.besu.crypto.Blake2bfMessageDigest;
import org.hyperledger.besu.crypto.KeyPair;
import org.hyperledger.besu.crypto.KeyPairSecurityModule;
import org.hyperledger.besu.crypto.KeyPairUtil;
import org.hyperledger.besu.crypto.NodeKey;
import org.hyperledger.besu.crypto.SignatureAlgorithmFactory;
import org.hyperledger.besu.crypto.SignatureAlgorithmType;
import org.hyperledger.besu.datatypes.Address;
import org.hyperledger.besu.datatypes.Hash;
import org.hyperledger.besu.datatypes.Wei;
import org.hyperledger.besu.enclave.EnclaveFactory;
import org.hyperledger.besu.enclave.GoQuorumEnclave;
import org.hyperledger.besu.ethereum.GasLimitCalculator;
import org.hyperledger.besu.ethereum.api.ApiConfiguration;
import org.hyperledger.besu.ethereum.api.ImmutableApiConfiguration;
import org.hyperledger.besu.ethereum.api.graphql.GraphQLConfiguration;
import org.hyperledger.besu.ethereum.api.jsonrpc.JsonRpcConfiguration;
import org.hyperledger.besu.ethereum.api.jsonrpc.RpcApis;
import org.hyperledger.besu.ethereum.api.jsonrpc.RpcMethod;
import org.hyperledger.besu.ethereum.api.jsonrpc.authentication.JwtAlgorithm;
import org.hyperledger.besu.ethereum.api.jsonrpc.ipc.JsonRpcIpcConfiguration;
import org.hyperledger.besu.ethereum.api.jsonrpc.websocket.WebSocketConfiguration;
import org.hyperledger.besu.ethereum.api.tls.FileBasedPasswordProvider;
import org.hyperledger.besu.ethereum.api.tls.TlsClientAuthConfiguration;
import org.hyperledger.besu.ethereum.api.tls.TlsConfiguration;
import org.hyperledger.besu.ethereum.chain.Blockchain;
import org.hyperledger.besu.ethereum.core.GoQuorumPrivacyParameters;
import org.hyperledger.besu.ethereum.core.MiningParameters;
import org.hyperledger.besu.ethereum.core.PrivacyParameters;
import org.hyperledger.besu.ethereum.eth.sync.SyncMode;
import org.hyperledger.besu.ethereum.eth.sync.SynchronizerConfiguration;
import org.hyperledger.besu.ethereum.eth.transactions.TransactionPoolConfiguration;
import org.hyperledger.besu.ethereum.mainnet.FrontierTargetingGasLimitCalculator;
import org.hyperledger.besu.ethereum.p2p.config.DiscoveryConfiguration;
import org.hyperledger.besu.ethereum.p2p.peers.EnodeDnsConfiguration;
import org.hyperledger.besu.ethereum.p2p.peers.EnodeURLImpl;
import org.hyperledger.besu.ethereum.p2p.peers.StaticNodesParser;
import org.hyperledger.besu.ethereum.p2p.rlpx.connections.netty.TLSConfiguration;
import org.hyperledger.besu.ethereum.permissioning.GoQuorumPermissioningConfiguration;
import org.hyperledger.besu.ethereum.permissioning.LocalPermissioningConfiguration;
import org.hyperledger.besu.ethereum.permissioning.PermissioningConfiguration;
import org.hyperledger.besu.ethereum.permissioning.PermissioningConfigurationBuilder;
import org.hyperledger.besu.ethereum.permissioning.SmartContractPermissioningConfiguration;
import org.hyperledger.besu.ethereum.privacy.storage.keyvalue.PrivacyKeyValueStorageProvider;
import org.hyperledger.besu.ethereum.privacy.storage.keyvalue.PrivacyKeyValueStorageProviderBuilder;
import org.hyperledger.besu.ethereum.storage.StorageProvider;
import org.hyperledger.besu.ethereum.storage.keyvalue.KeyValueStorageProvider;
import org.hyperledger.besu.ethereum.storage.keyvalue.KeyValueStorageProviderBuilder;
import org.hyperledger.besu.ethereum.worldstate.DefaultWorldStateArchive;
import org.hyperledger.besu.ethereum.worldstate.PrunerConfiguration;
import org.hyperledger.besu.ethereum.worldstate.WorldStateArchive;
import org.hyperledger.besu.ethereum.worldstate.WorldStatePreimageStorage;
import org.hyperledger.besu.ethereum.worldstate.WorldStateStorage;
import org.hyperledger.besu.evm.precompile.AbstractAltBnPrecompiledContract;
import org.hyperledger.besu.metrics.BesuMetricCategory;
import org.hyperledger.besu.metrics.MetricCategoryRegistryImpl;
import org.hyperledger.besu.metrics.MetricsProtocol;
import org.hyperledger.besu.metrics.MetricsSystemFactory;
import org.hyperledger.besu.metrics.ObservableMetricsSystem;
import org.hyperledger.besu.metrics.StandardMetricCategory;
import org.hyperledger.besu.metrics.prometheus.MetricsConfiguration;
import org.hyperledger.besu.metrics.vertx.VertxMetricsAdapterFactory;
import org.hyperledger.besu.nat.NatMethod;
import org.hyperledger.besu.plugin.data.EnodeURL;
import org.hyperledger.besu.plugin.services.BesuConfiguration;
import org.hyperledger.besu.plugin.services.BesuEvents;
import org.hyperledger.besu.plugin.services.MetricsSystem;
import org.hyperledger.besu.plugin.services.PermissioningService;
import org.hyperledger.besu.plugin.services.PicoCLIOptions;
import org.hyperledger.besu.plugin.services.PrivacyPluginService;
import org.hyperledger.besu.plugin.services.RpcEndpointService;
import org.hyperledger.besu.plugin.services.SecurityModuleService;
import org.hyperledger.besu.plugin.services.StorageService;
import org.hyperledger.besu.plugin.services.exception.StorageException;
import org.hyperledger.besu.plugin.services.metrics.MetricCategory;
import org.hyperledger.besu.plugin.services.metrics.MetricCategoryRegistry;
import org.hyperledger.besu.plugin.services.securitymodule.SecurityModule;
import org.hyperledger.besu.plugin.services.storage.PrivacyKeyValueStorageFactory;
import org.hyperledger.besu.plugin.services.storage.rocksdb.RocksDBPlugin;
import org.hyperledger.besu.services.BesuEventsImpl;
import org.hyperledger.besu.services.BesuPluginContextImpl;
import org.hyperledger.besu.services.PermissioningServiceImpl;
import org.hyperledger.besu.services.PicoCLIOptionsImpl;
import org.hyperledger.besu.services.PrivacyPluginServiceImpl;
import org.hyperledger.besu.services.RpcEndpointServiceImpl;
import org.hyperledger.besu.services.SecurityModuleServiceImpl;
import org.hyperledger.besu.services.StorageServiceImpl;
import org.hyperledger.besu.services.kvstore.InMemoryStoragePlugin;
import org.hyperledger.besu.util.InvalidConfigurationException;
import org.hyperledger.besu.util.Log4j2ConfiguratorUtil;
import org.hyperledger.besu.util.NetworkUtility;
import org.hyperledger.besu.util.PermissioningConfigurationValidator;
import org.hyperledger.besu.util.number.Fraction;
import org.hyperledger.besu.util.number.Percentage;
import org.hyperledger.besu.util.number.PositiveNumber;
import org.hyperledger.besu.util.platform.PlatformDetector;

import java.io.File;
import java.io.IOException;
import java.io.InputStream;
import java.math.BigInteger;
import java.net.InetAddress;
import java.net.SocketException;
import java.net.URI;
import java.net.UnknownHostException;
import java.nio.file.Path;
import java.security.KeyManagementException;
import java.security.NoSuchAlgorithmException;
import java.time.Clock;
import java.util.ArrayList;
import java.util.Arrays;
import java.util.Base64;
import java.util.Collection;
import java.util.HashMap;
import java.util.HashSet;
import java.util.List;
import java.util.Map;
import java.util.Objects;
import java.util.Optional;
import java.util.OptionalLong;
import java.util.Set;
import java.util.TreeMap;
import java.util.function.Function;
import java.util.function.Predicate;
import java.util.function.Supplier;
import java.util.stream.Collectors;
import javax.net.ssl.SSLContext;
import javax.net.ssl.SSLEngine;

import com.google.common.annotations.VisibleForTesting;
import com.google.common.base.Strings;
import com.google.common.base.Suppliers;
import com.google.common.collect.ImmutableMap;
import com.google.common.io.Files;
import com.google.common.io.Resources;
import io.vertx.core.Vertx;
import io.vertx.core.VertxOptions;
import io.vertx.core.json.DecodeException;
import io.vertx.core.metrics.MetricsOptions;
import net.consensys.quorum.mainnet.launcher.LauncherManager;
import net.consensys.quorum.mainnet.launcher.config.ImmutableLauncherConfig;
import net.consensys.quorum.mainnet.launcher.exception.LauncherException;
import net.consensys.quorum.mainnet.launcher.util.ParseArgsHelper;
import org.apache.logging.log4j.Level;
import org.apache.tuweni.bytes.Bytes;
import org.apache.tuweni.units.bigints.UInt256;
import org.slf4j.Logger;
import picocli.AutoComplete;
import picocli.CommandLine;
import picocli.CommandLine.Command;
import picocli.CommandLine.ExecutionException;
import picocli.CommandLine.IExecutionStrategy;
import picocli.CommandLine.Mixin;
import picocli.CommandLine.Option;
import picocli.CommandLine.ParameterException;

@SuppressWarnings("FieldCanBeLocal") // because Picocli injected fields report false positives
@Command(
    description = "This command runs the Besu Ethereum client full node.",
    abbreviateSynopsis = true,
    name = "besu",
    mixinStandardHelpOptions = true,
    versionProvider = VersionProvider.class,
    header = "@|bold,fg(cyan) Usage:|@",
    synopsisHeading = "%n",
    descriptionHeading = "%n@|bold,fg(cyan) Description:|@%n%n",
    optionListHeading = "%n@|bold,fg(cyan) Options:|@%n",
    footerHeading = "%n",
    footer = "Besu is licensed under the Apache License 2.0")
public class BesuCommand implements DefaultCommandValues, Runnable {

  @SuppressWarnings("PrivateStaticFinalLoggers")
  // non-static for testing
  private final Logger logger;

  private CommandLine commandLine;

  private final Supplier<RlpBlockImporter> rlpBlockImporter;
  private final Function<BesuController, JsonBlockImporter> jsonBlockImporterFactory;
  private final Function<Blockchain, RlpBlockExporter> rlpBlockExporterFactory;

  // Unstable CLI options
  final NetworkingOptions unstableNetworkingOptions = NetworkingOptions.create();
  final SynchronizerOptions unstableSynchronizerOptions = SynchronizerOptions.create();
  final EthProtocolOptions unstableEthProtocolOptions = EthProtocolOptions.create();
  final MetricsCLIOptions unstableMetricsCLIOptions = MetricsCLIOptions.create();
  final TransactionPoolOptions unstableTransactionPoolOptions = TransactionPoolOptions.create();
  private final DnsOptions unstableDnsOptions = DnsOptions.create();
  private final MiningOptions unstableMiningOptions = MiningOptions.create();
  private final NatOptions unstableNatOptions = NatOptions.create();
  private final NativeLibraryOptions unstableNativeLibraryOptions = NativeLibraryOptions.create();
  private final RPCOptions unstableRPCOptions = RPCOptions.create();
  final LauncherOptions unstableLauncherOptions = LauncherOptions.create();
  private final PrivacyPluginOptions unstablePrivacyPluginOptions = PrivacyPluginOptions.create();
  private final EvmOptions unstableEvmOptions = EvmOptions.create();
  private final IpcOptions unstableIpcOptions = IpcOptions.create();

  // stable CLI options
  private final DataStorageOptions dataStorageOptions = DataStorageOptions.create();
  private final EthstatsOptions ethstatsOptions = EthstatsOptions.create();
  private final NodePrivateKeyFileOption nodePrivateKeyFileOption =
      NodePrivateKeyFileOption.create();
  private final LoggingLevelOption loggingLevelOption = LoggingLevelOption.create();

  private final RunnerBuilder runnerBuilder;
  private final BesuController.Builder controllerBuilderFactory;
  private final BesuPluginContextImpl besuPluginContext;
  private final StorageServiceImpl storageService;
  private final SecurityModuleServiceImpl securityModuleService;
  private final PermissioningServiceImpl permissioningService;
  private final PrivacyPluginServiceImpl privacyPluginService;
  private final RpcEndpointServiceImpl rpcEndpointServiceImpl;

  private final Map<String, String> environment;
  private final MetricCategoryRegistryImpl metricCategoryRegistry =
      new MetricCategoryRegistryImpl();
  private final MetricCategoryConverter metricCategoryConverter = new MetricCategoryConverter();

  private final PreSynchronizationTaskRunner preSynchronizationTaskRunner =
      new PreSynchronizationTaskRunner();

  private final Set<Integer> allocatedPorts = new HashSet<>();
  private final PkiBlockCreationConfigurationProvider pkiBlockCreationConfigProvider;
  private GenesisConfigOptions genesisConfigOptions;

  private RocksDBPlugin rocksDBPlugin;

  // CLI options defined by user at runtime.
  // Options parsing is done with CLI library Picocli https://picocli.info/

  // While this variable is never read it is needed for the PicoCLI to create
  // the config file option that is read elsewhere.
  @SuppressWarnings("UnusedVariable")
  @CommandLine.Option(
      names = {CONFIG_FILE_OPTION_NAME},
      paramLabel = MANDATORY_FILE_FORMAT_HELP,
      description = "TOML config file (default: none)")
  private final File configFile = null;

  @CommandLine.Option(
      names = {"--data-path"},
      paramLabel = MANDATORY_PATH_FORMAT_HELP,
      description = "The path to Besu data directory (default: ${DEFAULT-VALUE})")
  final Path dataPath = getDefaultBesuDataPath(this);

  // Genesis file path with null default option if the option
  // is not defined on command line as this default is handled by Runner
  // to use mainnet json file from resources as indicated in the
  // default network option
  // Then we have no control over genesis default value here.
  @CommandLine.Option(
      names = {"--genesis-file"},
      paramLabel = MANDATORY_FILE_FORMAT_HELP,
      description =
          "Genesis file. Setting this option makes --network option ignored and requires --network-id to be set.")
  private final File genesisFile = null;

  @Option(
      names = "--identity",
      paramLabel = "<String>",
      description = "Identification for this node in the Client ID",
      arity = "1")
  private final Optional<String> identityString = Optional.empty();
  // P2P Discovery Option Group
  @CommandLine.ArgGroup(validate = false, heading = "@|bold P2P Discovery Options|@%n")
  P2PDiscoveryOptionGroup p2PDiscoveryOptionGroup = new P2PDiscoveryOptionGroup();

  static class P2PDiscoveryOptionGroup {

    // Public IP stored to prevent having to research it each time we need it.
    private InetAddress autoDiscoveredDefaultIP = null;

    // Completely disables P2P within Besu.
    @Option(
        names = {"--p2p-enabled"},
        description = "Enable P2P functionality (default: ${DEFAULT-VALUE})",
        arity = "1")
    private final Boolean p2pEnabled = true;

    // Boolean option to indicate if peers should NOT be discovered, default to
    // false indicates that
    // the peers should be discovered by default.
    //
    // This negative option is required because of the nature of the option that is
    // true when
    // added on the command line. You can't do --option=false, so false is set as
    // default
    // and you have not to set the option at all if you want it false.
    // This seems to be the only way it works with Picocli.
    // Also many other software use the same negative option scheme for false
    // defaults
    // meaning that it's probably the right way to handle disabling options.
    @Option(
        names = {"--discovery-enabled"},
        description = "Enable P2P discovery (default: ${DEFAULT-VALUE})",
        arity = "1")
    private final Boolean peerDiscoveryEnabled = true;

    // A list of bootstrap nodes can be passed
    // and a hardcoded list will be used otherwise by the Runner.
    // NOTE: we have no control over default value here.
    @Option(
        names = {"--bootnodes"},
        paramLabel = "<enode://id@host:port>",
        description =
            "Comma separated enode URLs for P2P discovery bootstrap. "
                + "Default is a predefined list.",
        split = ",",
        arity = "0..*")
    private final List<String> bootNodes = null;

    @SuppressWarnings({"FieldCanBeFinal", "FieldMayBeFinal"}) // PicoCLI requires non-final Strings.
    @Option(
        names = {"--p2p-host"},
        paramLabel = MANDATORY_HOST_FORMAT_HELP,
        description = "IP address this node advertises to its peers (default: ${DEFAULT-VALUE})",
        arity = "1")
    private String p2pHost = autoDiscoverDefaultIP().getHostAddress();

    @SuppressWarnings({"FieldCanBeFinal", "FieldMayBeFinal"}) // PicoCLI requires non-final Strings.
    @Option(
        names = {"--p2p-interface"},
        paramLabel = MANDATORY_HOST_FORMAT_HELP,
        description =
            "The network interface address on which this node listens for P2P communication (default: ${DEFAULT-VALUE})",
        arity = "1")
    private String p2pInterface = NetworkUtility.INADDR_ANY;

    @Option(
        names = {"--p2p-port"},
        paramLabel = MANDATORY_PORT_FORMAT_HELP,
        description = "Port on which to listen for P2P communication (default: ${DEFAULT-VALUE})",
        arity = "1")
    private final Integer p2pPort = EnodeURLImpl.DEFAULT_LISTENING_PORT;

    @Option(
        names = {"--max-peers", "--p2p-peer-upper-bound"},
        paramLabel = MANDATORY_INTEGER_FORMAT_HELP,
        description = "Maximum P2P connections that can be established (default: ${DEFAULT-VALUE})")
    private final Integer maxPeers = DEFAULT_MAX_PEERS;

    private int minPeers;

    @Option(
        names = {"--remote-connections-limit-enabled"},
        description =
            "Whether to limit the number of P2P connections initiated remotely. (default: ${DEFAULT-VALUE})")
    private final Boolean isLimitRemoteWireConnectionsEnabled = true;

    @Option(
        names = {"--remote-connections-max-percentage"},
        paramLabel = MANDATORY_DOUBLE_FORMAT_HELP,
        description =
            "The maximum percentage of P2P connections that can be initiated remotely. Must be between 0 and 100 inclusive. (default: ${DEFAULT-VALUE})",
        arity = "1",
        converter = PercentageConverter.class)
    private final Integer maxRemoteConnectionsPercentage =
        Fraction.fromFloat(DEFAULT_FRACTION_REMOTE_WIRE_CONNECTIONS_ALLOWED)
            .toPercentage()
            .getValue();

    @SuppressWarnings({"FieldCanBeFinal", "FieldMayBeFinal"}) // PicoCLI requires non-final Strings.
    @CommandLine.Option(
        names = {"--discovery-dns-url"},
        description = "Specifies the URL to use for DNS discovery")
    private String discoveryDnsUrl = null;

    @Option(
        names = {"--random-peer-priority-enabled"},
        description =
            "Allow for incoming connections to be prioritized randomly. This will prevent (typically small, stable) networks from forming impenetrable peer cliques. (default: ${DEFAULT-VALUE})")
    private final Boolean randomPeerPriority = false;

    @Option(
        names = {"--banned-node-ids", "--banned-node-id"},
        paramLabel = MANDATORY_NODE_ID_FORMAT_HELP,
        description = "A list of node IDs to ban from the P2P network.",
        split = ",",
        arity = "1..*")
    void setBannedNodeIds(final List<String> values) {
      try {
        bannedNodeIds =
            values.stream()
                .filter(value -> !value.isEmpty())
                .map(EnodeURLImpl::parseNodeId)
                .collect(Collectors.toList());
      } catch (final IllegalArgumentException e) {
        throw new ParameterException(
            new CommandLine(this),
            "Invalid ids supplied to '--banned-node-ids'. " + e.getMessage());
      }
    }

    private Collection<Bytes> bannedNodeIds = new ArrayList<>();

    // Used to discover the default IP of the client.
    // Loopback IP is used by default as this is how smokeTests require it to be
    // and it's probably a good security behaviour to default only on the localhost.
    private InetAddress autoDiscoverDefaultIP() {
      autoDiscoveredDefaultIP =
          Optional.ofNullable(autoDiscoveredDefaultIP).orElseGet(InetAddress::getLoopbackAddress);

      return autoDiscoveredDefaultIP;
    }
  }

  @Option(
      names = {"--sync-mode"},
      paramLabel = MANDATORY_MODE_FORMAT_HELP,
      description =
          "Synchronization mode, possible values are ${COMPLETION-CANDIDATES} (default: FAST if a --network is supplied and privacy isn't enabled. FULL otherwise.)")
  private SyncMode syncMode = null;

  @Option(
      names = {"--fast-sync-min-peers"},
      paramLabel = MANDATORY_INTEGER_FORMAT_HELP,
      description =
          "Minimum number of peers required before starting fast sync. Has only effect on PoW networks. (default: ${DEFAULT-VALUE})")
  private final Integer fastSyncMinPeerCount = FAST_SYNC_MIN_PEER_COUNT;

  @Option(
      names = {"--network"},
      paramLabel = MANDATORY_NETWORK_FORMAT_HELP,
      defaultValue = "MAINNET",
      description =
          "Synchronize against the indicated network, possible values are ${COMPLETION-CANDIDATES}."
              + " (default: ${DEFAULT-VALUE})")
  private final NetworkName network = null;

  @Option(
      names = {"--nat-method"},
      description =
          "Specify the NAT circumvention method to be used, possible values are ${COMPLETION-CANDIDATES}."
              + " NONE disables NAT functionality. (default: ${DEFAULT-VALUE})")
  private final NatMethod natMethod = DEFAULT_NAT_METHOD;

  @Option(
      names = {"--network-id"},
      paramLabel = "<BIG INTEGER>",
      description =
          "P2P network identifier. (default: the selected network chain ID or custom genesis chain ID)",
      arity = "1")
  private final BigInteger networkId = null;

  @CommandLine.ArgGroup(validate = false, heading = "@|bold GraphQL Options|@%n")
  GraphQlOptionGroup graphQlOptionGroup = new GraphQlOptionGroup();

  static class GraphQlOptionGroup {
    @Option(
        names = {"--graphql-http-enabled"},
        description = "Set to start the GraphQL HTTP service (default: ${DEFAULT-VALUE})")
    private final Boolean isGraphQLHttpEnabled = false;

    @SuppressWarnings({"FieldCanBeFinal", "FieldMayBeFinal"}) // PicoCLI requires non-final Strings.
    @Option(
        names = {"--graphql-http-host"},
        paramLabel = MANDATORY_HOST_FORMAT_HELP,
        description = "Host for GraphQL HTTP to listen on (default: ${DEFAULT-VALUE})",
        arity = "1")
    private String graphQLHttpHost;

    @Option(
        names = {"--graphql-http-port"},
        paramLabel = MANDATORY_PORT_FORMAT_HELP,
        description = "Port for GraphQL HTTP to listen on (default: ${DEFAULT-VALUE})",
        arity = "1")
    private final Integer graphQLHttpPort = DEFAULT_GRAPHQL_HTTP_PORT;

    @Option(
        names = {"--graphql-http-cors-origins"},
        description = "Comma separated origin domain URLs for CORS validation (default: none)")
    protected final CorsAllowedOriginsProperty graphQLHttpCorsAllowedOrigins =
        new CorsAllowedOriginsProperty();
  }

  // Engine JSON-PRC Options
  @CommandLine.ArgGroup(validate = false, heading = "@|bold Engine JSON-RPC Options|@%n")
  EngineRPCOptionGroup engineRPCOptionGroup = new EngineRPCOptionGroup();

  static class EngineRPCOptionGroup {
    @Option(
        names = {"--engine-rpc-enabled"},
        description =
            "enable the engine api, even in the absence of merge-specific configurations.")
    private final Boolean overrideEngineRpcEnabled = false;

    @Option(
        names = {"--engine-rpc-port", "--engine-rpc-http-port"},
        paramLabel = MANDATORY_PORT_FORMAT_HELP,
        description = "Port to provide consensus client APIS on (default: ${DEFAULT-VALUE})",
        arity = "1")
    private final Integer engineRpcPort = DEFAULT_ENGINE_JSON_RPC_PORT;

    @Option(
        names = {"--engine-jwt-secret"},
        paramLabel = MANDATORY_FILE_FORMAT_HELP,
        description = "Path to file containing shared secret key for JWT signature verification")
    private final Path engineJwtKeyFile = null;

    @Option(
        names = {"--engine-jwt-enabled"},
        description = "deprecated option, engine jwt auth is enabled by default",
        hidden = true)
    @SuppressWarnings({"FieldCanBeFinal", "UnusedVariable"})
    private final Boolean deprecatedIsEngineAuthEnabled = true;

    @Option(
        names = {"--engine-jwt-disabled"},
        description = "Disable authentication for Engine APIs (default: ${DEFAULT-VALUE})")
    private final Boolean isEngineAuthDisabled = false;

    @Option(
        names = {"--engine-host-allowlist"},
        paramLabel = "<hostname>[,<hostname>...]... or * or all",
        description =
            "Comma separated list of hostnames to allow for ENGINE API access (applies to both HTTP and websockets), or * to accept any host (default: ${DEFAULT-VALUE})",
        defaultValue = "localhost,127.0.0.1")
    private final JsonRPCAllowlistHostsProperty engineHostsAllowlist =
        new JsonRPCAllowlistHostsProperty();
  }

  // JSON-RPC HTTP Options
  @CommandLine.ArgGroup(validate = false, heading = "@|bold JSON-RPC HTTP Options|@%n")
  JsonRPCHttpOptionGroup jsonRPCHttpOptionGroup = new JsonRPCHttpOptionGroup();

  static class JsonRPCHttpOptionGroup {
    @Option(
        names = {"--rpc-http-enabled"},
        description = "Set to start the JSON-RPC HTTP service (default: ${DEFAULT-VALUE})")
    private final Boolean isRpcHttpEnabled = false;

    @SuppressWarnings({"FieldCanBeFinal", "FieldMayBeFinal"}) // PicoCLI requires non-final Strings.
    @Option(
        names = {"--rpc-http-host"},
        paramLabel = MANDATORY_HOST_FORMAT_HELP,
        description = "Host for JSON-RPC HTTP to listen on (default: ${DEFAULT-VALUE})",
        arity = "1")
    private String rpcHttpHost;

    @Option(
        names = {"--rpc-http-port"},
        paramLabel = MANDATORY_PORT_FORMAT_HELP,
        description = "Port for JSON-RPC HTTP to listen on (default: ${DEFAULT-VALUE})",
        arity = "1")
    private final Integer rpcHttpPort = DEFAULT_JSON_RPC_PORT;

    @Option(
        names = {"--rpc-http-max-active-connections"},
        description =
            "Maximum number of HTTP connections allowed for JSON-RPC (default: ${DEFAULT-VALUE}). Once this limit is reached, incoming connections will be rejected.",
        arity = "1")
    private final Integer rpcHttpMaxConnections = DEFAULT_HTTP_MAX_CONNECTIONS;

    // A list of origins URLs that are accepted by the JsonRpcHttpServer (CORS)
    @Option(
        names = {"--rpc-http-cors-origins"},
        description = "Comma separated origin domain URLs for CORS validation (default: none)")
    private final CorsAllowedOriginsProperty rpcHttpCorsAllowedOrigins =
        new CorsAllowedOriginsProperty();

    @Option(
        names = {"--rpc-http-api", "--rpc-http-apis"},
        paramLabel = "<api name>",
        split = " {0,1}, {0,1}",
        arity = "1..*",
        description =
            "Comma separated list of APIs to enable on JSON-RPC HTTP service (default: ${DEFAULT-VALUE})")
    private final List<String> rpcHttpApis = DEFAULT_RPC_APIS;

    @Option(
        names = {"--rpc-http-api-method-no-auth", "--rpc-http-api-methods-no-auth"},
        paramLabel = "<api name>",
        split = " {0,1}, {0,1}",
        arity = "1..*",
        description =
            "Comma separated list of API methods to exclude from RPC authentication services, RPC HTTP authentication must be enabled")
    private final List<String> rpcHttpApiMethodsNoAuth = new ArrayList<String>();

    @Option(
        names = {"--rpc-http-authentication-enabled"},
        description =
            "Require authentication for the JSON-RPC HTTP service (default: ${DEFAULT-VALUE})")
    private final Boolean isRpcHttpAuthenticationEnabled = false;

    @SuppressWarnings({"FieldCanBeFinal", "FieldMayBeFinal"}) // PicoCLI requires non-final Strings.
    @CommandLine.Option(
        names = {"--rpc-http-authentication-credentials-file"},
        paramLabel = MANDATORY_FILE_FORMAT_HELP,
        description =
            "Storage file for JSON-RPC HTTP authentication credentials (default: ${DEFAULT-VALUE})",
        arity = "1")
    private String rpcHttpAuthenticationCredentialsFile = null;

    @CommandLine.Option(
        names = {"--rpc-http-authentication-jwt-public-key-file"},
        paramLabel = MANDATORY_FILE_FORMAT_HELP,
        description = "JWT public key file for JSON-RPC HTTP authentication",
        arity = "1")
    private final File rpcHttpAuthenticationPublicKeyFile = null;

    @Option(
        names = {"--rpc-http-authentication-jwt-algorithm"},
        description =
            "Encryption algorithm used for HTTP JWT public key. Possible values are ${COMPLETION-CANDIDATES}"
                + " (default: ${DEFAULT-VALUE})",
        arity = "1")
    private final JwtAlgorithm rpcHttpAuthenticationAlgorithm = DEFAULT_JWT_ALGORITHM;

    @Option(
        names = {"--rpc-http-tls-enabled"},
        description = "Enable TLS for the JSON-RPC HTTP service (default: ${DEFAULT-VALUE})")
    private final Boolean isRpcHttpTlsEnabled = false;

    @Option(
        names = {"--rpc-http-tls-keystore-file"},
        paramLabel = MANDATORY_FILE_FORMAT_HELP,
        description =
            "Keystore (PKCS#12) containing key/certificate for the JSON-RPC HTTP service. Required if TLS is enabled.")
    private final Path rpcHttpTlsKeyStoreFile = null;

    @Option(
        names = {"--rpc-http-tls-keystore-password-file"},
        paramLabel = MANDATORY_FILE_FORMAT_HELP,
        description =
            "File containing password to unlock keystore for the JSON-RPC HTTP service. Required if TLS is enabled.")
    private final Path rpcHttpTlsKeyStorePasswordFile = null;

    @Option(
        names = {"--rpc-http-tls-client-auth-enabled"},
        description =
            "Enable TLS client authentication for the JSON-RPC HTTP service (default: ${DEFAULT-VALUE})")
    private final Boolean isRpcHttpTlsClientAuthEnabled = false;

    @Option(
        names = {"--rpc-http-tls-known-clients-file"},
        paramLabel = MANDATORY_FILE_FORMAT_HELP,
        description =
            "Path to file containing clients certificate common name and fingerprint for client authentication")
    private final Path rpcHttpTlsKnownClientsFile = null;

    @Option(
        names = {"--rpc-http-tls-ca-clients-enabled"},
        description =
            "Enable to accept clients certificate signed by a valid CA for client authentication (default: ${DEFAULT-VALUE})")
    private final Boolean isRpcHttpTlsCAClientsEnabled = false;

    @Option(
        names = {"--rpc-http-tls-protocol", "--rpc-http-tls-protocols"},
        description =
            "Comma separated list of TLS protocols to support (default: ${DEFAULT-VALUE})",
        split = ",",
        arity = "1..*")
    private final List<String> rpcHttpTlsProtocols = new ArrayList<>(DEFAULT_TLS_PROTOCOLS);

    @Option(
        names = {"--rpc-http-tls-cipher-suite", "--rpc-http-tls-cipher-suites"},
        description = "Comma separated list of TLS cipher suites to support",
        split = ",",
        arity = "1..*")
    private final List<String> rpcHttpTlsCipherSuites = new ArrayList<>();
  }

  // JSON-RPC Websocket Options
  @CommandLine.ArgGroup(validate = false, heading = "@|bold JSON-RPC Websocket Options|@%n")
  JsonRPCWebsocketOptionGroup jsonRPCWebsocketOptionGroup = new JsonRPCWebsocketOptionGroup();

  static class JsonRPCWebsocketOptionGroup {
    @Option(
        names = {"--rpc-ws-authentication-jwt-algorithm"},
        description =
            "Encryption algorithm used for Websockets JWT public key. Possible values are ${COMPLETION-CANDIDATES}"
                + " (default: ${DEFAULT-VALUE})",
        arity = "1")
    private final JwtAlgorithm rpcWebsocketsAuthenticationAlgorithm = DEFAULT_JWT_ALGORITHM;

    @Option(
        names = {"--rpc-ws-enabled"},
        description = "Set to start the JSON-RPC WebSocket service (default: ${DEFAULT-VALUE})")
    private final Boolean isRpcWsEnabled = false;

    @SuppressWarnings({"FieldCanBeFinal", "FieldMayBeFinal"}) // PicoCLI requires non-final Strings.
    @Option(
        names = {"--rpc-ws-host"},
        paramLabel = MANDATORY_HOST_FORMAT_HELP,
        description =
            "Host for JSON-RPC WebSocket service to listen on (default: ${DEFAULT-VALUE})",
        arity = "1")
    private String rpcWsHost;

    @Option(
        names = {"--rpc-ws-port"},
        paramLabel = MANDATORY_PORT_FORMAT_HELP,
        description =
            "Port for JSON-RPC WebSocket service to listen on (default: ${DEFAULT-VALUE})",
        arity = "1")
    private final Integer rpcWsPort = DEFAULT_WEBSOCKET_PORT;

    @Option(
        names = {"--rpc-ws-max-frame-size"},
        description =
            "Maximum size in bytes for JSON-RPC WebSocket frames (default: ${DEFAULT-VALUE}). If this limit is exceeded, the websocket will be disconnected.",
        arity = "1")
    private final Integer rpcWsMaxFrameSize = DEFAULT_WS_MAX_FRAME_SIZE;

    @Option(
        names = {"--rpc-ws-max-active-connections"},
        description =
            "Maximum number of WebSocket connections allowed for JSON-RPC (default: ${DEFAULT-VALUE}). Once this limit is reached, incoming connections will be rejected.",
        arity = "1")
    private final Integer rpcWsMaxConnections = DEFAULT_WS_MAX_CONNECTIONS;

    @Option(
        names = {"--rpc-ws-api", "--rpc-ws-apis"},
        paramLabel = "<api name>",
        split = " {0,1}, {0,1}",
        arity = "1..*",
        description =
            "Comma separated list of APIs to enable on JSON-RPC WebSocket service (default: ${DEFAULT-VALUE})")
    private final List<String> rpcWsApis = DEFAULT_RPC_APIS;

    @Option(
        names = {"--rpc-ws-api-methods-no-auth", "--rpc-ws-api-method-no-auth"},
        paramLabel = "<api name>",
        split = " {0,1}, {0,1}",
        arity = "1..*",
        description =
            "Comma separated list of RPC methods to exclude from RPC authentication services, RPC WebSocket authentication must be enabled")
    private final List<String> rpcWsApiMethodsNoAuth = new ArrayList<String>();

    @Option(
        names = {"--rpc-ws-authentication-enabled"},
        description =
            "Require authentication for the JSON-RPC WebSocket service (default: ${DEFAULT-VALUE})")
    private final Boolean isRpcWsAuthenticationEnabled = false;

    @SuppressWarnings({"FieldCanBeFinal", "FieldMayBeFinal"}) // PicoCLI requires non-final Strings.
    @CommandLine.Option(
        names = {"--rpc-ws-authentication-credentials-file"},
        paramLabel = MANDATORY_FILE_FORMAT_HELP,
        description =
            "Storage file for JSON-RPC WebSocket authentication credentials (default: ${DEFAULT-VALUE})",
        arity = "1")
    private String rpcWsAuthenticationCredentialsFile = null;

    @CommandLine.Option(
        names = {"--rpc-ws-authentication-jwt-public-key-file"},
        paramLabel = MANDATORY_FILE_FORMAT_HELP,
        description = "JWT public key file for JSON-RPC WebSocket authentication",
        arity = "1")
    private final File rpcWsAuthenticationPublicKeyFile = null;
  }

  // Privacy Options Group
  @CommandLine.ArgGroup(validate = false, heading = "@|bold Privacy Options|@%n")
  PrivacyOptionGroup privacyOptionGroup = new PrivacyOptionGroup();

  static class PrivacyOptionGroup {
    @Option(
        names = {"--privacy-tls-enabled"},
        paramLabel = MANDATORY_FILE_FORMAT_HELP,
        description = "Enable TLS for connecting to privacy enclave (default: ${DEFAULT-VALUE})")
    private final Boolean isPrivacyTlsEnabled = false;

    @Option(
        names = "--privacy-tls-keystore-file",
        paramLabel = MANDATORY_FILE_FORMAT_HELP,
        description =
            "Path to a PKCS#12 formatted keystore; used to enable TLS on inbound connections.")
    private final Path privacyKeyStoreFile = null;

    @Option(
        names = "--privacy-tls-keystore-password-file",
        paramLabel = MANDATORY_FILE_FORMAT_HELP,
        description = "Path to a file containing the password used to decrypt the keystore.")
    private final Path privacyKeyStorePasswordFile = null;

    @Option(
        names = "--privacy-tls-known-enclave-file",
        paramLabel = MANDATORY_FILE_FORMAT_HELP,
        description =
            "Path to a file containing the fingerprints of the authorized privacy enclave.")
    private final Path privacyTlsKnownEnclaveFile = null;

    @Option(
        names = {"--privacy-enabled"},
        description = "Enable private transactions (default: ${DEFAULT-VALUE})")
    private final Boolean isPrivacyEnabled = false;

    @Option(
        names = {"--privacy-multi-tenancy-enabled"},
        description = "Enable multi-tenant private transactions (default: ${DEFAULT-VALUE})")
    private final Boolean isPrivacyMultiTenancyEnabled = false;

    @Option(
        names = {"--privacy-url"},
        description = "The URL on which the enclave is running")
    private final URI privacyUrl = PrivacyParameters.DEFAULT_ENCLAVE_URL;

    @Option(
        names = {"--privacy-public-key-file"},
        description = "The enclave's public key file")
    private final File privacyPublicKeyFile = null;

    @Option(
        names = {"--privacy-marker-transaction-signing-key-file"},
        description =
            "The name of a file containing the private key used to sign privacy marker transactions. If unset, each will be signed with a random key.")
    private final Path privateMarkerTransactionSigningKeyPath = null;

    @Option(
        names = {"--privacy-enable-database-migration"},
        description = "Enable private database metadata migration (default: ${DEFAULT-VALUE})")
    private final Boolean migratePrivateDatabase = false;

    @Option(
        names = {"--privacy-flexible-groups-enabled"},
        description = "Enable flexible privacy groups (default: ${DEFAULT-VALUE})")
    private final Boolean isFlexiblePrivacyGroupsEnabled = false;

    @Option(
        hidden = true,
        names = {"--privacy-onchain-groups-enabled"},
        description =
            "!!DEPRECATED!! Use `--privacy-flexible-groups-enabled` instead. Enable flexible (onchain) privacy groups (default: ${DEFAULT-VALUE})")
    private final Boolean isOnchainPrivacyGroupsEnabled = false;
  }

  // Metrics Option Group
  @CommandLine.ArgGroup(validate = false, heading = "@|bold Metrics Options|@%n")
  MetricsOptionGroup metricsOptionGroup = new MetricsOptionGroup();

  static class MetricsOptionGroup {
    @Option(
        names = {"--metrics-enabled"},
        description = "Set to start the metrics exporter (default: ${DEFAULT-VALUE})")
    private final Boolean isMetricsEnabled = false;

    @SuppressWarnings({"FieldCanBeFinal", "FieldMayBeFinal"}) // PicoCLI requires non-final Strings.
    @Option(
        names = {"--metrics-protocol"},
        description =
            "Metrics protocol, one of PROMETHEUS, OPENTELEMETRY or NONE. (default: ${DEFAULT-VALUE})")
    private MetricsProtocol metricsProtocol = PROMETHEUS;

    @SuppressWarnings({"FieldCanBeFinal", "FieldMayBeFinal"}) // PicoCLI requires non-final Strings.
    @Option(
        names = {"--metrics-host"},
        paramLabel = MANDATORY_HOST_FORMAT_HELP,
        description = "Host for the metrics exporter to listen on (default: ${DEFAULT-VALUE})",
        arity = "1")
    private String metricsHost;

    @Option(
        names = {"--metrics-port"},
        paramLabel = MANDATORY_PORT_FORMAT_HELP,
        description = "Port for the metrics exporter to listen on (default: ${DEFAULT-VALUE})",
        arity = "1")
    private final Integer metricsPort = DEFAULT_METRICS_PORT;

    @Option(
        names = {"--metrics-category", "--metrics-categories"},
        paramLabel = "<category name>",
        split = ",",
        arity = "1..*",
        description =
            "Comma separated list of categories to track metrics for (default: ${DEFAULT-VALUE})")
    private final Set<MetricCategory> metricCategories = DEFAULT_METRIC_CATEGORIES;

    @Option(
        names = {"--metrics-push-enabled"},
        description = "Enable the metrics push gateway integration (default: ${DEFAULT-VALUE})")
    private final Boolean isMetricsPushEnabled = false;

    @SuppressWarnings({"FieldCanBeFinal", "FieldMayBeFinal"}) // PicoCLI requires non-final Strings.
    @Option(
        names = {"--metrics-push-host"},
        paramLabel = MANDATORY_HOST_FORMAT_HELP,
        description =
            "Host of the Prometheus Push Gateway for push mode (default: ${DEFAULT-VALUE})",
        arity = "1")
    private String metricsPushHost;

    @Option(
        names = {"--metrics-push-port"},
        paramLabel = MANDATORY_PORT_FORMAT_HELP,
        description =
            "Port of the Prometheus Push Gateway for push mode (default: ${DEFAULT-VALUE})",
        arity = "1")
    private final Integer metricsPushPort = DEFAULT_METRICS_PUSH_PORT;

    @Option(
        names = {"--metrics-push-interval"},
        paramLabel = MANDATORY_INTEGER_FORMAT_HELP,
        description =
            "Interval in seconds to push metrics when in push mode (default: ${DEFAULT-VALUE})",
        arity = "1")
    private final Integer metricsPushInterval = 15;

    @SuppressWarnings({"FieldCanBeFinal", "FieldMayBeFinal"}) // PicoCLI requires non-final Strings.
    @Option(
        names = {"--metrics-push-prometheus-job"},
        description = "Job name to use when in push mode (default: ${DEFAULT-VALUE})",
        arity = "1")
    private String metricsPrometheusJob = "besu-client";
  }

  @Option(
      names = {"--host-allowlist"},
      paramLabel = "<hostname>[,<hostname>...]... or * or all",
      description =
          "Comma separated list of hostnames to allow for RPC access, or * to accept any host (default: ${DEFAULT-VALUE})",
      defaultValue = "localhost,127.0.0.1")
  private final JsonRPCAllowlistHostsProperty hostsAllowlist = new JsonRPCAllowlistHostsProperty();

  @Option(
      names = {"--host-whitelist"},
      hidden = true,
      paramLabel = "<hostname>[,<hostname>...]... or * or all",
      description =
          "Deprecated in favor of --host-allowlist. Comma separated list of hostnames to allow for RPC access, or * to accept any host (default: ${DEFAULT-VALUE})")
  private final JsonRPCAllowlistHostsProperty hostsWhitelist = new JsonRPCAllowlistHostsProperty();

  @SuppressWarnings({"FieldCanBeFinal", "FieldMayBeFinal"})
  @Option(
      names = {"--color-enabled"},
      description =
          "Force color output to be enabled/disabled (default: colorized only if printing to console)")
  private static Boolean colorEnabled = null;

  @Option(
      names = {"--reorg-logging-threshold"},
      description =
          "How deep a chain reorganization must be in order for it to be logged (default: ${DEFAULT-VALUE})")
  private final Long reorgLoggingThreshold = 6L;

  // Miner options group
  @CommandLine.ArgGroup(validate = false, heading = "@|bold Miner Options|@%n")
  MinerOptionGroup minerOptionGroup = new MinerOptionGroup();

  static class MinerOptionGroup {
    @Option(
        names = {"--miner-enabled"},
        description = "Set if node will perform mining (default: ${DEFAULT-VALUE})")
    private final Boolean isMiningEnabled = false;

    @Option(
        names = {"--miner-stratum-enabled"},
        description = "Set if node will perform Stratum mining (default: ${DEFAULT-VALUE})")
    private final Boolean iStratumMiningEnabled = false;

    @SuppressWarnings({"FieldCanBeFinal", "FieldMayBeFinal"}) // PicoCLI requires non-final Strings.
    @Option(
        names = {"--miner-stratum-host"},
        description = "Host for Stratum network mining service (default: ${DEFAULT-VALUE})")
    private String stratumNetworkInterface = "0.0.0.0";

    @Option(
        names = {"--miner-stratum-port"},
        description = "Stratum port binding (default: ${DEFAULT-VALUE})")
    private final Integer stratumPort = 8008;

    @Option(
        names = {"--miner-coinbase"},
        description =
            "Account to which mining rewards are paid. You must specify a valid coinbase if "
                + "mining is enabled using --miner-enabled option",
        arity = "1")
    private final Address coinbase = null;

    @Option(
        names = {"--miner-extra-data"},
        description =
            "A hex string representing the (32) bytes to be included in the extra data "
                + "field of a mined block (default: ${DEFAULT-VALUE})",
        arity = "1")
    private final Bytes extraData = DEFAULT_EXTRA_DATA;
  }

  @Option(
      names = {"--min-gas-price"},
      description =
          "Minimum price (in Wei) offered by a transaction for it to be included in a mined "
              + "block (default: ${DEFAULT-VALUE})",
      arity = "1")
  private final Wei minTransactionGasPrice = DEFAULT_MIN_TRANSACTION_GAS_PRICE;

  @Option(
      names = {"--rpc-tx-feecap"},
      description =
          "Maximum transaction fees (in Wei) accepted for transaction submitted through RPC (default: ${DEFAULT-VALUE})",
      arity = "1")
  private final Wei txFeeCap = DEFAULT_RPC_TX_FEE_CAP;

  @Option(
      names = {"--min-block-occupancy-ratio"},
      description = "Minimum occupancy ratio for a mined block (default: ${DEFAULT-VALUE})",
      arity = "1")
  private final Double minBlockOccupancyRatio = DEFAULT_MIN_BLOCK_OCCUPANCY_RATIO;

  @Option(
      names = {"--pruning-enabled"},
      description =
          "Enable disk-space saving optimization that removes old state that is unlikely to be required (default: ${DEFAULT-VALUE})")
  private final Boolean pruningEnabled = false;

  // Permission Option Group
  @CommandLine.ArgGroup(validate = false, heading = "@|bold Permissions Options|@%n")
  PermissionsOptionGroup permissionsOptionGroup = new PermissionsOptionGroup();

  static class PermissionsOptionGroup {
    @Option(
        names = {"--permissions-nodes-config-file-enabled"},
        description = "Enable node level permissions (default: ${DEFAULT-VALUE})")
    private final Boolean permissionsNodesEnabled = false;

    @SuppressWarnings({"FieldCanBeFinal", "FieldMayBeFinal"}) // PicoCLI requires non-final Strings.
    @CommandLine.Option(
        names = {"--permissions-nodes-config-file"},
        description =
            "Node permissioning config TOML file (default: a file named \"permissions_config.toml\" in the Besu data folder)")
    private String nodePermissionsConfigFile = null;

    @Option(
        names = {"--permissions-accounts-config-file-enabled"},
        description = "Enable account level permissions (default: ${DEFAULT-VALUE})")
    private final Boolean permissionsAccountsEnabled = false;

    @SuppressWarnings({"FieldCanBeFinal", "FieldMayBeFinal"}) // PicoCLI requires non-final Strings.
    @CommandLine.Option(
        names = {"--permissions-accounts-config-file"},
        description =
            "Account permissioning config TOML file (default: a file named \"permissions_config.toml\" in the Besu data folder)")
    private String accountPermissionsConfigFile = null;

    @Option(
        names = {"--permissions-nodes-contract-address"},
        description = "Address of the node permissioning smart contract",
        arity = "1")
    private final Address permissionsNodesContractAddress = null;

    @Option(
        names = {"--permissions-nodes-contract-version"},
        description = "Version of the EEA Node Permissioning interface (default: ${DEFAULT-VALUE})")
    private final Integer permissionsNodesContractVersion = 1;

    @Option(
        names = {"--permissions-nodes-contract-enabled"},
        description =
            "Enable node level permissions via smart contract (default: ${DEFAULT-VALUE})")
    private final Boolean permissionsNodesContractEnabled = false;

    @Option(
        names = {"--permissions-accounts-contract-address"},
        description = "Address of the account permissioning smart contract",
        arity = "1")
    private final Address permissionsAccountsContractAddress = null;

    @Option(
        names = {"--permissions-accounts-contract-enabled"},
        description =
            "Enable account level permissions via smart contract (default: ${DEFAULT-VALUE})")
    private final Boolean permissionsAccountsContractEnabled = false;
  }

  @Option(
      names = {"--revert-reason-enabled"},
      description =
          "Enable passing the revert reason back through TransactionReceipts (default: ${DEFAULT-VALUE})")
  private final Boolean isRevertReasonEnabled = false;

  @Option(
      names = {"--required-blocks", "--required-block"},
      paramLabel = "BLOCK=HASH",
      description = "Block number and hash peers are required to have.",
      arity = "*",
      split = ",")
  private final Map<Long, Hash> requiredBlocks = new HashMap<>();

  @Option(
      names = {"--target-gas-limit"},
      description =
          "Sets target gas limit per block. If set, each block's gas limit will approach this setting over time if the current gas limit is different.")
  private final Long targetGasLimit = null;

  // Tx Pool Option Group
  @CommandLine.ArgGroup(validate = false, heading = "@|bold Tx Pool Options|@%n")
  TxPoolOptionGroup txPoolOptionGroup = new TxPoolOptionGroup();

  static class TxPoolOptionGroup {
    @Option(
        names = {"--tx-pool-max-size"},
        paramLabel = MANDATORY_INTEGER_FORMAT_HELP,
        description =
            "Maximum number of pending transactions that will be kept in the transaction pool (default: ${DEFAULT-VALUE})",
        arity = "1")
    private final Integer txPoolMaxSize = TransactionPoolConfiguration.MAX_PENDING_TRANSACTIONS;

    @Option(
        names = {"--tx-pool-retention-hours"},
        paramLabel = MANDATORY_INTEGER_FORMAT_HELP,
        description =
            "Maximum retention period of pending transactions in hours (default: ${DEFAULT-VALUE})",
        arity = "1")
    private final Integer pendingTxRetentionPeriod =
        TransactionPoolConfiguration.DEFAULT_TX_RETENTION_HOURS;

    @Option(
        names = {"--tx-pool-price-bump"},
        paramLabel = MANDATORY_INTEGER_FORMAT_HELP,
        converter = PercentageConverter.class,
        description =
            "Price bump percentage to replace an already existing transaction  (default: ${DEFAULT-VALUE})",
        arity = "1")
    private final Integer priceBump = TransactionPoolConfiguration.DEFAULT_PRICE_BUMP.getValue();
  }

  @SuppressWarnings({"FieldCanBeFinal", "FieldMayBeFinal"}) // PicoCLI requires non-final Strings.
  @Option(
      names = {"--key-value-storage"},
      description = "Identity for the key-value storage to be used.",
      arity = "1")
  private String keyValueStorageName = DEFAULT_KEY_VALUE_STORAGE_NAME;

  @SuppressWarnings({"FieldCanBeFinal", "FieldMayBeFinal"})
  @Option(
      names = {"--security-module"},
      paramLabel = "<NAME>",
      description = "Identity for the Security Module to be used.",
      arity = "1")
  private String securityModuleName = DEFAULT_SECURITY_MODULE;

  @Option(
      names = {"--auto-log-bloom-caching-enabled"},
      description = "Enable automatic log bloom caching (default: ${DEFAULT-VALUE})",
      arity = "1")
  private final Boolean autoLogBloomCachingEnabled = true;

  @Option(
      names = {"--override-genesis-config"},
      paramLabel = "NAME=VALUE",
      description = "Overrides configuration values in the genesis file.  Use with care.",
      arity = "*",
      hidden = true,
      split = ",")
  private final Map<String, String> genesisConfigOverrides =
      new TreeMap<>(String.CASE_INSENSITIVE_ORDER);

  @Option(
      names = {"--pruning-blocks-retained"},
      defaultValue = "1024",
      paramLabel = "<INTEGER>",
      description =
          "Minimum number of recent blocks for which to keep entire world state (default: ${DEFAULT-VALUE})",
      arity = "1")
  private final Integer pruningBlocksRetained = PrunerConfiguration.DEFAULT_PRUNING_BLOCKS_RETAINED;

  @Option(
      names = {"--pruning-block-confirmations"},
      defaultValue = "10",
      paramLabel = "<INTEGER>",
      description =
          "Minimum number of confirmations on a block before marking begins (default: ${DEFAULT-VALUE})",
      arity = "1")
  private final Integer pruningBlockConfirmations =
      PrunerConfiguration.DEFAULT_PRUNING_BLOCK_CONFIRMATIONS;

  @CommandLine.Option(
      names = {"--pid-path"},
      paramLabel = MANDATORY_PATH_FORMAT_HELP,
      description = "Path to PID file (optional)")
  private final Path pidPath = null;

  @CommandLine.Option(
      names = {"--api-gas-price-blocks"},
      description = "Number of blocks to consider for eth_gasPrice (default: ${DEFAULT-VALUE})")
  private final Long apiGasPriceBlocks = 100L;

  @CommandLine.Option(
      names = {"--api-gas-price-percentile"},
      description = "Percentile value to measure for eth_gasPrice (default: ${DEFAULT-VALUE})")
  private final Double apiGasPricePercentile = 50.0;

  @CommandLine.Option(
      names = {"--api-gas-price-max"},
      description = "Maximum gas price for eth_gasPrice (default: ${DEFAULT-VALUE})")
  private final Long apiGasPriceMax = 500_000_000_000L;

  @CommandLine.Option(
      names = {"--static-nodes-file"},
      paramLabel = MANDATORY_FILE_FORMAT_HELP,
      description =
          "Specifies the static node file containing the static nodes for this node to connect to")
  private final Path staticNodesFile = null;

  @Mixin private P2PTLSConfigOptions p2pTLSConfigOptions;

  @Mixin private PkiBlockCreationOptions pkiBlockCreationOptions;

  private EthNetworkConfig ethNetworkConfig;
  private JsonRpcConfiguration jsonRpcConfiguration;
  private JsonRpcConfiguration engineJsonRpcConfiguration;
  private GraphQLConfiguration graphQLConfiguration;
  private WebSocketConfiguration webSocketConfiguration;
  private JsonRpcIpcConfiguration jsonRpcIpcConfiguration;
  private ApiConfiguration apiConfiguration;
  private MetricsConfiguration metricsConfiguration;
  private Optional<PermissioningConfiguration> permissioningConfiguration;
  private Optional<TLSConfiguration> p2pTLSConfiguration;
  private Collection<EnodeURL> staticNodes;
  private BesuController besuController;
  private BesuConfiguration pluginCommonConfiguration;
  private final Supplier<ObservableMetricsSystem> metricsSystem =
      Suppliers.memoize(() -> MetricsSystemFactory.create(metricsConfiguration()));
  private Vertx vertx;
  private EnodeDnsConfiguration enodeDnsConfiguration;
  private KeyValueStorageProvider keyValueStorageProvider;
  protected Boolean isGoQuorumCompatibilityMode = false;

  public BesuCommand(
      final Logger logger,
      final Supplier<RlpBlockImporter> rlpBlockImporter,
      final Function<BesuController, JsonBlockImporter> jsonBlockImporterFactory,
      final Function<Blockchain, RlpBlockExporter> rlpBlockExporterFactory,
      final RunnerBuilder runnerBuilder,
      final BesuController.Builder controllerBuilderFactory,
      final BesuPluginContextImpl besuPluginContext,
      final Map<String, String> environment) {
    this(
        logger,
        rlpBlockImporter,
        jsonBlockImporterFactory,
        rlpBlockExporterFactory,
        runnerBuilder,
        controllerBuilderFactory,
        besuPluginContext,
        environment,
        new StorageServiceImpl(),
        new SecurityModuleServiceImpl(),
        new PermissioningServiceImpl(),
        new PrivacyPluginServiceImpl(),
        new PkiBlockCreationConfigurationProvider(),
        new RpcEndpointServiceImpl());
  }

  @VisibleForTesting
  protected BesuCommand(
      final Logger logger,
      final Supplier<RlpBlockImporter> rlpBlockImporter,
      final Function<BesuController, JsonBlockImporter> jsonBlockImporterFactory,
      final Function<Blockchain, RlpBlockExporter> rlpBlockExporterFactory,
      final RunnerBuilder runnerBuilder,
      final BesuController.Builder controllerBuilderFactory,
      final BesuPluginContextImpl besuPluginContext,
      final Map<String, String> environment,
      final StorageServiceImpl storageService,
      final SecurityModuleServiceImpl securityModuleService,
      final PermissioningServiceImpl permissioningService,
      final PrivacyPluginServiceImpl privacyPluginService,
      final PkiBlockCreationConfigurationProvider pkiBlockCreationConfigProvider,
      final RpcEndpointServiceImpl rpcEndpointServiceImpl) {
    this.logger = logger;
    this.rlpBlockImporter = rlpBlockImporter;
    this.rlpBlockExporterFactory = rlpBlockExporterFactory;
    this.jsonBlockImporterFactory = jsonBlockImporterFactory;
    this.runnerBuilder = runnerBuilder;
    this.controllerBuilderFactory = controllerBuilderFactory;
    this.besuPluginContext = besuPluginContext;
    this.environment = environment;
    this.storageService = storageService;
    this.securityModuleService = securityModuleService;
    this.permissioningService = permissioningService;
    this.privacyPluginService = privacyPluginService;
    pluginCommonConfiguration = new BesuCommandConfigurationService();
    besuPluginContext.addService(BesuConfiguration.class, pluginCommonConfiguration);
    this.pkiBlockCreationConfigProvider = pkiBlockCreationConfigProvider;
    this.rpcEndpointServiceImpl = rpcEndpointServiceImpl;
  }

  public int parse(
      final IExecutionStrategy resultHandler,
      final BesuParameterExceptionHandler parameterExceptionHandler,
      final BesuExecutionExceptionHandler executionExceptionHandler,
      final InputStream in,
      final String... args) {

    commandLine =
        new CommandLine(this, new BesuCommandCustomFactory(besuPluginContext))
            .setCaseInsensitiveEnumValuesAllowed(true);

    handleStableOptions();
<<<<<<< HEAD
    enableExperimentalEIPs();
    addSubCommands(resultHandler, in);
=======
    addSubCommands(in);
>>>>>>> d5a18433
    registerConverters();
    handleUnstableOptions();
    preparePlugins();

    final int exitCode =
        parse(resultHandler, executionExceptionHandler, parameterExceptionHandler, args);

    detectJemalloc();

    return exitCode;
  }

  @Override
  public void run() {
    if (network != null && network.isDeprecated()) {
      logger.warn(NetworkDeprecationMessage.generate(network));
    }

    try {
      configureLogging(true);
      // Set the goquorum compatibility mode based on the genesis file
      if (genesisFile != null) {
        genesisConfigOptions = readGenesisConfigOptions();

        if (genesisConfigOptions.isQuorum()) {
          enableGoQuorumCompatibilityMode();
        }
      }

      // set merge config on the basis of genesis config
      setMergeConfigOptions();

      instantiateSignatureAlgorithmFactory();

      logger.info("Starting Besu");
      // Need to create vertx after cmdline has been parsed, such that metricsSystem is configurable
      vertx = createVertx(createVertxOptions(metricsSystem.get()));

      validateOptions();
      configure();
      configureNativeLibs();
      initController();

      besuPluginContext.beforeExternalServices();

      final var runner = buildRunner();
      runner.startExternalServices();

      startPlugins();
      validatePluginOptions();
      setReleaseMetrics();
      preSynchronization();

      runner.startEthereumMainLoop();
      runner.awaitStop();

    } catch (final Exception e) {
      throw new ParameterException(this.commandLine, e.getMessage(), e);
    }
  }

  @VisibleForTesting
  void setBesuConfiguration(final BesuConfiguration pluginCommonConfiguration) {
    this.pluginCommonConfiguration = pluginCommonConfiguration;
  }

<<<<<<< HEAD
  private BesuCommand enableExperimentalEIPs() {
    // Usage of static command line flags is strictly reserved for experimental EIPs
    commandLine.addMixin("experimentalEIPs", ExperimentalEIPs.class);
    return this;
  }

  private void addSubCommands(
      final AbstractParseResultHandler<List<Object>> resultHandler, final InputStream in) {
=======
  private void addSubCommands(final InputStream in) {
>>>>>>> d5a18433
    commandLine.addSubcommand(
        BlocksSubCommand.COMMAND_NAME,
        new BlocksSubCommand(
            rlpBlockImporter,
            jsonBlockImporterFactory,
            rlpBlockExporterFactory,
            commandLine.getOut()));
    commandLine.addSubcommand(
        PublicKeySubCommand.COMMAND_NAME, new PublicKeySubCommand(commandLine.getOut()));
    commandLine.addSubcommand(
        PasswordSubCommand.COMMAND_NAME, new PasswordSubCommand(commandLine.getOut()));
    commandLine.addSubcommand(RetestethSubCommand.COMMAND_NAME, new RetestethSubCommand());
    commandLine.addSubcommand(
        RLPSubCommand.COMMAND_NAME, new RLPSubCommand(commandLine.getOut(), in));
    commandLine.addSubcommand(
        OperatorSubCommand.COMMAND_NAME, new OperatorSubCommand(commandLine.getOut()));
    commandLine.addSubcommand(
        ValidateConfigSubCommand.COMMAND_NAME,
        new ValidateConfigSubCommand(commandLine, commandLine.getOut()));
    final String generateCompletionSubcommandName = "generate-completion";
    commandLine.addSubcommand(
        generateCompletionSubcommandName, AutoComplete.GenerateCompletion.class);
    final CommandLine generateCompletionSubcommand =
        commandLine.getSubcommands().get(generateCompletionSubcommandName);
    generateCompletionSubcommand.getCommandSpec().usageMessage().hidden(true);
  }

  private void registerConverters() {
    commandLine.registerConverter(Address.class, Address::fromHexStringStrict);
    commandLine.registerConverter(Bytes.class, Bytes::fromHexString);
    commandLine.registerConverter(Level.class, Level::valueOf);
    commandLine.registerConverter(MetricsProtocol.class, MetricsProtocol::fromString);
    commandLine.registerConverter(UInt256.class, (arg) -> UInt256.valueOf(new BigInteger(arg)));
    commandLine.registerConverter(Wei.class, (arg) -> Wei.of(Long.parseUnsignedLong(arg)));
    commandLine.registerConverter(PositiveNumber.class, PositiveNumber::fromString);
    commandLine.registerConverter(Hash.class, Hash::fromHexString);
    commandLine.registerConverter(Optional.class, Optional::of);
    commandLine.registerConverter(Double.class, Double::parseDouble);

    metricCategoryConverter.addCategories(BesuMetricCategory.class);
    metricCategoryConverter.addCategories(StandardMetricCategory.class);
    commandLine.registerConverter(MetricCategory.class, metricCategoryConverter);
  }

  private void detectJemalloc() {
    // jemalloc is only supported on Linux at the moment
    if (PlatformDetector.getOSType().equals("linux")) {
      Optional.ofNullable(environment.get("BESU_USING_JEMALLOC"))
          .ifPresentOrElse(
              present -> logger.info("Using jemalloc"),
              () ->
                  logger.info(
                      "jemalloc library not found, memory usage may be reduced by installing it"));
    }
  }

  private void handleStableOptions() {
    commandLine.addMixin("Ethstats", ethstatsOptions);
    commandLine.addMixin("Private key file", nodePrivateKeyFileOption);
    commandLine.addMixin("Logging level", loggingLevelOption);
    commandLine.addMixin("Data Storage Options", dataStorageOptions);
  }

  private void handleUnstableOptions() {
    // Add unstable options
    final ImmutableMap.Builder<String, Object> unstableOptionsBuild = ImmutableMap.builder();
    final ImmutableMap<String, Object> unstableOptions =
        unstableOptionsBuild
            .put("Ethereum Wire Protocol", unstableEthProtocolOptions)
            .put("Metrics", unstableMetricsCLIOptions)
            .put("P2P Network", unstableNetworkingOptions)
            .put("RPC", unstableRPCOptions)
            .put("DNS Configuration", unstableDnsOptions)
            .put("NAT Configuration", unstableNatOptions)
            .put("Privacy Plugin Configuration", unstablePrivacyPluginOptions)
            .put("Synchronizer", unstableSynchronizerOptions)
            .put("TransactionPool", unstableTransactionPoolOptions)
            .put("Mining", unstableMiningOptions)
            .put("Native Library", unstableNativeLibraryOptions)
            .put("Launcher", unstableLauncherOptions)
            .put("EVM Options", unstableEvmOptions)
            .put("IPC Options", unstableIpcOptions)
            .build();

    UnstableOptionsSubCommand.createUnstableOptions(commandLine, unstableOptions);
  }

  private void preparePlugins() {
    besuPluginContext.addService(PicoCLIOptions.class, new PicoCLIOptionsImpl(commandLine));
    besuPluginContext.addService(SecurityModuleService.class, securityModuleService);
    besuPluginContext.addService(StorageService.class, storageService);
    besuPluginContext.addService(MetricCategoryRegistry.class, metricCategoryRegistry);
    besuPluginContext.addService(PermissioningService.class, permissioningService);
    besuPluginContext.addService(PrivacyPluginService.class, privacyPluginService);
    besuPluginContext.addService(RpcEndpointService.class, rpcEndpointServiceImpl);

    // register built-in plugins
    rocksDBPlugin = new RocksDBPlugin();
    rocksDBPlugin.register(besuPluginContext);
    new InMemoryStoragePlugin().register(besuPluginContext);

    besuPluginContext.registerPlugins(pluginsDir());

    metricCategoryRegistry
        .getMetricCategories()
        .forEach(metricCategoryConverter::addRegistryCategory);

    // register default security module
    securityModuleService.register(
        DEFAULT_SECURITY_MODULE, Suppliers.memoize(this::defaultSecurityModule));
  }

  private SecurityModule defaultSecurityModule() {
    return new KeyPairSecurityModule(loadKeyPair(nodePrivateKeyFileOption.getNodePrivateKeyFile()));
  }

  // loadKeyPair() is public because it is accessed by subcommands
  public KeyPair loadKeyPair(final File nodePrivateKeyFile) {
    return KeyPairUtil.loadKeyPair(resolveNodePrivateKeyFile(nodePrivateKeyFile));
  }

  private int parse(
      final CommandLine.IExecutionStrategy resultHandler,
      final BesuExecutionExceptionHandler besuExecutionExceptionHandler,
      final BesuParameterExceptionHandler besuParameterExceptionHandler,
      final String... args) {
    // Create a handler that will search for a config file option and use it for
    // default values
    // and eventually it will run regular parsing of the remaining options.

    final ConfigOptionSearchAndRunHandler configParsingHandler =
        new ConfigOptionSearchAndRunHandler(
            resultHandler, besuParameterExceptionHandler, environment);

    ParseArgsHelper.getLauncherOptions(unstableLauncherOptions, args);
    if (unstableLauncherOptions.isLauncherMode()
        || unstableLauncherOptions.isLauncherModeForced()) {
      try {
        final ImmutableLauncherConfig launcherConfig =
            ImmutableLauncherConfig.builder()
                .launcherScript(BesuCommand.class.getResourceAsStream("launcher.json"))
                .addCommandClasses(this, unstableNatOptions, ethstatsOptions, unstableMiningOptions)
                .isLauncherForced(unstableLauncherOptions.isLauncherModeForced())
                .build();
        final File file = new LauncherManager(launcherConfig).run();
        logger.info("Config file location : {}", file.getAbsolutePath());
        return commandLine
            .setExecutionStrategy(configParsingHandler)
            .setParameterExceptionHandler(besuParameterExceptionHandler)
            .setExecutionExceptionHandler(besuExecutionExceptionHandler)
            .execute(String.format("%s=%s", CONFIG_FILE_OPTION_NAME, file.getAbsolutePath()));

      } catch (final LauncherException e) {
        logger.warn("Unable to run the launcher {}", e.getMessage());
        return -1;
      }
    } else {
      return commandLine
          .setExecutionStrategy(configParsingHandler)
          .setParameterExceptionHandler(besuParameterExceptionHandler)
          .setExecutionExceptionHandler(besuExecutionExceptionHandler)
          .execute(args);
    }
  }

  private void preSynchronization() {
    preSynchronizationTaskRunner.runTasks(besuController);
  }

  private Runner buildRunner() {
    return synchronize(
        besuController,
        p2PDiscoveryOptionGroup.p2pEnabled,
        p2pTLSConfiguration,
        p2PDiscoveryOptionGroup.peerDiscoveryEnabled,
        ethNetworkConfig,
        p2PDiscoveryOptionGroup.maxPeers,
        p2PDiscoveryOptionGroup.minPeers,
        p2PDiscoveryOptionGroup.p2pHost,
        p2PDiscoveryOptionGroup.p2pInterface,
        p2PDiscoveryOptionGroup.p2pPort,
        graphQLConfiguration,
        jsonRpcConfiguration,
        engineJsonRpcConfiguration,
        webSocketConfiguration,
        jsonRpcIpcConfiguration,
        apiConfiguration,
        metricsConfiguration,
        permissioningConfiguration,
        staticNodes,
        pidPath);
  }

  private void startPlugins() {
    besuPluginContext.addService(
        BesuEvents.class,
        new BesuEventsImpl(
            besuController.getProtocolContext().getBlockchain(),
            besuController.getProtocolManager().getBlockBroadcaster(),
            besuController.getTransactionPool(),
            besuController.getSyncState()));
    besuPluginContext.addService(MetricsSystem.class, getMetricsSystem());

    besuController.getAdditionalPluginServices().appendPluginServices(besuPluginContext);
    besuPluginContext.startPlugins();
  }

  private void validatePluginOptions() {
    // plugins do not 'wire up' until start has been called
    // consequently you can only do some configuration checks
    // after start has been called on plugins

    if (Boolean.TRUE.equals(privacyOptionGroup.isPrivacyEnabled)) {

      if (privacyOptionGroup.privateMarkerTransactionSigningKeyPath != null
          && privacyPluginService != null
          && privacyPluginService.getPrivateMarkerTransactionFactory() != null) {
        throw new ParameterException(
            commandLine,
            "--privacy-marker-transaction-signing-key-file can not be used in conjunction with a plugin that specifies a PrivateMarkerTransactionFactory");
      }

      if (Wei.ZERO.compareTo(minTransactionGasPrice) < 0
          && (privacyOptionGroup.privateMarkerTransactionSigningKeyPath == null
              && (privacyPluginService == null
                  || privacyPluginService.getPrivateMarkerTransactionFactory() == null))) {
        // if gas is required, cannot use random keys to sign private tx
        // ie --privacy-marker-transaction-signing-key-file must be set
        throw new ParameterException(
            commandLine,
            "Not a free gas network. --privacy-marker-transaction-signing-key-file must be specified and must be a funded account. Private transactions cannot be signed by random (non-funded) accounts in paid gas networks");
      }

      if (unstablePrivacyPluginOptions.isPrivacyPluginEnabled()
          && privacyPluginService != null
          && privacyPluginService.getPayloadProvider() == null) {
        throw new ParameterException(
            commandLine,
            "No Payload Provider has been provided. You must register one when enabling privacy plugin!");
      }

      if (unstablePrivacyPluginOptions.isPrivacyPluginEnabled()
          && (privacyOptionGroup.isFlexiblePrivacyGroupsEnabled
              || privacyOptionGroup.isOnchainPrivacyGroupsEnabled)) {
        throw new ParameterException(
            commandLine, "Privacy Plugin can not be used with flexible privacy groups");
      }
    }
  }

  private void setReleaseMetrics() {
    metricsSystem
        .get()
        .createLabelledGauge(
            StandardMetricCategory.PROCESS, "release", "Release information", "version")
        .labels(() -> 1, BesuInfo.version());
  }

  public void configureLogging(final boolean announce) {
    // To change the configuration if color was enabled/disabled
    Log4j2ConfiguratorUtil.reconfigure();
    // set log level per CLI flags
    final Level logLevel = loggingLevelOption.getLogLevel();
    if (logLevel != null) {
      if (announce) {
        System.out.println("Setting logging level to " + logLevel.name());
      }
      Log4j2ConfiguratorUtil.setAllLevels("", logLevel);
    }
  }

  public static Optional<Boolean> getColorEnabled() {
    return Optional.ofNullable(colorEnabled);
  }

  private void configureNativeLibs() {
    if (unstableNativeLibraryOptions.getNativeAltbn128()
        && AbstractAltBnPrecompiledContract.isNative()) {
      logger.info("Using the native implementation of alt bn128");
    } else {
      AbstractAltBnPrecompiledContract.disableNative();
      logger.info("Using the Java implementation of alt bn128");
    }

    if (unstableNativeLibraryOptions.getNativeSecp()
        && SignatureAlgorithmFactory.getInstance().isNative()) {
      logger.info("Using the native implementation of the signature algorithm");
    } else {
      SignatureAlgorithmFactory.getInstance().disableNative();
      logger.info("Using the Java implementation of the signature algorithm");
    }

    if (unstableNativeLibraryOptions.getNativeBlake2bf()
        && Blake2bfMessageDigest.Blake2bfDigest.isNative()) {
      logger.info("Using the native implementation of the blake2bf algorithm");
    } else {
      Blake2bfMessageDigest.Blake2bfDigest.disableNative();
      logger.info("Using the Java implementation of the blake2bf algorithm");
    }
  }

  private void validateOptions() {
    validateRequiredOptions();
    issueOptionWarnings();
    validateP2PInterface(p2PDiscoveryOptionGroup.p2pInterface);
    validateMiningParams();
    validateNatParams();
    validateNetStatsParams();
    validateDnsOptionsParams();
    ensureValidPeerBoundParams();
    validateRpcOptionsParams();
    p2pTLSConfigOptions.checkP2PTLSOptionsDependencies(logger, commandLine);
    pkiBlockCreationOptions.checkPkiBlockCreationOptionsDependencies(logger, commandLine);
  }

  private void validateRequiredOptions() {
    commandLine
        .getCommandSpec()
        .options()
        .forEach(
            option -> {
              if (option.required() && option.stringValues().isEmpty()) {
                throw new ParameterException(
                    this.commandLine, "Missing required option: " + option.longestName());
              }
            });
  }

  @SuppressWarnings("ConstantConditions")
  private void validateMiningParams() {
    if (Boolean.TRUE.equals(minerOptionGroup.isMiningEnabled)
        && minerOptionGroup.coinbase == null) {
      throw new ParameterException(
          this.commandLine,
          "Unable to mine without a valid coinbase. Either disable mining (remove --miner-enabled) "
              + "or specify the beneficiary of mining (via --miner-coinbase <Address>)");
    }
    if (Boolean.FALSE.equals(minerOptionGroup.isMiningEnabled)
        && Boolean.TRUE.equals(minerOptionGroup.iStratumMiningEnabled)) {
      throw new ParameterException(
          this.commandLine,
          "Unable to mine with Stratum if mining is disabled. Either disable Stratum mining (remove --miner-stratum-enabled) "
              + "or specify mining is enabled (--miner-enabled)");
    }
    if (unstableMiningOptions.getPosBlockCreationMaxTime() <= 0
        || unstableMiningOptions.getPosBlockCreationMaxTime()
            > MiningParameters.DEFAULT_POS_BLOCK_CREATION_MAX_TIME) {
      throw new ParameterException(
          this.commandLine, "--Xpos-block-creation-max-time must be positive and ≤ 12000");
    }
  }

  protected void validateP2PInterface(final String p2pInterface) {
    final String failMessage = "The provided --p2p-interface is not available: " + p2pInterface;
    try {
      if (!NetworkUtility.isNetworkInterfaceAvailable(p2pInterface)) {
        throw new ParameterException(commandLine, failMessage);
      }
    } catch (final UnknownHostException | SocketException e) {
      throw new ParameterException(commandLine, failMessage, e);
    }
  }

  @SuppressWarnings("ConstantConditions")
  private void validateNatParams() {
    if (!(natMethod.equals(NatMethod.AUTO) || natMethod.equals(NatMethod.KUBERNETES))
        && !unstableNatOptions
            .getNatManagerServiceName()
            .equals(DEFAULT_BESU_SERVICE_NAME_FILTER)) {
      throw new ParameterException(
          this.commandLine,
          "The `--Xnat-kube-service-name` parameter is only used in kubernetes mode. Either remove --Xnat-kube-service-name"
              + " or select the KUBERNETES mode (via --nat--method=KUBERNETES)");
    }
    if (natMethod.equals(NatMethod.AUTO) && !unstableNatOptions.getNatMethodFallbackEnabled()) {
      throw new ParameterException(
          this.commandLine,
          "The `--Xnat-method-fallback-enabled` parameter cannot be used in AUTO mode. Either remove --Xnat-method-fallback-enabled"
              + " or select another mode (via --nat--method=XXXX)");
    }
  }

  private void validateNetStatsParams() {
    if (Strings.isNullOrEmpty(ethstatsOptions.getEthstatsUrl())
        && !ethstatsOptions.getEthstatsContact().isEmpty()) {
      throw new ParameterException(
          this.commandLine,
          "The `--ethstats-contact` requires ethstats server URL to be provided. Either remove --ethstats-contact"
              + " or provide a URL (via --ethstats=nodename:secret@host:port)");
    }
  }

  private void validateDnsOptionsParams() {
    if (!unstableDnsOptions.getDnsEnabled() && unstableDnsOptions.getDnsUpdateEnabled()) {
      throw new ParameterException(
          this.commandLine,
          "The `--Xdns-update-enabled` requires dns to be enabled. Either remove --Xdns-update-enabled"
              + " or specify dns is enabled (--Xdns-enabled)");
    }
  }

  private void ensureValidPeerBoundParams() {
    final int min = unstableNetworkingOptions.toDomainObject().getRlpx().getPeerLowerBound();
    final int max = p2PDiscoveryOptionGroup.maxPeers;
    if (min > max) {
      logger.warn("`--Xp2p-peer-lower-bound` " + min + " must not exceed --max-peers " + max);
      // modify the --X lower-bound value if it's not valid, we don't want unstable defaults
      // breaking things
      logger.warn("setting --Xp2p-peer-lower-bound=" + max);
      unstableNetworkingOptions.toDomainObject().getRlpx().setPeerLowerBound(max);
      p2PDiscoveryOptionGroup.minPeers = max;
    } else {
      p2PDiscoveryOptionGroup.minPeers = min;
    }
  }

  public void validateRpcOptionsParams() {
    final Predicate<String> configuredApis =
        apiName ->
            Arrays.stream(RpcApis.values())
                    .anyMatch(builtInApi -> apiName.equals(builtInApi.name()))
                || rpcEndpointServiceImpl.hasNamespace(apiName);

    if (!jsonRPCHttpOptionGroup.rpcHttpApis.stream().allMatch(configuredApis)) {
      List<String> invalidHttpApis = new ArrayList<String>(jsonRPCHttpOptionGroup.rpcHttpApis);
      invalidHttpApis.removeAll(VALID_APIS);
      throw new ParameterException(
          this.commandLine,
          "Invalid value for option '--rpc-http-api': invalid entries found "
              + invalidHttpApis.toString());
    }

    if (!jsonRPCWebsocketOptionGroup.rpcWsApis.stream().allMatch(configuredApis)) {
      List<String> invalidWsApis = new ArrayList<String>(jsonRPCWebsocketOptionGroup.rpcWsApis);
      invalidWsApis.removeAll(VALID_APIS);
      throw new ParameterException(
          this.commandLine,
          "Invalid value for option '--rpc-ws-api': invalid entries found "
              + invalidWsApis.toString());
    }

    final boolean validHttpApiMethods =
        jsonRPCHttpOptionGroup.rpcHttpApiMethodsNoAuth.stream()
            .allMatch(RpcMethod::rpcMethodExists);

    if (!validHttpApiMethods) {
      throw new ParameterException(
          this.commandLine,
          "Invalid value for option '--rpc-http-api-methods-no-auth', options must be valid RPC methods");
    }

    final boolean validWsApiMethods =
        jsonRPCWebsocketOptionGroup.rpcWsApiMethodsNoAuth.stream()
            .allMatch(RpcMethod::rpcMethodExists);

    if (!validWsApiMethods) {
      throw new ParameterException(
          this.commandLine,
          "Invalid value for option '--rpc-ws-api-methods-no-auth', options must be valid RPC methods");
    }
  }

  private GenesisConfigOptions readGenesisConfigOptions() {

    try {
      final GenesisConfigFile genesisConfigFile = GenesisConfigFile.fromConfig(genesisConfig());
      genesisConfigOptions = genesisConfigFile.getConfigOptions(genesisConfigOverrides);
    } catch (final Exception e) {
      throw new ParameterException(
          this.commandLine, "Unable to load genesis file. " + e.getCause());
    }
    return genesisConfigOptions;
  }

  private void issueOptionWarnings() {

    // Check that P2P options are able to work
    CommandLineUtils.checkOptionDependencies(
        logger,
        commandLine,
        "--p2p-enabled",
        !p2PDiscoveryOptionGroup.p2pEnabled,
        asList(
            "--bootnodes",
            "--discovery-enabled",
            "--max-peers",
            "--banned-node-id",
            "--banned-node-ids",
            "--p2p-host",
            "--p2p-interface",
            "--p2p-port",
            "--remote-connections-max-percentage"));

    // Check that block producer options work
    if (!isMergeEnabled()) {
      CommandLineUtils.checkOptionDependencies(
          logger,
          commandLine,
          "--miner-enabled",
          !minerOptionGroup.isMiningEnabled,
          asList(
              "--miner-coinbase",
              "--min-gas-price",
              "--min-block-occupancy-ratio",
              "--miner-extra-data"));
    }
    // Check that mining options are able to work
    CommandLineUtils.checkOptionDependencies(
        logger,
        commandLine,
        "--miner-enabled",
        !minerOptionGroup.isMiningEnabled,
        asList(
            "--miner-stratum-enabled",
            "--Xminer-remote-sealers-limit",
            "--Xminer-remote-sealers-hashrate-ttl"));

    CommandLineUtils.failIfOptionDoesntMeetRequirement(
        commandLine,
        "--fast-sync-min-peers can't be used with FULL sync-mode",
        !SyncMode.isFullSync(getDefaultSyncModeIfNotSet(syncMode)),
        singletonList("--fast-sync-min-peers"));

    if (!securityModuleName.equals(DEFAULT_SECURITY_MODULE)
        && nodePrivateKeyFileOption.getNodePrivateKeyFile() != null) {
      logger.warn(
          DEPENDENCY_WARNING_MSG,
          "--node-private-key-file",
          "--security-module=" + DEFAULT_SECURITY_MODULE);
    }

    if (Boolean.TRUE.equals(privacyOptionGroup.isOnchainPrivacyGroupsEnabled)) {
      logger.warn(
          DEPRECATION_WARNING_MSG,
          "--privacy-onchain-groups-enabled",
          "--privacy-flexible-groups-enabled");
    }
  }

  private void configure() throws Exception {
    checkPortClash();
    checkIfRequiredPortsAreAvailable();
    syncMode = getDefaultSyncModeIfNotSet(syncMode);

    ethNetworkConfig = updateNetworkConfig(network);

    checkGoQuorumCompatibilityConfig(ethNetworkConfig);

    jsonRpcConfiguration =
        jsonRpcConfiguration(
            jsonRPCHttpOptionGroup.rpcHttpPort, jsonRPCHttpOptionGroup.rpcHttpApis, hostsAllowlist);
    if (isEngineApiEnabled()) {
      engineJsonRpcConfiguration =
          createEngineJsonRpcConfiguration(
              engineRPCOptionGroup.engineRpcPort, engineRPCOptionGroup.engineHostsAllowlist);
    }
    p2pTLSConfiguration = p2pTLSConfigOptions.p2pTLSConfiguration(commandLine);
    graphQLConfiguration = graphQLConfiguration();
    webSocketConfiguration =
        webSocketConfiguration(
            jsonRPCWebsocketOptionGroup.rpcWsPort,
            jsonRPCWebsocketOptionGroup.rpcWsApis,
            hostsAllowlist);
    jsonRpcIpcConfiguration =
        jsonRpcIpcConfiguration(
            unstableIpcOptions.isEnabled(),
            unstableIpcOptions.getIpcPath(),
            unstableIpcOptions.getRpcIpcApis());
    apiConfiguration = apiConfiguration();
    // hostsWhitelist is a hidden option. If it is specified, add the list to hostAllowlist
    if (!hostsWhitelist.isEmpty()) {
      // if allowlist == default values, remove the default values
      if (hostsAllowlist.size() == 2
          && hostsAllowlist.containsAll(List.of("localhost", "127.0.0.1"))) {
        hostsAllowlist.removeAll(List.of("localhost", "127.0.0.1"));
      }
      hostsAllowlist.addAll(hostsWhitelist);
    }

    permissioningConfiguration = permissioningConfiguration();
    staticNodes = loadStaticNodes();

    final List<EnodeURL> enodeURIs = ethNetworkConfig.getBootNodes();
    permissioningConfiguration
        .flatMap(PermissioningConfiguration::getLocalConfig)
        .ifPresent(p -> ensureAllNodesAreInAllowlist(enodeURIs, p));

    permissioningConfiguration
        .flatMap(PermissioningConfiguration::getLocalConfig)
        .ifPresent(p -> ensureAllNodesAreInAllowlist(staticNodes, p));
    metricsConfiguration = metricsConfiguration();

    instantiateSignatureAlgorithmFactory();

    logger.info(generateConfigurationOverview());
    logger.info("Connecting to {} static nodes.", staticNodes.size());
    logger.trace("Static Nodes = {}", staticNodes);
    logger.info("Security Module: {}", securityModuleName);
  }

  private JsonRpcIpcConfiguration jsonRpcIpcConfiguration(
      final Boolean enabled, final Path ipcPath, final List<String> rpcIpcApis) {
    final Path actualPath;
    if (ipcPath == null) {
      actualPath = IpcOptions.getDefaultPath(dataDir());
    } else {
      actualPath = ipcPath;
    }
    return new JsonRpcIpcConfiguration(
        vertx.isNativeTransportEnabled() && enabled, actualPath, rpcIpcApis);
  }

  private GoQuorumPrivacyParameters configureGoQuorumPrivacy(
      final KeyValueStorageProvider storageProvider) {
    return new GoQuorumPrivacyParameters(
        createGoQuorumEnclave(),
        readEnclaveKey(),
        storageProvider.createGoQuorumPrivateStorage(),
        createPrivateWorldStateArchive(storageProvider));
  }

  private GoQuorumEnclave createGoQuorumEnclave() {
    final EnclaveFactory enclaveFactory = new EnclaveFactory(Vertx.vertx());
    if (privacyOptionGroup.privacyKeyStoreFile != null) {
      return enclaveFactory.createGoQuorumEnclave(
          privacyOptionGroup.privacyUrl,
          privacyOptionGroup.privacyKeyStoreFile,
          privacyOptionGroup.privacyKeyStorePasswordFile,
          privacyOptionGroup.privacyTlsKnownEnclaveFile);
    } else {
      return enclaveFactory.createGoQuorumEnclave(privacyOptionGroup.privacyUrl);
    }
  }

  private String readEnclaveKey() {
    final String key;
    try {
      key = Files.asCharSource(privacyOptionGroup.privacyPublicKeyFile, UTF_8).read();
    } catch (final Exception e) {
      throw new ParameterException(
          this.commandLine,
          "--privacy-public-key-file must be set if isQuorum is set in the genesis file.",
          e);
    }
    // throws exception if invalid base 64
    Base64.getDecoder().decode(key);

    return key;
  }

  private void ensureAllNodesAreInAllowlist(
      final Collection<EnodeURL> enodeAddresses,
      final LocalPermissioningConfiguration permissioningConfiguration) {
    try {
      PermissioningConfigurationValidator.areAllNodesAreInAllowlist(
          enodeAddresses, permissioningConfiguration);
    } catch (final Exception e) {
      throw new ParameterException(this.commandLine, e.getMessage());
    }
  }

  private void initController() {
    besuController = buildController();
  }

  public BesuController buildController() {
    try {
      return getControllerBuilder().build();
    } catch (final Exception e) {
      throw new ExecutionException(this.commandLine, e.getMessage(), e);
    }
  }

  public BesuControllerBuilder getControllerBuilder() {
    final KeyValueStorageProvider storageProvider = keyValueStorageProvider(keyValueStorageName);
    return controllerBuilderFactory
        .fromEthNetworkConfig(updateNetworkConfig(network), genesisConfigOverrides)
        .synchronizerConfiguration(buildSyncConfig())
        .ethProtocolConfiguration(unstableEthProtocolOptions.toDomainObject())
        .dataDirectory(dataDir())
        .miningParameters(
            new MiningParameters.Builder()
                .coinbase(minerOptionGroup.coinbase)
                .targetGasLimit(targetGasLimit)
                .minTransactionGasPrice(minTransactionGasPrice)
                .extraData(minerOptionGroup.extraData)
                .miningEnabled(minerOptionGroup.isMiningEnabled)
                .stratumMiningEnabled(minerOptionGroup.iStratumMiningEnabled)
                .stratumNetworkInterface(minerOptionGroup.stratumNetworkInterface)
                .stratumPort(minerOptionGroup.stratumPort)
                .stratumExtranonce(unstableMiningOptions.getStratumExtranonce())
                .minBlockOccupancyRatio(minBlockOccupancyRatio)
                .remoteSealersLimit(unstableMiningOptions.getRemoteSealersLimit())
                .remoteSealersTimeToLive(unstableMiningOptions.getRemoteSealersTimeToLive())
                .powJobTimeToLive(unstableMiningOptions.getPowJobTimeToLive())
                .maxOmmerDepth(unstableMiningOptions.getMaxOmmersDepth())
                .posBlockCreationMaxTime(unstableMiningOptions.getPosBlockCreationMaxTime())
                .build())
        .transactionPoolConfiguration(buildTransactionPoolConfiguration())
        .nodeKey(new NodeKey(securityModule()))
        .metricsSystem(metricsSystem.get())
        .messagePermissioningProviders(permissioningService.getMessagePermissioningProviders())
        .privacyParameters(privacyParameters(storageProvider))
        .pkiBlockCreationConfiguration(maybePkiBlockCreationConfiguration())
        .clock(Clock.systemUTC())
        .isRevertReasonEnabled(isRevertReasonEnabled)
        .storageProvider(storageProvider)
        .isPruningEnabled(isPruningEnabled())
        .pruningConfiguration(
            new PrunerConfiguration(pruningBlockConfirmations, pruningBlocksRetained))
        .genesisConfigOverrides(genesisConfigOverrides)
        .gasLimitCalculator(
            Optional.ofNullable(targetGasLimit)
                .<GasLimitCalculator>map(z -> new FrontierTargetingGasLimitCalculator())
                .orElse(GasLimitCalculator.constant()))
        .requiredBlocks(requiredBlocks)
        .reorgLoggingThreshold(reorgLoggingThreshold)
        .evmConfiguration(unstableEvmOptions.toDomainObject())
        .dataStorageConfiguration(dataStorageOptions.toDomainObject())
        .maxPeers(p2PDiscoveryOptionGroup.maxPeers);
  }

  private GraphQLConfiguration graphQLConfiguration() {

    CommandLineUtils.checkOptionDependencies(
        logger,
        commandLine,
        "--graphql-http-enabled",
        !graphQlOptionGroup.isGraphQLHttpEnabled,
        asList("--graphql-http-cors-origins", "--graphql-http-host", "--graphql-http-port"));
    final GraphQLConfiguration graphQLConfiguration = GraphQLConfiguration.createDefault();
    graphQLConfiguration.setEnabled(graphQlOptionGroup.isGraphQLHttpEnabled);
    graphQLConfiguration.setHost(
        Strings.isNullOrEmpty(graphQlOptionGroup.graphQLHttpHost)
            ? p2PDiscoveryOptionGroup.autoDiscoverDefaultIP().getHostAddress()
            : graphQlOptionGroup.graphQLHttpHost);
    graphQLConfiguration.setPort(graphQlOptionGroup.graphQLHttpPort);
    graphQLConfiguration.setHostsAllowlist(hostsAllowlist);
    graphQLConfiguration.setCorsAllowedDomains(graphQlOptionGroup.graphQLHttpCorsAllowedOrigins);
    graphQLConfiguration.setHttpTimeoutSec(unstableRPCOptions.getHttpTimeoutSec());

    return graphQLConfiguration;
  }

  private JsonRpcConfiguration createEngineJsonRpcConfiguration(
      final Integer listenPort, final List<String> allowCallsFrom) {
    final JsonRpcConfiguration engineConfig =
        jsonRpcConfiguration(listenPort, Arrays.asList("ENGINE", "ETH"), allowCallsFrom);
    engineConfig.setEnabled(isEngineApiEnabled());
    if (!engineRPCOptionGroup.isEngineAuthDisabled) {
      engineConfig.setAuthenticationEnabled(true);
      engineConfig.setAuthenticationAlgorithm(JwtAlgorithm.HS256);
      if (Objects.nonNull(engineRPCOptionGroup.engineJwtKeyFile)
          && java.nio.file.Files.exists(engineRPCOptionGroup.engineJwtKeyFile)) {
        engineConfig.setAuthenticationPublicKeyFile(engineRPCOptionGroup.engineJwtKeyFile.toFile());
      } else {
        logger.warn(
            "Engine API authentication enabled without key file. Expect ephemeral jwt.hex file in datadir");
      }
    }
    return engineConfig;
  }

  private JsonRpcConfiguration jsonRpcConfiguration(
      final Integer listenPort, final List<String> apiGroups, final List<String> allowCallsFrom) {
    checkRpcTlsClientAuthOptionsDependencies();
    checkRpcTlsOptionsDependencies();
    checkRpcHttpOptionsDependencies();

    if (jsonRPCHttpOptionGroup.isRpcHttpAuthenticationEnabled) {
      CommandLineUtils.checkOptionDependencies(
          logger,
          commandLine,
          "--rpc-http-authentication-public-key-file",
          jsonRPCHttpOptionGroup.rpcHttpAuthenticationPublicKeyFile == null,
          asList("--rpc-http-authentication-jwt-algorithm"));
    }

    if (jsonRPCHttpOptionGroup.isRpcHttpAuthenticationEnabled
        && rpcHttpAuthenticationCredentialsFile() == null
        && jsonRPCHttpOptionGroup.rpcHttpAuthenticationPublicKeyFile == null) {
      throw new ParameterException(
          commandLine,
          "Unable to authenticate JSON-RPC HTTP endpoint without a supplied credentials file or authentication public key file");
    }

    final JsonRpcConfiguration jsonRpcConfiguration = JsonRpcConfiguration.createDefault();
    jsonRpcConfiguration.setEnabled(jsonRPCHttpOptionGroup.isRpcHttpEnabled);
    jsonRpcConfiguration.setHost(
        Strings.isNullOrEmpty(jsonRPCHttpOptionGroup.rpcHttpHost)
            ? p2PDiscoveryOptionGroup.autoDiscoverDefaultIP().getHostAddress()
            : jsonRPCHttpOptionGroup.rpcHttpHost);
    jsonRpcConfiguration.setPort(listenPort);
    jsonRpcConfiguration.setMaxActiveConnections(jsonRPCHttpOptionGroup.rpcHttpMaxConnections);
    jsonRpcConfiguration.setCorsAllowedDomains(jsonRPCHttpOptionGroup.rpcHttpCorsAllowedOrigins);
    jsonRpcConfiguration.setRpcApis(apiGroups.stream().distinct().collect(Collectors.toList()));
    jsonRpcConfiguration.setNoAuthRpcApis(
        jsonRPCHttpOptionGroup.rpcHttpApiMethodsNoAuth.stream()
            .distinct()
            .collect(Collectors.toList()));
    jsonRpcConfiguration.setHostsAllowlist(allowCallsFrom);
    jsonRpcConfiguration.setAuthenticationEnabled(
        jsonRPCHttpOptionGroup.isRpcHttpAuthenticationEnabled);
    jsonRpcConfiguration.setAuthenticationCredentialsFile(rpcHttpAuthenticationCredentialsFile());
    jsonRpcConfiguration.setAuthenticationPublicKeyFile(
        jsonRPCHttpOptionGroup.rpcHttpAuthenticationPublicKeyFile);
    jsonRpcConfiguration.setAuthenticationAlgorithm(
        jsonRPCHttpOptionGroup.rpcHttpAuthenticationAlgorithm);
    jsonRpcConfiguration.setTlsConfiguration(rpcHttpTlsConfiguration());
    jsonRpcConfiguration.setHttpTimeoutSec(unstableRPCOptions.getHttpTimeoutSec());
    return jsonRpcConfiguration;
  }

  private void checkRpcHttpOptionsDependencies() {
    CommandLineUtils.checkOptionDependencies(
        logger,
        commandLine,
        "--rpc-http-enabled",
        !jsonRPCHttpOptionGroup.isRpcHttpEnabled,
        asList(
            "--rpc-http-api",
            "--rpc-http-apis",
            "--rpc-http-api-method-no-auth",
            "--rpc-http-api-methods-no-auth",
            "--rpc-http-cors-origins",
            "--rpc-http-host",
            "--rpc-http-port",
            "--rpc-http-max-active-connections",
            "--rpc-http-authentication-enabled",
            "--rpc-http-authentication-credentials-file",
            "--rpc-http-authentication-public-key-file",
            "--rpc-http-tls-enabled",
            "--rpc-http-tls-keystore-file",
            "--rpc-http-tls-keystore-password-file",
            "--rpc-http-tls-client-auth-enabled",
            "--rpc-http-tls-known-clients-file",
            "--rpc-http-tls-ca-clients-enabled",
            "--rpc-http-authentication-jwt-algorithm",
            "--rpc-http-tls-protocols",
            "--rpc-http-tls-cipher-suite",
            "--rpc-http-tls-cipher-suites"));
  }

  private void checkRpcTlsOptionsDependencies() {
    CommandLineUtils.checkOptionDependencies(
        logger,
        commandLine,
        "--rpc-http-tls-enabled",
        !jsonRPCHttpOptionGroup.isRpcHttpTlsEnabled,
        asList(
            "--rpc-http-tls-keystore-file",
            "--rpc-http-tls-keystore-password-file",
            "--rpc-http-tls-client-auth-enabled",
            "--rpc-http-tls-known-clients-file",
            "--rpc-http-tls-ca-clients-enabled",
            "--rpc-http-tls-protocols",
            "--rpc-http-tls-cipher-suite",
            "--rpc-http-tls-cipher-suites"));
  }

  private void checkRpcTlsClientAuthOptionsDependencies() {
    CommandLineUtils.checkOptionDependencies(
        logger,
        commandLine,
        "--rpc-http-tls-client-auth-enabled",
        !jsonRPCHttpOptionGroup.isRpcHttpTlsClientAuthEnabled,
        asList("--rpc-http-tls-known-clients-file", "--rpc-http-tls-ca-clients-enabled"));
  }

  private void checkPrivacyTlsOptionsDependencies() {
    CommandLineUtils.checkOptionDependencies(
        logger,
        commandLine,
        "--privacy-tls-enabled",
        !privacyOptionGroup.isPrivacyTlsEnabled,
        asList(
            "--privacy-tls-keystore-file",
            "--privacy-tls-keystore-password-file",
            "--privacy-tls-known-enclave-file"));
  }

  private Optional<TlsConfiguration> rpcHttpTlsConfiguration() {
    if (!isRpcTlsConfigurationRequired()) {
      return Optional.empty();
    }

    if (jsonRPCHttpOptionGroup.rpcHttpTlsKeyStoreFile == null) {
      throw new ParameterException(
          commandLine, "Keystore file is required when TLS is enabled for JSON-RPC HTTP endpoint");
    }

    if (jsonRPCHttpOptionGroup.rpcHttpTlsKeyStorePasswordFile == null) {
      throw new ParameterException(
          commandLine,
          "File containing password to unlock keystore is required when TLS is enabled for JSON-RPC HTTP endpoint");
    }

    if (jsonRPCHttpOptionGroup.isRpcHttpTlsClientAuthEnabled
        && !jsonRPCHttpOptionGroup.isRpcHttpTlsCAClientsEnabled
        && jsonRPCHttpOptionGroup.rpcHttpTlsKnownClientsFile == null) {
      throw new ParameterException(
          commandLine,
          "Known-clients file must be specified or CA clients must be enabled when TLS client authentication is enabled for JSON-RPC HTTP endpoint");
    }

    jsonRPCHttpOptionGroup.rpcHttpTlsProtocols.retainAll(getJDKEnabledProtocols());
    if (jsonRPCHttpOptionGroup.rpcHttpTlsProtocols.isEmpty()) {
      throw new ParameterException(
          commandLine,
          "No valid TLS protocols specified (the following protocols are enabled: "
              + getJDKEnabledProtocols()
              + ")");
    }

    for (final String cipherSuite : jsonRPCHttpOptionGroup.rpcHttpTlsCipherSuites) {
      if (!getJDKEnabledCipherSuites().contains(cipherSuite)) {
        throw new ParameterException(
            commandLine, "Invalid TLS cipher suite specified " + cipherSuite);
      }
    }

    jsonRPCHttpOptionGroup.rpcHttpTlsCipherSuites.retainAll(getJDKEnabledCipherSuites());

    return Optional.of(
        TlsConfiguration.Builder.aTlsConfiguration()
            .withKeyStorePath(jsonRPCHttpOptionGroup.rpcHttpTlsKeyStoreFile)
            .withKeyStorePasswordSupplier(
                new FileBasedPasswordProvider(
                    jsonRPCHttpOptionGroup.rpcHttpTlsKeyStorePasswordFile))
            .withClientAuthConfiguration(rpcHttpTlsClientAuthConfiguration())
            .withSecureTransportProtocols(jsonRPCHttpOptionGroup.rpcHttpTlsProtocols)
            .withCipherSuites(jsonRPCHttpOptionGroup.rpcHttpTlsCipherSuites)
            .build());
  }

  private TlsClientAuthConfiguration rpcHttpTlsClientAuthConfiguration() {
    if (jsonRPCHttpOptionGroup.isRpcHttpTlsClientAuthEnabled) {
      return TlsClientAuthConfiguration.Builder.aTlsClientAuthConfiguration()
          .withKnownClientsFile(jsonRPCHttpOptionGroup.rpcHttpTlsKnownClientsFile)
          .withCaClientsEnabled(jsonRPCHttpOptionGroup.isRpcHttpTlsCAClientsEnabled)
          .build();
    }

    return null;
  }

  private boolean isRpcTlsConfigurationRequired() {
    return jsonRPCHttpOptionGroup.isRpcHttpEnabled && jsonRPCHttpOptionGroup.isRpcHttpTlsEnabled;
  }

  private WebSocketConfiguration webSocketConfiguration(
      final Integer listenPort, final List<String> apiGroups, final List<String> allowCallsFrom) {

    CommandLineUtils.checkOptionDependencies(
        logger,
        commandLine,
        "--rpc-ws-enabled",
        !jsonRPCWebsocketOptionGroup.isRpcWsEnabled,
        asList(
            "--rpc-ws-api",
            "--rpc-ws-apis",
            "--rpc-ws-api-method-no-auth",
            "--rpc-ws-api-methods-no-auth",
            "--rpc-ws-host",
            "--rpc-ws-port",
            "--rpc-ws-max-frame-size",
            "--rpc-ws-max-active-connections",
            "--rpc-ws-authentication-enabled",
            "--rpc-ws-authentication-credentials-file",
            "--rpc-ws-authentication-public-key-file",
            "--rpc-ws-authentication-jwt-algorithm"));

    if (jsonRPCWebsocketOptionGroup.isRpcWsAuthenticationEnabled) {
      CommandLineUtils.checkOptionDependencies(
          logger,
          commandLine,
          "--rpc-ws-authentication-public-key-file",
          jsonRPCWebsocketOptionGroup.rpcWsAuthenticationPublicKeyFile == null,
          asList("--rpc-ws-authentication-jwt-algorithm"));
    }

    if (jsonRPCWebsocketOptionGroup.isRpcWsAuthenticationEnabled
        && rpcWsAuthenticationCredentialsFile() == null
        && jsonRPCWebsocketOptionGroup.rpcWsAuthenticationPublicKeyFile == null) {
      throw new ParameterException(
          commandLine,
          "Unable to authenticate JSON-RPC WebSocket endpoint without a supplied credentials file or authentication public key file");
    }

    final WebSocketConfiguration webSocketConfiguration = WebSocketConfiguration.createDefault();
    webSocketConfiguration.setEnabled(jsonRPCWebsocketOptionGroup.isRpcWsEnabled);
    webSocketConfiguration.setHost(
        Strings.isNullOrEmpty(jsonRPCWebsocketOptionGroup.rpcWsHost)
            ? p2PDiscoveryOptionGroup.autoDiscoverDefaultIP().getHostAddress()
            : jsonRPCWebsocketOptionGroup.rpcWsHost);
    webSocketConfiguration.setPort(listenPort);
    webSocketConfiguration.setMaxFrameSize(jsonRPCWebsocketOptionGroup.rpcWsMaxFrameSize);
    webSocketConfiguration.setMaxActiveConnections(jsonRPCWebsocketOptionGroup.rpcWsMaxConnections);
    webSocketConfiguration.setRpcApis(apiGroups);
    webSocketConfiguration.setRpcApisNoAuth(
        jsonRPCWebsocketOptionGroup.rpcWsApiMethodsNoAuth.stream()
            .distinct()
            .collect(Collectors.toList()));
    webSocketConfiguration.setAuthenticationEnabled(
        jsonRPCWebsocketOptionGroup.isRpcWsAuthenticationEnabled);
    webSocketConfiguration.setAuthenticationCredentialsFile(rpcWsAuthenticationCredentialsFile());
    webSocketConfiguration.setHostsAllowlist(allowCallsFrom);
    webSocketConfiguration.setAuthenticationPublicKeyFile(
        jsonRPCWebsocketOptionGroup.rpcWsAuthenticationPublicKeyFile);
    webSocketConfiguration.setAuthenticationAlgorithm(
        jsonRPCWebsocketOptionGroup.rpcWebsocketsAuthenticationAlgorithm);
    webSocketConfiguration.setTimeoutSec(unstableRPCOptions.getWsTimeoutSec());
    return webSocketConfiguration;
  }

  private ApiConfiguration apiConfiguration() {
    return ImmutableApiConfiguration.builder()
        .gasPriceBlocks(apiGasPriceBlocks)
        .gasPricePercentile(apiGasPricePercentile)
        .gasPriceMin(minTransactionGasPrice.toLong())
        .gasPriceMax(apiGasPriceMax)
        .build();
  }

  public MetricsConfiguration metricsConfiguration() {
    if (metricsOptionGroup.isMetricsEnabled && metricsOptionGroup.isMetricsPushEnabled) {
      throw new ParameterException(
          this.commandLine,
          "--metrics-enabled option and --metrics-push-enabled option can't be used at the same "
              + "time.  Please refer to CLI reference for more details about this constraint.");
    }

    CommandLineUtils.checkOptionDependencies(
        logger,
        commandLine,
        "--metrics-enabled",
        !metricsOptionGroup.isMetricsEnabled,
        asList("--metrics-host", "--metrics-port"));

    CommandLineUtils.checkOptionDependencies(
        logger,
        commandLine,
        "--metrics-push-enabled",
        !metricsOptionGroup.isMetricsPushEnabled,
        asList(
            "--metrics-push-host",
            "--metrics-push-port",
            "--metrics-push-interval",
            "--metrics-push-prometheus-job"));

    return unstableMetricsCLIOptions
        .toDomainObject()
        .enabled(metricsOptionGroup.isMetricsEnabled)
        .host(
            Strings.isNullOrEmpty(metricsOptionGroup.metricsHost)
                ? p2PDiscoveryOptionGroup.autoDiscoverDefaultIP().getHostAddress()
                : metricsOptionGroup.metricsHost)
        .port(metricsOptionGroup.metricsPort)
        .protocol(metricsOptionGroup.metricsProtocol)
        .metricCategories(metricsOptionGroup.metricCategories)
        .pushEnabled(metricsOptionGroup.isMetricsPushEnabled)
        .pushHost(
            Strings.isNullOrEmpty(metricsOptionGroup.metricsPushHost)
                ? p2PDiscoveryOptionGroup.autoDiscoverDefaultIP().getHostAddress()
                : metricsOptionGroup.metricsPushHost)
        .pushPort(metricsOptionGroup.metricsPushPort)
        .pushInterval(metricsOptionGroup.metricsPushInterval)
        .hostsAllowlist(hostsAllowlist)
        .prometheusJob(metricsOptionGroup.metricsPrometheusJob)
        .build();
  }

  private Optional<PermissioningConfiguration> permissioningConfiguration() throws Exception {
    if (!(localPermissionsEnabled() || contractPermissionsEnabled())) {
      if (jsonRPCHttpOptionGroup.rpcHttpApis.contains(RpcApis.PERM.name())
          || jsonRPCWebsocketOptionGroup.rpcWsApis.contains(RpcApis.PERM.name())) {
        logger.warn(
            "Permissions are disabled. Cannot enable PERM APIs when not using Permissions.");
      }
      return Optional.empty();
    }

    final Optional<LocalPermissioningConfiguration> localPermissioningConfigurationOptional;
    if (localPermissionsEnabled()) {
      final Optional<String> nodePermissioningConfigFile =
          Optional.ofNullable(permissionsOptionGroup.nodePermissionsConfigFile);
      final Optional<String> accountPermissioningConfigFile =
          Optional.ofNullable(permissionsOptionGroup.accountPermissionsConfigFile);

      final LocalPermissioningConfiguration localPermissioningConfiguration =
          PermissioningConfigurationBuilder.permissioningConfiguration(
              permissionsOptionGroup.permissionsNodesEnabled,
              getEnodeDnsConfiguration(),
              nodePermissioningConfigFile.orElse(getDefaultPermissioningFilePath()),
              permissionsOptionGroup.permissionsAccountsEnabled,
              accountPermissioningConfigFile.orElse(getDefaultPermissioningFilePath()));

      localPermissioningConfigurationOptional = Optional.of(localPermissioningConfiguration);
    } else {
      if (permissionsOptionGroup.nodePermissionsConfigFile != null
          && !permissionsOptionGroup.permissionsNodesEnabled) {
        logger.warn(
            "Node permissioning config file set {} but no permissions enabled",
            permissionsOptionGroup.nodePermissionsConfigFile);
      }

      if (permissionsOptionGroup.accountPermissionsConfigFile != null
          && !permissionsOptionGroup.permissionsAccountsEnabled) {
        logger.warn(
            "Account permissioning config file set {} but no permissions enabled",
            permissionsOptionGroup.accountPermissionsConfigFile);
      }
      localPermissioningConfigurationOptional = Optional.empty();
    }

    final SmartContractPermissioningConfiguration smartContractPermissioningConfiguration =
        SmartContractPermissioningConfiguration.createDefault();

    if (Boolean.TRUE.equals(permissionsOptionGroup.permissionsNodesContractEnabled)) {
      if (permissionsOptionGroup.permissionsNodesContractAddress == null) {
        throw new ParameterException(
            this.commandLine,
            "No node permissioning contract address specified. Cannot enable smart contract based node permissioning.");
      } else {
        smartContractPermissioningConfiguration.setSmartContractNodeAllowlistEnabled(
            permissionsOptionGroup.permissionsNodesContractEnabled);
        smartContractPermissioningConfiguration.setNodeSmartContractAddress(
            permissionsOptionGroup.permissionsNodesContractAddress);
        smartContractPermissioningConfiguration.setNodeSmartContractInterfaceVersion(
            permissionsOptionGroup.permissionsNodesContractVersion);
      }
    } else if (permissionsOptionGroup.permissionsNodesContractAddress != null) {
      logger.warn(
          "Node permissioning smart contract address set {} but smart contract node permissioning is disabled.",
          permissionsOptionGroup.permissionsNodesContractAddress);
    }

    if (Boolean.TRUE.equals(permissionsOptionGroup.permissionsAccountsContractEnabled)) {
      if (permissionsOptionGroup.permissionsAccountsContractAddress == null) {
        throw new ParameterException(
            this.commandLine,
            "No account permissioning contract address specified. Cannot enable smart contract based account permissioning.");
      } else {
        smartContractPermissioningConfiguration.setSmartContractAccountAllowlistEnabled(
            permissionsOptionGroup.permissionsAccountsContractEnabled);
        smartContractPermissioningConfiguration.setAccountSmartContractAddress(
            permissionsOptionGroup.permissionsAccountsContractAddress);
      }
    } else if (permissionsOptionGroup.permissionsAccountsContractAddress != null) {
      logger.warn(
          "Account permissioning smart contract address set {} but smart contract account permissioning is disabled.",
          permissionsOptionGroup.permissionsAccountsContractAddress);
    }

    final PermissioningConfiguration permissioningConfiguration =
        new PermissioningConfiguration(
            localPermissioningConfigurationOptional,
            Optional.of(smartContractPermissioningConfiguration),
            quorumPermissioningConfig());

    return Optional.of(permissioningConfiguration);
  }

  private Optional<GoQuorumPermissioningConfiguration> quorumPermissioningConfig() {
    if (!isGoQuorumCompatibilityMode) {
      return Optional.empty();
    }

    try {
      final OptionalLong qip714BlockNumber = genesisConfigOptions.getQip714BlockNumber();
      return Optional.of(
          GoQuorumPermissioningConfiguration.enabled(
              qip714BlockNumber.orElse(QIP714_DEFAULT_BLOCK)));
    } catch (final Exception e) {
      throw new IllegalStateException("Error reading GoQuorum permissioning options", e);
    }
  }

  private boolean localPermissionsEnabled() {
    return permissionsOptionGroup.permissionsAccountsEnabled
        || permissionsOptionGroup.permissionsNodesEnabled;
  }

  private boolean contractPermissionsEnabled() {
    return permissionsOptionGroup.permissionsNodesContractEnabled
        || permissionsOptionGroup.permissionsAccountsContractEnabled;
  }

  private PrivacyParameters privacyParameters(final KeyValueStorageProvider storageProvider) {

    CommandLineUtils.checkOptionDependencies(
        logger,
        commandLine,
        "--privacy-enabled",
        !privacyOptionGroup.isPrivacyEnabled,
        asList("--privacy-multi-tenancy-enabled", "--privacy-tls-enabled"));

    CommandLineUtils.checkMultiOptionDependencies(
        logger,
        commandLine,
        "--privacy-url and/or --privacy-public-key-file ignored because none of --privacy-enabled or isQuorum (in genesis file) was defined.",
        List.of(!privacyOptionGroup.isPrivacyEnabled, !isGoQuorumCompatibilityMode),
        List.of("--privacy-url", "--privacy-public-key-file"));

    checkPrivacyTlsOptionsDependencies();

    final PrivacyParameters.Builder privacyParametersBuilder = new PrivacyParameters.Builder();
    if (Boolean.TRUE.equals(privacyOptionGroup.isPrivacyEnabled)) {
      final String errorSuffix = "cannot be enabled with privacy.";
      if (syncMode == SyncMode.FAST) {
        throw new ParameterException(commandLine, String.format("%s %s", "Fast sync", errorSuffix));
      }
      if (isPruningEnabled()) {
        throw new ParameterException(commandLine, String.format("%s %s", "Pruning", errorSuffix));
      }
      if (isGoQuorumCompatibilityMode) {
        throw new ParameterException(
            commandLine, String.format("%s %s", "GoQuorum mode", errorSuffix));
      }

      if (Boolean.TRUE.equals(privacyOptionGroup.isPrivacyMultiTenancyEnabled)
          && Boolean.FALSE.equals(jsonRpcConfiguration.isAuthenticationEnabled())
          && Boolean.FALSE.equals(webSocketConfiguration.isAuthenticationEnabled())) {
        throw new ParameterException(
            commandLine,
            "Privacy multi-tenancy requires either http authentication to be enabled or WebSocket authentication to be enabled");
      }

      privacyParametersBuilder.setEnabled(true);
      privacyParametersBuilder.setEnclaveUrl(privacyOptionGroup.privacyUrl);
      privacyParametersBuilder.setMultiTenancyEnabled(
          privacyOptionGroup.isPrivacyMultiTenancyEnabled);
      privacyParametersBuilder.setFlexiblePrivacyGroupsEnabled(
          privacyOptionGroup.isFlexiblePrivacyGroupsEnabled
              || privacyOptionGroup.isOnchainPrivacyGroupsEnabled);
      privacyParametersBuilder.setPrivacyPluginEnabled(
          unstablePrivacyPluginOptions.isPrivacyPluginEnabled());

      final boolean hasPrivacyPublicKey = privacyOptionGroup.privacyPublicKeyFile != null;

      if (hasPrivacyPublicKey
          && Boolean.TRUE.equals(privacyOptionGroup.isPrivacyMultiTenancyEnabled)) {
        throw new ParameterException(
            commandLine, "Privacy multi-tenancy and privacy public key cannot be used together");
      }

      if (!hasPrivacyPublicKey
          && !privacyOptionGroup.isPrivacyMultiTenancyEnabled
          && !unstablePrivacyPluginOptions.isPrivacyPluginEnabled()) {
        throw new ParameterException(
            commandLine, "Please specify Enclave public key file path to enable privacy");
      }

      if (hasPrivacyPublicKey
          && Boolean.FALSE.equals(privacyOptionGroup.isPrivacyMultiTenancyEnabled)) {
        try {
          privacyParametersBuilder.setPrivacyUserIdUsingFile(
              privacyOptionGroup.privacyPublicKeyFile);
        } catch (final IOException e) {
          throw new ParameterException(
              commandLine, "Problem with privacy-public-key-file: " + e.getMessage(), e);
        } catch (final IllegalArgumentException e) {
          throw new ParameterException(
              commandLine, "Contents of privacy-public-key-file invalid: " + e.getMessage(), e);
        }
      }

      privacyParametersBuilder.setPrivateKeyPath(
          privacyOptionGroup.privateMarkerTransactionSigningKeyPath);
      privacyParametersBuilder.setStorageProvider(
          privacyKeyStorageProvider(keyValueStorageName + "-privacy"));
      if (Boolean.TRUE.equals(privacyOptionGroup.isPrivacyTlsEnabled)) {
        privacyParametersBuilder.setPrivacyKeyStoreFile(privacyOptionGroup.privacyKeyStoreFile);
        privacyParametersBuilder.setPrivacyKeyStorePasswordFile(
            privacyOptionGroup.privacyKeyStorePasswordFile);
        privacyParametersBuilder.setPrivacyTlsKnownEnclaveFile(
            privacyOptionGroup.privacyTlsKnownEnclaveFile);
      }
      privacyParametersBuilder.setEnclaveFactory(new EnclaveFactory(vertx));
    } else if (isGoQuorumCompatibilityMode) {
      privacyParametersBuilder.setGoQuorumPrivacyParameters(
          Optional.of(configureGoQuorumPrivacy(storageProvider)));
    }

    if (Boolean.FALSE.equals(privacyOptionGroup.isPrivacyEnabled) && anyPrivacyApiEnabled()) {
      logger.warn("Privacy is disabled. Cannot use EEA/PRIV API methods when not using Privacy.");
    }

    if (!isGoQuorumCompatibilityMode
        && (jsonRPCHttpOptionGroup.rpcHttpApis.contains(RpcApis.GOQUORUM.name())
            || jsonRPCWebsocketOptionGroup.rpcWsApis.contains(RpcApis.GOQUORUM.name()))) {
      logger.warn("Cannot use GOQUORUM API methods when not in GoQuorum mode.");
    }
    privacyParametersBuilder.setPrivacyService(privacyPluginService);
    final PrivacyParameters privacyParameters = privacyParametersBuilder.build();

    if (Boolean.TRUE.equals(privacyOptionGroup.isPrivacyEnabled)) {
      preSynchronizationTaskRunner.addTask(
          new PrivateDatabaseMigrationPreSyncTask(
              privacyParameters, privacyOptionGroup.migratePrivateDatabase));
    }

    return privacyParameters;
  }

  public WorldStateArchive createPrivateWorldStateArchive(final StorageProvider storageProvider) {
    final WorldStateStorage privateWorldStateStorage =
        storageProvider.createPrivateWorldStateStorage();
    final WorldStatePreimageStorage preimageStorage =
        storageProvider.createPrivateWorldStatePreimageStorage();
    return new DefaultWorldStateArchive(privateWorldStateStorage, preimageStorage);
  }

  private boolean anyPrivacyApiEnabled() {
    return jsonRPCHttpOptionGroup.rpcHttpApis.contains(RpcApis.EEA.name())
        || jsonRPCWebsocketOptionGroup.rpcWsApis.contains(RpcApis.EEA.name())
        || jsonRPCHttpOptionGroup.rpcHttpApis.contains(RpcApis.PRIV.name())
        || jsonRPCWebsocketOptionGroup.rpcWsApis.contains(RpcApis.PRIV.name());
  }

  private PrivacyKeyValueStorageProvider privacyKeyStorageProvider(final String name) {
    return new PrivacyKeyValueStorageProviderBuilder()
        .withStorageFactory(privacyKeyValueStorageFactory(name))
        .withCommonConfiguration(pluginCommonConfiguration)
        .withMetricsSystem(getMetricsSystem())
        .build();
  }

  private PrivacyKeyValueStorageFactory privacyKeyValueStorageFactory(final String name) {
    return (PrivacyKeyValueStorageFactory)
        storageService
            .getByName(name)
            .orElseThrow(
                () -> new StorageException("No KeyValueStorageFactory found for key: " + name));
  }

  private KeyValueStorageProvider keyValueStorageProvider(final String name) {
    if (this.keyValueStorageProvider == null) {
      this.keyValueStorageProvider =
          new KeyValueStorageProviderBuilder()
              .withStorageFactory(
                  storageService
                      .getByName(name)
                      .orElseThrow(
                          () ->
                              new StorageException(
                                  "No KeyValueStorageFactory found for key: " + name)))
              .withCommonConfiguration(pluginCommonConfiguration)
              .withMetricsSystem(getMetricsSystem())
              .isGoQuorumCompatibilityMode(isGoQuorumCompatibilityMode.booleanValue())
              .build();
    }
    return this.keyValueStorageProvider;
  }

  private Optional<PkiBlockCreationConfiguration> maybePkiBlockCreationConfiguration() {
    return pkiBlockCreationOptions
        .asDomainConfig(commandLine)
        .map(pkiBlockCreationConfigProvider::load);
  }

  private SynchronizerConfiguration buildSyncConfig() {
    return unstableSynchronizerOptions
        .toDomainObject()
        .syncMode(syncMode)
        .fastSyncMinimumPeerCount(fastSyncMinPeerCount)
        .build();
  }

  private TransactionPoolConfiguration buildTransactionPoolConfiguration() {
    return unstableTransactionPoolOptions
        .toDomainObject()
        .txPoolMaxSize(txPoolOptionGroup.txPoolMaxSize)
        .pendingTxRetentionPeriod(txPoolOptionGroup.pendingTxRetentionPeriod)
        .priceBump(Percentage.fromInt(txPoolOptionGroup.priceBump))
        .txFeeCap(txFeeCap)
        .build();
  }

  private boolean isPruningEnabled() {
    return pruningEnabled;
  }

  // Blockchain synchronization from peers.
  private Runner synchronize(
      final BesuController controller,
      final boolean p2pEnabled,
      final Optional<TLSConfiguration> p2pTLSConfiguration,
      final boolean peerDiscoveryEnabled,
      final EthNetworkConfig ethNetworkConfig,
      final int maxPeers,
      final int minPeers,
      final String p2pAdvertisedHost,
      final String p2pListenInterface,
      final int p2pListenPort,
      final GraphQLConfiguration graphQLConfiguration,
      final JsonRpcConfiguration jsonRpcConfiguration,
      final JsonRpcConfiguration engineJsonRpcConfiguration,
      final WebSocketConfiguration webSocketConfiguration,
      final JsonRpcIpcConfiguration jsonRpcIpcConfiguration,
      final ApiConfiguration apiConfiguration,
      final MetricsConfiguration metricsConfiguration,
      final Optional<PermissioningConfiguration> permissioningConfiguration,
      final Collection<EnodeURL> staticNodes,
      final Path pidPath) {

    checkNotNull(runnerBuilder);

    p2pTLSConfiguration.ifPresent(runnerBuilder::p2pTLSConfiguration);

    final ObservableMetricsSystem metricsSystem = this.metricsSystem.get();
    final Runner runner =
        runnerBuilder
            .vertx(vertx)
            .besuController(controller)
            .p2pEnabled(p2pEnabled)
            .natMethod(natMethod)
            .natManagerServiceName(unstableNatOptions.getNatManagerServiceName())
            .natMethodFallbackEnabled(unstableNatOptions.getNatMethodFallbackEnabled())
            .discovery(peerDiscoveryEnabled)
            .ethNetworkConfig(ethNetworkConfig)
            .permissioningConfiguration(permissioningConfiguration)
            .p2pAdvertisedHost(p2pAdvertisedHost)
            .p2pListenInterface(p2pListenInterface)
            .p2pListenPort(p2pListenPort)
            .maxPeers(maxPeers)
            .minPeers(minPeers)
            .limitRemoteWireConnectionsEnabled(
                p2PDiscoveryOptionGroup.isLimitRemoteWireConnectionsEnabled)
            .fractionRemoteConnectionsAllowed(
                Fraction.fromPercentage(p2PDiscoveryOptionGroup.maxRemoteConnectionsPercentage)
                    .getValue())
            .randomPeerPriority(p2PDiscoveryOptionGroup.randomPeerPriority)
            .networkingConfiguration(unstableNetworkingOptions.toDomainObject())
            .legacyForkId(unstableEthProtocolOptions.toDomainObject().isLegacyEth64ForkIdEnabled())
            .graphQLConfiguration(graphQLConfiguration)
            .jsonRpcConfiguration(jsonRpcConfiguration)
            .engineJsonRpcConfiguration(engineJsonRpcConfiguration)
            .webSocketConfiguration(webSocketConfiguration)
            .jsonRpcIpcConfiguration(jsonRpcIpcConfiguration)
            .apiConfiguration(apiConfiguration)
            .pidPath(pidPath)
            .dataDir(dataDir())
            .bannedNodeIds(p2PDiscoveryOptionGroup.bannedNodeIds)
            .metricsSystem(metricsSystem)
            .permissioningService(permissioningService)
            .metricsConfiguration(metricsConfiguration)
            .staticNodes(staticNodes)
            .identityString(identityString)
            .besuPluginContext(besuPluginContext)
            .autoLogBloomCaching(autoLogBloomCachingEnabled)
            .ethstatsUrl(ethstatsOptions.getEthstatsUrl())
            .ethstatsContact(ethstatsOptions.getEthstatsContact())
            .storageProvider(keyValueStorageProvider(keyValueStorageName))
            .rpcEndpointService(rpcEndpointServiceImpl)
            .build();

    addShutdownHook(runner);

    return runner;
  }

  protected Vertx createVertx(final VertxOptions vertxOptions) {
    return Vertx.vertx(vertxOptions);
  }

  private VertxOptions createVertxOptions(final MetricsSystem metricsSystem) {
    return new VertxOptions()
        .setPreferNativeTransport(true)
        .setMetricsOptions(
            new MetricsOptions()
                .setEnabled(true)
                .setFactory(new VertxMetricsAdapterFactory(metricsSystem)));
  }

  private void addShutdownHook(final Runner runner) {
    Runtime.getRuntime()
        .addShutdownHook(
            new Thread(
                () -> {
                  try {
                    besuPluginContext.stopPlugins();
                    runner.close();
                    Log4j2ConfiguratorUtil.shutdown();
                  } catch (final Exception e) {
                    logger.error("Failed to stop Besu");
                  }
                },
                "BesuCommand-Shutdown-Hook"));
  }

  private EthNetworkConfig updateNetworkConfig(final NetworkName network) {
    final EthNetworkConfig.Builder builder =
        new EthNetworkConfig.Builder(EthNetworkConfig.getNetworkConfig(network));

    if (genesisFile != null) {
      if (commandLine.getParseResult().hasMatchedOption("network")) {
        throw new ParameterException(
            this.commandLine,
            "--network option and --genesis-file option can't be used at the same time.  Please "
                + "refer to CLI reference for more details about this constraint.");
      }

      builder.setGenesisConfig(genesisConfig());

      if (networkId == null) {
        // If no chain id is found in the genesis, use mainnet network id
        try {
          builder.setNetworkId(
              getGenesisConfigFile()
                  .getConfigOptions(genesisConfigOverrides)
                  .getChainId()
                  .orElse(EthNetworkConfig.getNetworkConfig(MAINNET).getNetworkId()));
        } catch (final DecodeException e) {
          throw new ParameterException(
              this.commandLine, String.format("Unable to parse genesis file %s.", genesisFile), e);
        } catch (final ArithmeticException e) {
          throw new ParameterException(
              this.commandLine,
              "No networkId specified and chainId in "
                  + "genesis file is too large to be used as a networkId");
        }
      }

      if (p2PDiscoveryOptionGroup.bootNodes == null) {
        builder.setBootNodes(new ArrayList<>());
      }
      builder.setDnsDiscoveryUrl(null);
    }

    if (p2PDiscoveryOptionGroup.discoveryDnsUrl != null) {
      builder.setDnsDiscoveryUrl(p2PDiscoveryOptionGroup.discoveryDnsUrl);
    } else if (genesisConfigOptions != null) {
      final Optional<String> discoveryDnsUrlFromGenesis =
          genesisConfigOptions.getDiscoveryOptions().getDiscoveryDnsUrl();
      discoveryDnsUrlFromGenesis.ifPresent(builder::setDnsDiscoveryUrl);
    }

    if (networkId != null) {
      builder.setNetworkId(networkId);
    }

    List<EnodeURL> listBootNodes = null;
    if (p2PDiscoveryOptionGroup.bootNodes != null) {
      try {
        listBootNodes = buildEnodes(p2PDiscoveryOptionGroup.bootNodes, getEnodeDnsConfiguration());
      } catch (final IllegalArgumentException e) {
        throw new ParameterException(commandLine, e.getMessage());
      }
    } else if (genesisConfigOptions != null) {
      final Optional<List<String>> bootNodesFromGenesis =
          genesisConfigOptions.getDiscoveryOptions().getBootNodes();
      if (bootNodesFromGenesis.isPresent()) {
        listBootNodes = buildEnodes(bootNodesFromGenesis.get(), getEnodeDnsConfiguration());
      }
    }
    if (listBootNodes != null) {
      if (!p2PDiscoveryOptionGroup.peerDiscoveryEnabled) {
        logger.warn("Discovery disabled: bootnodes will be ignored.");
      }
      DiscoveryConfiguration.assertValidBootnodes(listBootNodes);
      builder.setBootNodes(listBootNodes);
    }
    return builder.build();
  }

  private GenesisConfigFile getGenesisConfigFile() {
    return GenesisConfigFile.fromConfig(genesisConfig());
  }

  private String genesisConfig() {
    try {
      return Resources.toString(genesisFile.toURI().toURL(), UTF_8);
    } catch (final IOException e) {
      throw new ParameterException(
          this.commandLine, String.format("Unable to load genesis URL %s.", genesisFile), e);
    }
  }

  private static String genesisConfig(final NetworkName networkName) {
    try (final InputStream genesisFileInputStream =
        EthNetworkConfig.class.getResourceAsStream(networkName.getGenesisFile())) {
      return new String(genesisFileInputStream.readAllBytes(), UTF_8);
    } catch (final IOException | NullPointerException e) {
      throw new IllegalStateException(e);
    }
  }

  // dataDir() is public because it is accessed by subcommands
  public Path dataDir() {
    return dataPath.toAbsolutePath();
  }

  private Path pluginsDir() {
    final String pluginsDir = System.getProperty("besu.plugins.dir");
    if (pluginsDir == null) {
      return new File(System.getProperty("besu.home", "."), "plugins").toPath();
    } else {
      return new File(pluginsDir).toPath();
    }
  }

  private SecurityModule securityModule() {
    return securityModuleService
        .getByName(securityModuleName)
        .orElseThrow(() -> new RuntimeException("Security Module not found: " + securityModuleName))
        .get();
  }

  private File resolveNodePrivateKeyFile(final File nodePrivateKeyFile) {
    return Optional.ofNullable(nodePrivateKeyFile)
        .orElseGet(() -> KeyPairUtil.getDefaultKeyFile(dataDir()));
  }

  private String rpcHttpAuthenticationCredentialsFile() {
    final String filename = jsonRPCHttpOptionGroup.rpcHttpAuthenticationCredentialsFile;

    if (filename != null) {
      RpcAuthFileValidator.validate(commandLine, filename, "HTTP");
    }
    return filename;
  }

  private String rpcWsAuthenticationCredentialsFile() {
    final String filename = jsonRPCWebsocketOptionGroup.rpcWsAuthenticationCredentialsFile;

    if (filename != null) {
      RpcAuthFileValidator.validate(commandLine, filename, "WS");
    }
    return filename;
  }

  private String getDefaultPermissioningFilePath() {
    return dataDir()
        + System.getProperty("file.separator")
        + DefaultCommandValues.PERMISSIONING_CONFIG_LOCATION;
  }

  public MetricsSystem getMetricsSystem() {
    return metricsSystem.get();
  }

  private Set<EnodeURL> loadStaticNodes() throws IOException {
    final Path staticNodesPath;
    if (staticNodesFile != null) {
      staticNodesPath = staticNodesFile.toAbsolutePath();
      if (!staticNodesPath.toFile().exists()) {
        throw new ParameterException(
            commandLine, String.format("Static nodes file %s does not exist", staticNodesPath));
      }
    } else {
      final String staticNodesFilename = "static-nodes.json";
      staticNodesPath = dataDir().resolve(staticNodesFilename);
    }
    logger.debug("Static Nodes file = {}", staticNodesPath);
    return StaticNodesParser.fromPath(staticNodesPath, getEnodeDnsConfiguration());
  }

  private List<EnodeURL> buildEnodes(
      final List<String> bootNodes, final EnodeDnsConfiguration enodeDnsConfiguration) {
    return bootNodes.stream()
        .filter(bootNode -> !bootNode.isEmpty())
        .map(bootNode -> EnodeURLImpl.fromString(bootNode, enodeDnsConfiguration))
        .collect(Collectors.toList());
  }

  public BesuParameterExceptionHandler parameterExceptionHandler() {
    return new BesuParameterExceptionHandler(this::getLogLevel);
  }

  public BesuExecutionExceptionHandler executionExceptionHandler() {
    return new BesuExecutionExceptionHandler();
  }

  public EnodeDnsConfiguration getEnodeDnsConfiguration() {
    if (enodeDnsConfiguration == null) {
      enodeDnsConfiguration = unstableDnsOptions.toDomainObject();
    }
    return enodeDnsConfiguration;
  }

  private void checkPortClash() {
    getEffectivePorts().stream()
        .filter(Objects::nonNull)
        .filter(port -> port > 0)
        .forEach(
            port -> {
              if (!allocatedPorts.add(port)) {
                throw new ParameterException(
                    commandLine,
                    "Port number '"
                        + port
                        + "' has been specified multiple times. Please review the supplied configuration.");
              }
            });
  }

  private void checkIfRequiredPortsAreAvailable() {
    final List<Integer> unavailablePorts = new ArrayList<>();
    getEffectivePorts().stream()
        .filter(Objects::nonNull)
        .filter(port -> port > 0)
        .forEach(
            port -> {
              if (port.equals(p2PDiscoveryOptionGroup.p2pPort)
                  && !NetworkUtility.isPortAvailable(port)) {
                unavailablePorts.add(port);
              }
              if (!port.equals(p2PDiscoveryOptionGroup.p2pPort)
                  && !NetworkUtility.isPortAvailableForTcp(port)) {
                unavailablePorts.add(port);
              }
            });
    if (!unavailablePorts.isEmpty()) {
      throw new InvalidConfigurationException(
          "Port(s) '"
              + unavailablePorts
              + "' already in use. Check for other processes using the port(s).");
    }
  }

  /**
   * * Gets the list of effective ports (ports that are enabled).
   *
   * @return The list of effective ports
   */
  private List<Integer> getEffectivePorts() {
    final List<Integer> effectivePorts = new ArrayList<>();
    addPortIfEnabled(
        effectivePorts, p2PDiscoveryOptionGroup.p2pPort, p2PDiscoveryOptionGroup.p2pEnabled);
    addPortIfEnabled(
        effectivePorts,
        graphQlOptionGroup.graphQLHttpPort,
        graphQlOptionGroup.isGraphQLHttpEnabled);
    addPortIfEnabled(
        effectivePorts,
        jsonRPCHttpOptionGroup.rpcHttpPort,
        jsonRPCHttpOptionGroup.isRpcHttpEnabled);
    addPortIfEnabled(
        effectivePorts,
        jsonRPCWebsocketOptionGroup.rpcWsPort,
        jsonRPCWebsocketOptionGroup.isRpcWsEnabled);
    addPortIfEnabled(effectivePorts, engineRPCOptionGroup.engineRpcPort, isEngineApiEnabled());
    addPortIfEnabled(
        effectivePorts, metricsOptionGroup.metricsPort, metricsOptionGroup.isMetricsEnabled);
    addPortIfEnabled(
        effectivePorts,
        metricsOptionGroup.metricsPushPort,
        metricsOptionGroup.isMetricsPushEnabled);
    addPortIfEnabled(
        effectivePorts, minerOptionGroup.stratumPort, minerOptionGroup.iStratumMiningEnabled);
    return effectivePorts;
  }

  /**
   * Adds port to the specified list only if enabled.
   *
   * @param ports The list of ports
   * @param port The port value
   * @param enabled true if enabled, false otherwise
   */
  private void addPortIfEnabled(
      final List<Integer> ports, final Integer port, final boolean enabled) {
    if (enabled) {
      ports.add(port);
    }
  }

  private void checkGoQuorumCompatibilityConfig(final EthNetworkConfig ethNetworkConfig) {
    if (isGoQuorumCompatibilityMode) {
      if (!minTransactionGasPrice.isZero()) {
        throw new ParameterException(
            this.commandLine,
            "--min-gas-price must be set to zero if isQuorum mode is enabled in the genesis file.");
      }

      if (ensureGoQuorumCompatibilityModeNotUsedOnMainnet(genesisConfigOptions, ethNetworkConfig)) {
        throw new ParameterException(this.commandLine, "isQuorum mode cannot be used on Mainnet.");
      }
    }
  }

  private static boolean ensureGoQuorumCompatibilityModeNotUsedOnMainnet(
      final GenesisConfigOptions genesisConfigOptions, final EthNetworkConfig ethNetworkConfig) {
    return ethNetworkConfig.getNetworkId().equals(MAINNET.getNetworkId())
        || genesisConfigOptions
            .getChainId()
            .map(chainId -> chainId.equals(MAINNET.getNetworkId()))
            .orElse(false);
  }

  @VisibleForTesting
  Level getLogLevel() {
    return loggingLevelOption.getLogLevel();
  }

  private class BesuCommandConfigurationService implements BesuConfiguration {

    @Override
    public Path getStoragePath() {
      return dataDir().resolve(DATABASE_PATH);
    }

    @Override
    public Path getDataPath() {
      return dataDir();
    }

    @Override
    public int getDatabaseVersion() {
      return dataStorageOptions.toDomainObject().getDataStorageFormat().getDatabaseVersion();
    }
  }

  private void instantiateSignatureAlgorithmFactory() {
    if (SignatureAlgorithmFactory.isInstanceSet()) {
      return;
    }

    final Optional<String> ecCurve = getEcCurveFromGenesisFile();

    if (ecCurve.isEmpty()) {
      SignatureAlgorithmFactory.setDefaultInstance();
      return;
    }

    try {
      SignatureAlgorithmFactory.setInstance(SignatureAlgorithmType.create(ecCurve.get()));
    } catch (final IllegalArgumentException e) {
      throw new CommandLine.InitializationException(
          new StringBuilder()
              .append("Invalid genesis file configuration for ecCurve. ")
              .append(e.getMessage())
              .toString());
    }
  }

  private Optional<String> getEcCurveFromGenesisFile() {
    if (genesisFile == null) {
      return Optional.empty();
    }
    return genesisConfigOptions.getEcCurve();
  }

  protected void enableGoQuorumCompatibilityMode() {
    // this static flag is read by the RLP decoder
    GoQuorumOptions.setGoQuorumCompatibilityMode(true);
    isGoQuorumCompatibilityMode = true;
  }

  private void setMergeConfigOptions() {
    MergeConfigOptions.setMergeEnabled(
        Optional.ofNullable(genesisConfigOptions)
            .orElseGet(
                () ->
                    GenesisConfigFile.fromConfig(
                            genesisConfig(Optional.ofNullable(network).orElse(MAINNET)))
                        .getConfigOptions(genesisConfigOverrides))
            .getTerminalTotalDifficulty()
            .isPresent());
  }

  private boolean isMergeEnabled() {
    return MergeConfigOptions.isMergeEnabled();
  }

  private boolean isEngineApiEnabled() {
    return engineRPCOptionGroup.overrideEngineRpcEnabled || isMergeEnabled();
  }

  public static List<String> getJDKEnabledCipherSuites() {
    try {
      final SSLContext context = SSLContext.getInstance("TLS");
      context.init(null, null, null);
      final SSLEngine engine = context.createSSLEngine();
      return Arrays.asList(engine.getEnabledCipherSuites());
    } catch (final KeyManagementException | NoSuchAlgorithmException e) {
      throw new RuntimeException(e);
    }
  }

  public static List<String> getJDKEnabledProtocols() {
    try {
      final SSLContext context = SSLContext.getInstance("TLS");
      context.init(null, null, null);
      final SSLEngine engine = context.createSSLEngine();
      return Arrays.asList(engine.getEnabledProtocols());
    } catch (final KeyManagementException | NoSuchAlgorithmException e) {
      throw new RuntimeException(e);
    }
  }

  private SyncMode getDefaultSyncModeIfNotSet(final SyncMode syncMode) {
    return Optional.ofNullable(syncMode)
        .orElse(
            genesisFile == null
                    && !privacyOptionGroup.isPrivacyEnabled
                    && Optional.ofNullable(network).map(NetworkName::canFastSync).orElse(false)
                ? SyncMode.FAST
                : SyncMode.FULL);
  }

  private String generateConfigurationOverview() {
    final ConfigurationOverviewBuilder builder = new ConfigurationOverviewBuilder();

    if (network != null) {
      builder.setNetwork(network.normalize());
    }

    builder
        .setDataStorage(dataStorageOptions.normalizeDataStorageFormat())
        .setSyncMode(syncMode.normalize());

    if (jsonRpcConfiguration != null && jsonRpcConfiguration.isEnabled()) {
      builder
          .setRpcPort(jsonRpcConfiguration.getPort())
          .setRpcHttpApis(jsonRpcConfiguration.getRpcApis());
    }

    if (engineJsonRpcConfiguration != null && engineJsonRpcConfiguration.isEnabled()) {
      builder
          .setEnginePort(engineJsonRpcConfiguration.getPort())
          .setEngineApis(engineJsonRpcConfiguration.getRpcApis());
    }

    if (rocksDBPlugin.isHighSpecEnabled()) {
      builder.setHighSpecEnabled();
    }

    return builder.build();
  }
}<|MERGE_RESOLUTION|>--- conflicted
+++ resolved
@@ -1383,12 +1383,7 @@
             .setCaseInsensitiveEnumValuesAllowed(true);
 
     handleStableOptions();
-<<<<<<< HEAD
-    enableExperimentalEIPs();
     addSubCommands(resultHandler, in);
-=======
-    addSubCommands(in);
->>>>>>> d5a18433
     registerConverters();
     handleUnstableOptions();
     preparePlugins();
@@ -1455,18 +1450,8 @@
     this.pluginCommonConfiguration = pluginCommonConfiguration;
   }
 
-<<<<<<< HEAD
-  private BesuCommand enableExperimentalEIPs() {
-    // Usage of static command line flags is strictly reserved for experimental EIPs
-    commandLine.addMixin("experimentalEIPs", ExperimentalEIPs.class);
-    return this;
-  }
-
   private void addSubCommands(
       final AbstractParseResultHandler<List<Object>> resultHandler, final InputStream in) {
-=======
-  private void addSubCommands(final InputStream in) {
->>>>>>> d5a18433
     commandLine.addSubcommand(
         BlocksSubCommand.COMMAND_NAME,
         new BlocksSubCommand(
