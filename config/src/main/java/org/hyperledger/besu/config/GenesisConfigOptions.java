/*
 * Copyright ConsenSys AG.
 *
 * Licensed under the Apache License, Version 2.0 (the "License"); you may not use this file except in compliance with
 * the License. You may obtain a copy of the License at
 *
 * http://www.apache.org/licenses/LICENSE-2.0
 *
 * Unless required by applicable law or agreed to in writing, software distributed under the License is distributed on
 * an "AS IS" BASIS, WITHOUT WARRANTIES OR CONDITIONS OF ANY KIND, either express or implied. See the License for the
 * specific language governing permissions and limitations under the License.
 *
 * SPDX-License-Identifier: Apache-2.0
 */
package org.hyperledger.besu.config;

import org.hyperledger.besu.datatypes.Wei;

import java.math.BigInteger;
import java.util.List;
import java.util.Map;
import java.util.Optional;
import java.util.OptionalInt;
import java.util.OptionalLong;

import org.apache.tuweni.units.bigints.UInt256;

public interface GenesisConfigOptions {

  boolean isEthHash();

  boolean isKeccak256();

  boolean isIbftLegacy();

  boolean isIbft2();

  boolean isQbft();

  boolean isClique();

  default boolean isConsensusMigration() {
    return (isIbft2() || isIbftLegacy()) && isQbft();
  }

  String getConsensusEngine();

  IbftLegacyConfigOptions getIbftLegacyConfigOptions();

  CliqueConfigOptions getCliqueConfigOptions();

  BftConfigOptions getBftConfigOptions();

  QbftConfigOptions getQbftConfigOptions();

  DiscoveryOptions getDiscoveryOptions();

  EthashConfigOptions getEthashConfigOptions();

  Keccak256ConfigOptions getKeccak256ConfigOptions();

  OptionalLong getHomesteadBlockNumber();

  OptionalLong getDaoForkBlock();

  OptionalLong getTangerineWhistleBlockNumber();

  OptionalLong getSpuriousDragonBlockNumber();

  OptionalLong getByzantiumBlockNumber();

  OptionalLong getConstantinopleBlockNumber();

  OptionalLong getPetersburgBlockNumber();

  OptionalLong getIstanbulBlockNumber();

  OptionalLong getMuirGlacierBlockNumber();

  OptionalLong getBerlinBlockNumber();

  OptionalLong getLondonBlockNumber();

  OptionalLong getArrowGlacierBlockNumber();

<<<<<<< HEAD
=======
  OptionalLong getPreMergeForkBlockNumber();

>>>>>>> 83e783d7
  Optional<Wei> getBaseFeePerGas();

  Optional<UInt256> getTerminalTotalDifficulty();

  List<Long> getForks();

  /**
   * Block number for the Dao Fork, this value is used to tell node to connect with peer that did
   * NOT accept the Dao Fork and instead continued as what is now called the classic network
   *
   * @return block number to activate the classic fork block
   */
  OptionalLong getClassicForkBlock();

  /**
   * Block number for ECIP-1015 fork on Classic network ECIP-1015: Long-term gas cost changes for
   * IO-heavy operations to mitigate transaction spam attacks In reference to EIP-150 (ETH Tangerine
   * Whistle) Note, this fork happens after Homestead (Mainnet definition) and before DieHard fork
   *
   * @see <a
   *     href="https://ecips.ethereumclassic.org/ECIPs/ecip-1015">https://ecips.ethereumclassic.org/ECIPs/ecip-1015</a>
   * @return block number to activate ECIP-1015 code
   */
  OptionalLong getEcip1015BlockNumber();

  /**
   * Block number for DieHard fork on Classic network The DieHard fork includes changes to meet
   * specification for ECIP-1010 and EIP-160 Note, this fork happens after ECIP-1015 (classic
   * tangerine whistle) and before Gotham fork ECIP-1010: Delay Difficulty Bomb Explosion
   *
   * @see <a
   *     href="https://ecips.ethereumclassic.org/ECIPs/ecip-1010">https://ecips.ethereumclassic.org/ECIPs/ecip-1010</a>
   *     EIP-160: EXP cost increase
   * @see <a
   *     href="https://eips.ethereum.org/EIPS/eip-160">https://eips.ethereum.org/EIPS/eip-160</a>
   * @return block number to activate Classic DieHard fork
   */
  OptionalLong getDieHardBlockNumber();

  /**
   * Block number for Gotham fork on Classic network, the Gotham form includes changes to meet
   * specification for ECIP-1017 and ECIP-1039 both regarding Monetary Policy (rewards).
   *
   * @see <a
   *     href="https://ecips.ethereumclassic.org/ECIPs/ecip-1017">https://ecips.ethereumclassic.org/ECIPs/ecip-1017</a>
   *     ECIP-1017: Monetary Policy and Final Modification to the Ethereum Classic Emission Schedule
   * @see <a
   *     href="https://ecips.ethereumclassic.org/ECIPs/ecip-1039">https://ecips.ethereumclassic.org/ECIPs/ecip-1039</a>
   *     ECIP-1039: Monetary policy rounding specification
   * @return block to activate Classic Gotham fork
   */
  OptionalLong getGothamBlockNumber();

  /**
   * Block number to remove difficulty bomb, to meet specification for ECIP-1041.
   *
   * @see <a
   *     href="https://ecips.ethereumclassic.org/ECIPs/ecip-1041">https://ecips.ethereumclassic.org/ECIPs/ecip-1041</a>
   *     ECIP-1041: Remove Difficulty Bomb
   * @return block number to remove difficulty bomb on classic network
   */
  OptionalLong getDefuseDifficultyBombBlockNumber();

  /**
   * Block number for Atlantis fork on Classic network Note, this fork happen after Defuse
   * Difficulty Bomb fork and before Agharta fork ECIP-1054: Atlantis EVM and Protocol Upgrades
   * Enable the outstanding Ethereum Foundation Spurious Dragon and Byzantium network protocol
   * upgrades for the Ethereum Classic network.
   *
   * @see <a
   *     href="https://ecips.ethereumclassic.org/ECIPs/ecip-1054">https://ecips.ethereumclassic.org/ECIPs/ecip-1054</a>
   * @return block number for Atlantis fork on Classic network
   * @see <a
   *     href="https://ecips.ethereumclassic.org/ECIPs/ecip-1054">https://ecips.ethereumclassic.org/ECIPs/ecip-1054</a>
   */
  OptionalLong getAtlantisBlockNumber();

  /**
   * Block number for Agharta fork on Classic network. Enable the outstanding Ethereum Foundation
   * Constaninople and Petersburg network protocol upgrades on the Ethereum Classic network in a
   * hard-fork code-named Agharta to enable maximum compatibility across these networks.
   *
   * @see <a
   *     href="https://ecips.ethereumclassic.org/ECIPs/ecip-1056">https://ecips.ethereumclassic.org/ECIPs/ecip-1056</a>
   * @return block number for Agharta fork on Classic network
   * @see <a
   *     href="https://ecips.ethereumclassic.org/ECIPs/ecip-1056">https://ecips.ethereumclassic.org/ECIPs/ecip-1056</a>
   */
  OptionalLong getAghartaBlockNumber();

  /**
   * Block number for Phoenix fork on Classic networks. Enable the outstanding Ethereum Foundation
   * Istanbul network protocol upgrades on the Ethereum Classic network in a hard-fork code-named
   * Phoenix to enable maximum compatibility across these networks.
   *
   * @return block number of Phoenix fork on Classic networks
   * @see <a
   *     href="https://ecips.ethereumclassic.org/ECIPs/ecip-1088">https://ecips.ethereumclassic.org/ECIPs/ecip-1088</a>
   */
  OptionalLong getPhoenixBlockNumber();

  /**
   * Block number to activate ECIP-1099 (Thanos) on Classic networks. Doubles the length of the
   * Ethash epoch, with the impact being a reduced DAG size.
   *
   * @return block number of ECIP-1099 fork on Classic networks
   * @see <a
   *     href="https://ecips.ethereumclassic.org/ECIPs/ecip-1099">https://ecips.ethereumclassic.org/ECIPs/ecip-1099</a>
   */
  OptionalLong getThanosBlockNumber();

  /**
   * Block number to activate Magneto on Classic networks.
   *
   * @return block number of Magneto fork on Classic networks
   * @see <a
   *     href="https://github.com/ethereumclassic/ECIPs/issues/424">https://github.com/ethereumclassic/ECIPs/issues/424</a>
   */
  OptionalLong getMagnetoBlockNumber();

  /**
   * Block number to activate ECIP-1049 on Classic networks. Changes the hashing algorithm to
   * keccak-256.
   *
   * @return block number of ECIP-1049 fork on Classic networks
   * @see <a
   *     href="https://ecips.ethereumclassic.org/ECIPs/ecip-1049">https://ecips.ethereumclassic.org/ECIPs/ecip-1049</a>
   */
  OptionalLong getEcip1049BlockNumber();

  Optional<BigInteger> getChainId();

  OptionalInt getContractSizeLimit();

  OptionalInt getEvmStackSize();

  /**
   * Number of rounds contained within an Era for calculating Ethereum Classic Emission Schedule,
   * ECIP defines this as 5,000,000 however this config option allows for adjusting (for using with
   * other networks, for example Mordor testnet uses 2,000,000). The values defaults to 5,000,000 if
   * not set.
   *
   * @return number of rounds pre Era
   * @see <a
   *     href="https://ecips.ethereumclassic.org/ECIPs/ecip-1017">https://ecips.ethereumclassic.org/ECIPs/ecip-1017</a>
   */
  OptionalLong getEcip1017EraRounds();

  Map<String, Object> asMap();

  TransitionsConfigOptions getTransitions();

  /**
   * Set Besu in Quorum-compatibility mode
   *
   * @return true, if Besu is running on Quorum-compatibility mode, false, otherwise.
   */
  boolean isQuorum();

  /**
   * Block number to activate Quorum Permissioning. This option is used on Quorum-compatibility
   * mode.
   *
   * @return block number to activate Quorum Permissioning
   */
  OptionalLong getQip714BlockNumber();

  /**
   * The PoW algorithm associated with the genesis file.
   *
   * @return the PoW algorithm in use.
   */
  PowAlgorithm getPowAlgorithm();

  /**
   * The elliptic curve which should be used in SignatureAlgorithm.
   *
   * @return the name of the elliptic curve.
   */
  Optional<String> getEcCurve();
}<|MERGE_RESOLUTION|>--- conflicted
+++ resolved
@@ -83,11 +83,8 @@
 
   OptionalLong getArrowGlacierBlockNumber();
 
-<<<<<<< HEAD
-=======
   OptionalLong getPreMergeForkBlockNumber();
 
->>>>>>> 83e783d7
   Optional<Wei> getBaseFeePerGas();
 
   Optional<UInt256> getTerminalTotalDifficulty();
