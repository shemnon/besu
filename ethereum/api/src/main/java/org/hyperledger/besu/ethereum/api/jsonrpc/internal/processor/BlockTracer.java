/*
 * Copyright ConsenSys AG.
 *
 * Licensed under the Apache License, Version 2.0 (the "License"); you may not use this file except in compliance with
 * the License. You may obtain a copy of the License at
 *
 * http://www.apache.org/licenses/LICENSE-2.0
 *
 * Unless required by applicable law or agreed to in writing, software distributed under the License is distributed on
 * an "AS IS" BASIS, WITHOUT WARRANTIES OR CONDITIONS OF ANY KIND, either express or implied. See the License for the
 * specific language governing permissions and limitations under the License.
 *
 * SPDX-License-Identifier: Apache-2.0
 */
package org.hyperledger.besu.ethereum.api.jsonrpc.internal.processor;

import org.hyperledger.besu.datatypes.Hash;
import org.hyperledger.besu.ethereum.core.Block;
import org.hyperledger.besu.ethereum.debug.TraceFrame;
import org.hyperledger.besu.ethereum.processing.TransactionProcessingResult;
import org.hyperledger.besu.ethereum.vm.CachingBlockHashLookup;
import org.hyperledger.besu.ethereum.vm.DebugOperationTracer;
import org.hyperledger.besu.evm.worldstate.StackedUpdater;
import org.hyperledger.besu.evm.worldstate.WorldUpdater;

import java.util.List;
import java.util.Optional;

/** Used to produce debug traces of blocks */
public class BlockTracer {

  private final BlockReplay blockReplay;
  // Either the initial block state or the state of the prior TX, including miner rewards.
  private WorldUpdater chainedUpdater;

  public BlockTracer(final BlockReplay blockReplay) {
    this.blockReplay = blockReplay;
  }

  public Optional<BlockTrace> trace(final Hash blockHash, final DebugOperationTracer tracer) {
    return blockReplay.block(blockHash, prepareReplayAction(tracer));
  }

  public Optional<BlockTrace> trace(final Block block, final DebugOperationTracer tracer) {
    return blockReplay.block(block, prepareReplayAction(tracer));
  }

  private BlockReplay.TransactionAction<TransactionTrace> prepareReplayAction(
      final DebugOperationTracer tracer) {
    return (transaction,
        header,
        blockchain,
        mutableWorldState,
        transactionProcessor,
        dataGasPrice) -> {
      // if we have no prior updater, it must be the first TX, so use the block's initial state
      if (chainedUpdater == null) {
        chainedUpdater = mutableWorldState.updater();
      } else if (chainedUpdater instanceof StackedUpdater<?, ?> stackedUpdater) {
        stackedUpdater.markTransactionBoundary();
      }
      // create an updater for just this tx
      chainedUpdater = chainedUpdater.updater();
      final TransactionProcessingResult result =
          transactionProcessor.processTransaction(
              blockchain,
              chainedUpdater,
              header,
              transaction,
              header.getCoinbase(),
              tracer,
<<<<<<< HEAD
              new CachingBlockHashLookup(header, blockchain),
              false);
=======
              new BlockHashLookup(header, blockchain),
              false,
              dataGasPrice);
>>>>>>> ea6ac5e3
      final List<TraceFrame> traceFrames = tracer.copyTraceFrames();
      tracer.reset();
      return new TransactionTrace(transaction, result, traceFrames);
    };
  }
}<|MERGE_RESOLUTION|>--- conflicted
+++ resolved
@@ -69,14 +69,9 @@
               transaction,
               header.getCoinbase(),
               tracer,
-<<<<<<< HEAD
               new CachingBlockHashLookup(header, blockchain),
-              false);
-=======
-              new BlockHashLookup(header, blockchain),
               false,
               dataGasPrice);
->>>>>>> ea6ac5e3
       final List<TraceFrame> traceFrames = tracer.copyTraceFrames();
       tracer.reset();
       return new TransactionTrace(transaction, result, traceFrames);
