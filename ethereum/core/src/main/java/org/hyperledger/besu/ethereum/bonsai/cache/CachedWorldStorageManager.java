/*
 * Copyright Hyperledger Besu Contributors.
 *
 * Licensed under the Apache License, Version 2.0 (the "License"); you may not use this file except in compliance with
 * the License. You may obtain a copy of the License at
 *
 * http://www.apache.org/licenses/LICENSE-2.0
 *
 * Unless required by applicable law or agreed to in writing, software distributed under the License is distributed on
 * an "AS IS" BASIS, WITHOUT WARRANTIES OR CONDITIONS OF ANY KIND, either express or implied. See the License for the
 * specific language governing permissions and limitations under the License.
 *
 * SPDX-License-Identifier: Apache-2.0
 */
package org.hyperledger.besu.ethereum.bonsai.cache;

import org.hyperledger.besu.datatypes.Hash;
import org.hyperledger.besu.ethereum.bonsai.BonsaiWorldStateProvider;
import org.hyperledger.besu.ethereum.bonsai.storage.BonsaiSnapshotWorldStateKeyValueStorage;
import org.hyperledger.besu.ethereum.bonsai.storage.BonsaiWorldStateKeyValueStorage;
import org.hyperledger.besu.ethereum.bonsai.storage.BonsaiWorldStateKeyValueStorage.BonsaiStorageSubscriber;
import org.hyperledger.besu.ethereum.bonsai.storage.BonsaiWorldStateLayerStorage;
import org.hyperledger.besu.ethereum.bonsai.worldview.BonsaiWorldState;
import org.hyperledger.besu.ethereum.core.BlockHeader;
import org.hyperledger.besu.evm.internal.EvmConfiguration;
import org.hyperledger.besu.metrics.ObservableMetricsSystem;

import java.util.ArrayList;
import java.util.Comparator;
import java.util.List;
import java.util.Map;
import java.util.Optional;
import java.util.concurrent.ConcurrentHashMap;
import java.util.function.Function;

import org.apache.tuweni.bytes.Bytes32;
import org.slf4j.Logger;
import org.slf4j.LoggerFactory;

public class CachedWorldStorageManager implements BonsaiStorageSubscriber {
  public static final long RETAINED_LAYERS = 512; // at least 256 + typical rollbacks
  private static final Logger LOG = LoggerFactory.getLogger(CachedWorldStorageManager.class);
  private final BonsaiWorldStateProvider archive;
  private final ObservableMetricsSystem metricsSystem;
  private final EvmConfiguration evmConfiguration;

  private final BonsaiWorldStateKeyValueStorage rootWorldStateStorage;
  private final Map<Bytes32, CachedBonsaiWorldView> cachedWorldStatesByHash;

  private CachedWorldStorageManager(
      final BonsaiWorldStateProvider archive,
      final BonsaiWorldStateKeyValueStorage worldStateStorage,
      final Map<Bytes32, CachedBonsaiWorldView> cachedWorldStatesByHash,
<<<<<<< HEAD
      final BesuContext pluginContext,
      final ObservableMetricsSystem metricsSystem,
      final EvmConfiguration evmConfiguration) {
    super(blockchain, worldStateStorage, maxLayersToLoad, cachedWorldStatesByHash, pluginContext);
=======
      final ObservableMetricsSystem metricsSystem) {
>>>>>>> 949c724a
    worldStateStorage.subscribe(this);
    this.rootWorldStateStorage = worldStateStorage;
    this.cachedWorldStatesByHash = cachedWorldStatesByHash;
    this.archive = archive;
    this.metricsSystem = metricsSystem;
    this.evmConfiguration = evmConfiguration;
  }

  public CachedWorldStorageManager(
      final BonsaiWorldStateProvider archive,
      final BonsaiWorldStateKeyValueStorage worldStateStorage,
<<<<<<< HEAD
      final ObservableMetricsSystem metricsSystem,
      final long maxLayersToLoad,
      final BesuContext pluginContext,
      final EvmConfiguration evmConfiguration) {
    this(
        archive,
        blockchain,
        worldStateStorage,
        maxLayersToLoad,
        new ConcurrentHashMap<>(),
        pluginContext,
        metricsSystem,
        evmConfiguration);
=======
      final ObservableMetricsSystem metricsSystem) {
    this(archive, worldStateStorage, new ConcurrentHashMap<>(), metricsSystem);
>>>>>>> 949c724a
  }

  public synchronized void addCachedLayer(
      final BlockHeader blockHeader,
      final Hash worldStateRootHash,
      final BonsaiWorldState forWorldState) {
    final Optional<CachedBonsaiWorldView> cachedBonsaiWorldView =
        Optional.ofNullable(this.cachedWorldStatesByHash.get(blockHeader.getBlockHash()));
    if (cachedBonsaiWorldView.isPresent()) {
      // only replace if it is a layered storage
      if (forWorldState.isPersisted()
          && cachedBonsaiWorldView.get().getWorldStateStorage()
              instanceof BonsaiWorldStateLayerStorage) {
        LOG.atDebug()
            .setMessage("updating layered world state for block {}, state root hash {}")
            .addArgument(blockHeader::toLogString)
            .addArgument(worldStateRootHash::toShortHexString)
            .log();
        cachedBonsaiWorldView
            .get()
            .updateWorldStateStorage(
                new BonsaiSnapshotWorldStateKeyValueStorage(
                    forWorldState.getWorldStateStorage(), metricsSystem));
      }
    } else {
      LOG.atDebug()
          .setMessage("adding layered world state for block {}, state root hash {}")
          .addArgument(blockHeader::toLogString)
          .addArgument(worldStateRootHash::toShortHexString)
          .log();
      if (forWorldState.isPersisted()) {
        cachedWorldStatesByHash.put(
            blockHeader.getHash(),
            new CachedBonsaiWorldView(
                blockHeader,
                new BonsaiSnapshotWorldStateKeyValueStorage(
                    forWorldState.getWorldStateStorage(), metricsSystem)));
      } else {
        // otherwise, add the layer to the cache
        cachedWorldStatesByHash.put(
            blockHeader.getHash(),
            new CachedBonsaiWorldView(
                blockHeader,
                ((BonsaiWorldStateLayerStorage) forWorldState.getWorldStateStorage()).clone()));
      }
    }
    scrubCachedLayers(blockHeader.getNumber());
  }

  private synchronized void scrubCachedLayers(final long newMaxHeight) {
    if (cachedWorldStatesByHash.size() > RETAINED_LAYERS) {
      final long waterline = newMaxHeight - RETAINED_LAYERS;
      cachedWorldStatesByHash.values().stream()
          .filter(layer -> layer.getBlockNumber() < waterline)
          .toList()
          .forEach(
              layer -> {
                cachedWorldStatesByHash.remove(layer.getBlockHash());
                layer.close();
              });
    }
  }

  public Optional<BonsaiWorldState> getWorldState(final Hash blockHash) {
    if (cachedWorldStatesByHash.containsKey(blockHash)) {
      // return a new worldstate using worldstate storage and an isolated copy of the updater
      return Optional.ofNullable(cachedWorldStatesByHash.get(blockHash))
          .map(
              cached ->
                  new BonsaiWorldState(
                      archive,
                      new BonsaiWorldStateLayerStorage(cached.getWorldStateStorage()),
                      evmConfiguration));
    }
    LOG.atDebug()
        .setMessage("did not find worldstate in cache for {}")
        .addArgument(blockHash.toShortHexString())
        .log();

    return Optional.empty();
  }

  public Optional<BonsaiWorldState> getNearestWorldState(final BlockHeader blockHeader) {
    LOG.atDebug()
        .setMessage("getting nearest worldstate for {}")
        .addArgument(blockHeader.toLogString())
        .log();

    return Optional.ofNullable(
            cachedWorldStatesByHash.get(blockHeader.getParentHash())) // search parent block
        .map(CachedBonsaiWorldView::getWorldStateStorage)
        .or(
            () -> {
              // or else search the nearest state in the cache
              LOG.atDebug()
                  .setMessage("searching cache for nearest worldstate for {}")
                  .addArgument(blockHeader.toLogString())
                  .log();

              final List<CachedBonsaiWorldView> cachedBonsaiWorldViews =
                  new ArrayList<>(cachedWorldStatesByHash.values());
              return cachedBonsaiWorldViews.stream()
                  .sorted(
                      Comparator.comparingLong(
                          view -> Math.abs(blockHeader.getNumber() - view.getBlockNumber())))
                  .map(CachedBonsaiWorldView::getWorldStateStorage)
                  .findFirst();
            })
        .map(
            storage ->
                new BonsaiWorldState( // wrap the state in a layered worldstate
                    archive, new BonsaiWorldStateLayerStorage(storage), evmConfiguration));
  }

  public Optional<BonsaiWorldState> getHeadWorldState(
      final Function<Hash, Optional<BlockHeader>> hashBlockHeaderFunction) {

    LOG.atDebug().setMessage("getting head worldstate").log();

    return rootWorldStateStorage
        .getWorldStateBlockHash()
        .flatMap(hashBlockHeaderFunction)
        .flatMap(
            blockHeader -> {
              // add the head to the cache
              addCachedLayer(
                  blockHeader,
                  blockHeader.getStateRoot(),
                  new BonsaiWorldState(archive, rootWorldStateStorage, evmConfiguration));
              return getWorldState(blockHeader.getHash());
            });
  }

  public boolean containWorldStateStorage(final Hash blockHash) {
    return cachedWorldStatesByHash.containsKey(blockHash);
  }

  public void reset() {
    this.cachedWorldStatesByHash.clear();
  }

  @Override
  public void onClearStorage() {
    this.cachedWorldStatesByHash.clear();
  }

  @Override
  public void onClearFlatDatabaseStorage() {
    this.cachedWorldStatesByHash.clear();
  }

  @Override
  public void onClearTrieLog() {
    this.cachedWorldStatesByHash.clear();
  }

  @Override
  public void onCloseStorage() {
    this.cachedWorldStatesByHash.clear();
  }
}<|MERGE_RESOLUTION|>--- conflicted
+++ resolved
@@ -51,14 +51,8 @@
       final BonsaiWorldStateProvider archive,
       final BonsaiWorldStateKeyValueStorage worldStateStorage,
       final Map<Bytes32, CachedBonsaiWorldView> cachedWorldStatesByHash,
-<<<<<<< HEAD
-      final BesuContext pluginContext,
       final ObservableMetricsSystem metricsSystem,
       final EvmConfiguration evmConfiguration) {
-    super(blockchain, worldStateStorage, maxLayersToLoad, cachedWorldStatesByHash, pluginContext);
-=======
-      final ObservableMetricsSystem metricsSystem) {
->>>>>>> 949c724a
     worldStateStorage.subscribe(this);
     this.rootWorldStateStorage = worldStateStorage;
     this.cachedWorldStatesByHash = cachedWorldStatesByHash;
@@ -70,24 +64,13 @@
   public CachedWorldStorageManager(
       final BonsaiWorldStateProvider archive,
       final BonsaiWorldStateKeyValueStorage worldStateStorage,
-<<<<<<< HEAD
-      final ObservableMetricsSystem metricsSystem,
-      final long maxLayersToLoad,
-      final BesuContext pluginContext,
-      final EvmConfiguration evmConfiguration) {
+      final ObservableMetricsSystem metricsSystem) {
     this(
         archive,
-        blockchain,
         worldStateStorage,
-        maxLayersToLoad,
         new ConcurrentHashMap<>(),
-        pluginContext,
         metricsSystem,
-        evmConfiguration);
-=======
-      final ObservableMetricsSystem metricsSystem) {
-    this(archive, worldStateStorage, new ConcurrentHashMap<>(), metricsSystem);
->>>>>>> 949c724a
+        EvmConfiguration.DEFAULT);
   }
 
   public synchronized void addCachedLayer(
