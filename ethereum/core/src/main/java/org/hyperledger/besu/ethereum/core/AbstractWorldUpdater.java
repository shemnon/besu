--- conflicted
+++ resolved
@@ -21,12 +21,9 @@
 import java.util.Map;
 import java.util.Optional;
 import java.util.Set;
-<<<<<<< HEAD
 
 import org.apache.logging.log4j.LogManager;
 import org.apache.logging.log4j.Logger;
-=======
->>>>>>> 17ccc02c
 
 /**
  * An abstract implementation of a {@link WorldUpdater} that buffers update over the {@link
@@ -195,10 +192,6 @@
 
     @Override
     public void revert() {
-<<<<<<< HEAD
-      LOG.trace("REVERT!");
-=======
->>>>>>> 17ccc02c
       getDeletedAccounts().clear();
       getUpdatedAccounts().clear();
     }
