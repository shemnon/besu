/*
 * Copyright ConsenSys AG.
 *
 * Licensed under the Apache License, Version 2.0 (the "License"); you may not use this file except in compliance with
 * the License. You may obtain a copy of the License at
 *
 * http://www.apache.org/licenses/LICENSE-2.0
 *
 * Unless required by applicable law or agreed to in writing, software distributed under the License is distributed on
 * an "AS IS" BASIS, WITHOUT WARRANTIES OR CONDITIONS OF ANY KIND, either express or implied. See the License for the
 * specific language governing permissions and limitations under the License.
 *
 * SPDX-License-Identifier: Apache-2.0
 */
package org.hyperledger.besu.ethereum.mainnet;

import static org.hyperledger.besu.ethereum.mainnet.PrivateStateUtils.KEY_IS_PERSISTING_PRIVATE_STATE;
import static org.hyperledger.besu.ethereum.mainnet.PrivateStateUtils.KEY_PRIVATE_METADATA_UPDATER;
import static org.hyperledger.besu.ethereum.mainnet.PrivateStateUtils.KEY_TRANSACTION;
import static org.hyperledger.besu.ethereum.mainnet.PrivateStateUtils.KEY_TRANSACTION_HASH;

import org.hyperledger.besu.datatypes.Address;
import org.hyperledger.besu.datatypes.Wei;
import org.hyperledger.besu.ethereum.chain.Blockchain;
import org.hyperledger.besu.ethereum.core.ProcessableBlockHeader;
import org.hyperledger.besu.ethereum.core.Transaction;
import org.hyperledger.besu.ethereum.core.feemarket.CoinbaseFeePriceCalculator;
import org.hyperledger.besu.ethereum.mainnet.feemarket.FeeMarket;
import org.hyperledger.besu.ethereum.privacy.storage.PrivateMetadataUpdater;
import org.hyperledger.besu.ethereum.processing.TransactionProcessingResult;
import org.hyperledger.besu.ethereum.transaction.TransactionInvalidReason;
import org.hyperledger.besu.ethereum.trie.MerkleTrieException;
import org.hyperledger.besu.ethereum.vm.BlockHashLookup;
import org.hyperledger.besu.evm.AccessListEntry;
import org.hyperledger.besu.evm.account.Account;
import org.hyperledger.besu.evm.account.EvmAccount;
import org.hyperledger.besu.evm.account.MutableAccount;
import org.hyperledger.besu.evm.code.CodeV0;
import org.hyperledger.besu.evm.frame.ExceptionalHaltReason;
import org.hyperledger.besu.evm.frame.MessageFrame;
import org.hyperledger.besu.evm.gascalculator.GasCalculator;
import org.hyperledger.besu.evm.processor.AbstractMessageProcessor;
import org.hyperledger.besu.evm.tracing.OperationTracer;
import org.hyperledger.besu.evm.worldstate.WorldUpdater;

import java.util.Deque;
import java.util.HashSet;
import java.util.List;
import java.util.Optional;
import java.util.Set;

import com.google.common.collect.HashMultimap;
import com.google.common.collect.ImmutableMap;
import com.google.common.collect.Multimap;
import org.apache.tuweni.bytes.Bytes;
import org.apache.tuweni.bytes.Bytes32;
import org.slf4j.Logger;
import org.slf4j.LoggerFactory;

public class MainnetTransactionProcessor {

  private static final Logger LOG = LoggerFactory.getLogger(MainnetTransactionProcessor.class);

  protected final GasCalculator gasCalculator;

  protected final TransactionValidatorFactory transactionValidatorFactory;

  private final AbstractMessageProcessor contractCreationProcessor;

  private final AbstractMessageProcessor messageCallProcessor;

  private final int maxStackSize;

  private final boolean clearEmptyAccounts;

  protected final boolean warmCoinbase;

  protected final FeeMarket feeMarket;
  private final CoinbaseFeePriceCalculator coinbaseFeePriceCalculator;

  public MainnetTransactionProcessor(
      final GasCalculator gasCalculator,
      final TransactionValidatorFactory transactionValidatorFactory,
      final AbstractMessageProcessor contractCreationProcessor,
      final AbstractMessageProcessor messageCallProcessor,
      final boolean clearEmptyAccounts,
      final boolean warmCoinbase,
      final int maxStackSize,
      final FeeMarket feeMarket,
      final CoinbaseFeePriceCalculator coinbaseFeePriceCalculator) {
    this.gasCalculator = gasCalculator;
    this.transactionValidatorFactory = transactionValidatorFactory;
    this.contractCreationProcessor = contractCreationProcessor;
    this.messageCallProcessor = messageCallProcessor;
    this.clearEmptyAccounts = clearEmptyAccounts;
    this.warmCoinbase = warmCoinbase;
    this.maxStackSize = maxStackSize;
    this.feeMarket = feeMarket;
    this.coinbaseFeePriceCalculator = coinbaseFeePriceCalculator;
  }

  /**
   * Applies a transaction to the current system state.
   *
   * @param blockchain The current blockchain
   * @param worldState The current world state
   * @param blockHeader The current block header
   * @param transaction The transaction to process
   * @param miningBeneficiary The address which is to receive the transaction fee
   * @param blockHashLookup The {@link BlockHashLookup} to use for BLOCKHASH operations
   * @param isPersistingPrivateState Whether the resulting private state will be persisted
   * @param transactionValidationParams Validation parameters that will be used by the {@link
   *     MainnetTransactionValidator}
   * @return the transaction result
   * @see MainnetTransactionValidator
   * @see TransactionValidationParams
   */
  public TransactionProcessingResult processTransaction(
      final Blockchain blockchain,
      final WorldUpdater worldState,
      final ProcessableBlockHeader blockHeader,
      final Transaction transaction,
      final Address miningBeneficiary,
      final BlockHashLookup blockHashLookup,
      final Boolean isPersistingPrivateState,
      final TransactionValidationParams transactionValidationParams,
      final Wei dataGasPrice) {
    return processTransaction(
        blockchain,
        worldState,
        blockHeader,
        transaction,
        miningBeneficiary,
        OperationTracer.NO_TRACING,
        blockHashLookup,
        isPersistingPrivateState,
        transactionValidationParams,
        null,
        dataGasPrice);
  }

  /**
   * Applies a transaction to the current system state.
   *
   * @param blockchain The current blockchain
   * @param worldState The current world state
   * @param blockHeader The current block header
   * @param transaction The transaction to process
   * @param miningBeneficiary The address which is to receive the transaction fee
   * @param blockHashLookup The {@link BlockHashLookup} to use for BLOCKHASH operations
   * @param isPersistingPrivateState Whether the resulting private state will be persisted
   * @param transactionValidationParams Validation parameters that will be used by the {@link
   *     MainnetTransactionValidator}
   * @param operationTracer operation tracer {@link OperationTracer}
   * @return the transaction result
   * @see MainnetTransactionValidator
   * @see TransactionValidationParams
   */
  public TransactionProcessingResult processTransaction(
      final Blockchain blockchain,
      final WorldUpdater worldState,
      final ProcessableBlockHeader blockHeader,
      final Transaction transaction,
      final Address miningBeneficiary,
      final BlockHashLookup blockHashLookup,
      final Boolean isPersistingPrivateState,
      final TransactionValidationParams transactionValidationParams,
      final OperationTracer operationTracer,
      final Wei dataGasPrice) {
    return processTransaction(
        blockchain,
        worldState,
        blockHeader,
        transaction,
        miningBeneficiary,
        operationTracer,
        blockHashLookup,
        isPersistingPrivateState,
        transactionValidationParams,
        null,
        dataGasPrice);
  }

  /**
   * Applies a transaction to the current system state.
   *
   * @param blockchain The current blockchain
   * @param worldState The current world state
   * @param blockHeader The current block header
   * @param transaction The transaction to process
   * @param operationTracer The tracer to record results of each EVM operation
   * @param miningBeneficiary The address which is to receive the transaction fee
   * @param blockHashLookup The {@link BlockHashLookup} to use for BLOCKHASH operations
   * @param isPersistingPrivateState Whether the resulting private state will be persisted
   * @return the transaction result
   */
  public TransactionProcessingResult processTransaction(
      final Blockchain blockchain,
      final WorldUpdater worldState,
      final ProcessableBlockHeader blockHeader,
      final Transaction transaction,
      final Address miningBeneficiary,
      final OperationTracer operationTracer,
      final BlockHashLookup blockHashLookup,
      final Boolean isPersistingPrivateState,
      final Wei dataGasPrice) {
    return processTransaction(
        blockchain,
        worldState,
        blockHeader,
        transaction,
        miningBeneficiary,
        operationTracer,
        blockHashLookup,
        isPersistingPrivateState,
        ImmutableTransactionValidationParams.builder().build(),
        null,
        dataGasPrice);
  }

  /**
   * Applies a transaction to the current system state.
   *
   * @param blockchain The current blockchain
   * @param worldState The current world state
   * @param blockHeader The current block header
   * @param transaction The transaction to process
   * @param operationTracer The tracer to record results of each EVM operation
   * @param miningBeneficiary The address which is to receive the transaction fee
   * @param blockHashLookup The {@link BlockHashLookup} to use for BLOCKHASH operations
   * @param isPersistingPrivateState Whether the resulting private state will be persisted
   * @param transactionValidationParams The transaction validation parameters to use
   * @return the transaction result
   */
  public TransactionProcessingResult processTransaction(
      final Blockchain blockchain,
      final WorldUpdater worldState,
      final ProcessableBlockHeader blockHeader,
      final Transaction transaction,
      final Address miningBeneficiary,
      final OperationTracer operationTracer,
      final BlockHashLookup blockHashLookup,
      final Boolean isPersistingPrivateState,
      final TransactionValidationParams transactionValidationParams,
      final Wei dataGasPrice) {
    return processTransaction(
        blockchain,
        worldState,
        blockHeader,
        transaction,
        miningBeneficiary,
        operationTracer,
        blockHashLookup,
        isPersistingPrivateState,
        transactionValidationParams,
        null,
        dataGasPrice);
  }

  public TransactionProcessingResult processTransaction(
      final Blockchain ignoredBlockchain,
      final WorldUpdater worldState,
      final ProcessableBlockHeader blockHeader,
      final Transaction transaction,
      final Address miningBeneficiary,
      final OperationTracer operationTracer,
      final BlockHashLookup blockHashLookup,
      final Boolean isPersistingPrivateState,
      final TransactionValidationParams transactionValidationParams,
      final PrivateMetadataUpdater privateMetadataUpdater,
      final Wei dataGasPrice) {
    try {
      final var transactionValidator = transactionValidatorFactory.get();
      LOG.trace("Starting execution of {}", transaction);
      ValidationResult<TransactionInvalidReason> validationResult =
          transactionValidator.validate(
              transaction, blockHeader.getBaseFee(), transactionValidationParams);
      // Make sure the transaction is intrinsically valid before trying to
      // compare against a sender account (because the transaction may not
      // be signed correctly to extract the sender).
      if (!validationResult.isValid()) {
        LOG.debug("Invalid transaction: {}", validationResult.getErrorMessage());
        return TransactionProcessingResult.invalid(validationResult);
      }

      final Address senderAddress = transaction.getSender();

      final EvmAccount sender = worldState.getOrCreateSenderAccount(senderAddress);

      validationResult =
          transactionValidator.validateForSender(transaction, sender, transactionValidationParams);
      if (!validationResult.isValid()) {
        LOG.debug("Invalid transaction: {}", validationResult.getErrorMessage());
        return TransactionProcessingResult.invalid(validationResult);
      }

      final MutableAccount senderMutableAccount = sender.getMutable();
      final long previousNonce = senderMutableAccount.incrementNonce();
      LOG.trace(
          "Incremented sender {} nonce ({} -> {})",
          senderAddress,
          previousNonce,
          sender.getNonce());

      final Wei transactionGasPrice =
          feeMarket.getTransactionPriceCalculator().price(transaction, blockHeader.getBaseFee());

      final long dataGas = gasCalculator.dataGasCost(transaction.getBlobCount());

      final Wei upfrontGasCost =
          transaction.getUpfrontGasCost(transactionGasPrice, dataGasPrice, dataGas);
      final Wei previousBalance = senderMutableAccount.decrementBalance(upfrontGasCost);
      LOG.trace(
          "Deducted sender {} upfront gas cost {} ({} -> {})",
          senderAddress,
          upfrontGasCost,
          previousBalance,
          sender.getBalance());

      final List<AccessListEntry> accessListEntries = transaction.getAccessList().orElse(List.of());
      // we need to keep a separate hash set of addresses in case they specify no storage.
      // No-storage is a common pattern, especially for Externally Owned Accounts
      final Set<Address> addressList = new HashSet<>();
      final Multimap<Address, Bytes32> storageList = HashMultimap.create();
      int accessListStorageCount = 0;
      for (final var entry : accessListEntries) {
        final Address address = entry.getAddress();
        addressList.add(address);
        final List<Bytes32> storageKeys = entry.getStorageKeys();
        storageList.putAll(address, storageKeys);
        accessListStorageCount += storageKeys.size();
      }
      if (warmCoinbase) {
        addressList.add(miningBeneficiary);
      }

      final long intrinsicGas =
          gasCalculator.transactionIntrinsicGasCost(
              transaction.getPayload(), transaction.isContractCreation());
      final long accessListGas =
          gasCalculator.accessListGasCost(accessListEntries.size(), accessListStorageCount);
      final long gasAvailable = transaction.getGasLimit() - intrinsicGas - accessListGas;
      LOG.trace(
          "Gas available for execution {} = {} - {} - {} - {} (limit - intrinsic - accessList - data)",
          gasAvailable,
          transaction.getGasLimit(),
          intrinsicGas,
          accessListGas,
          dataGas);

      final WorldUpdater worldUpdater = worldState.updater();
      final ImmutableMap.Builder<String, Object> contextVariablesBuilder =
          ImmutableMap.<String, Object>builder()
              .put(KEY_IS_PERSISTING_PRIVATE_STATE, isPersistingPrivateState)
              .put(KEY_TRANSACTION, transaction)
              .put(KEY_TRANSACTION_HASH, transaction.getHash());
      if (privateMetadataUpdater != null) {
        contextVariablesBuilder.put(KEY_PRIVATE_METADATA_UPDATER, privateMetadataUpdater);
      }

      final MessageFrame.Builder commonMessageFrameBuilder =
          MessageFrame.builder()
              .maxStackSize(maxStackSize)
              .worldUpdater(worldUpdater.updater())
              .initialGas(gasAvailable)
              .originator(senderAddress)
              .gasPrice(transactionGasPrice)
              .sender(senderAddress)
              .value(transaction.getValue())
              .apparentValue(transaction.getValue())
              .blockValues(blockHeader)
              .completer(__ -> {})
              .miningBeneficiary(miningBeneficiary)
              .blockHashLookup(blockHashLookup)
              .contextVariables(contextVariablesBuilder.build())
              .accessListWarmAddresses(addressList)
              .accessListWarmStorage(storageList);

      if (transaction.getVersionedHashes().isPresent()) {
        commonMessageFrameBuilder.versionedHashes(
            Optional.of(transaction.getVersionedHashes().get().stream().toList()));
      } else {
        commonMessageFrameBuilder.versionedHashes(Optional.empty());
      }

      final MessageFrame initialFrame;
      if (transaction.isContractCreation()) {
        final Address contractAddress =
            Address.contractAddress(senderAddress, senderMutableAccount.getNonce() - 1L);

        final Bytes initCodeBytes = transaction.getPayload();
        initialFrame =
            commonMessageFrameBuilder
                .type(MessageFrame.Type.CONTRACT_CREATION)
                .address(contractAddress)
                .contract(contractAddress)
                .inputData(Bytes.EMPTY)
                .code(contractCreationProcessor.getCodeFromEVM(null, initCodeBytes))
                .build();
      } else {
        @SuppressWarnings("OptionalGetWithoutIsPresent") // isContractCall tests isPresent
        final Address to = transaction.getTo().get();
        final Optional<Account> maybeContract = Optional.ofNullable(worldState.get(to));
        initialFrame =
            commonMessageFrameBuilder
                .type(MessageFrame.Type.MESSAGE_CALL)
                .address(to)
                .contract(to)
                .inputData(transaction.getPayload())
                .code(
                    maybeContract
                        .map(c -> messageCallProcessor.getCodeFromEVM(c.getCodeHash(), c.getCode()))
                        .orElse(CodeV0.EMPTY_CODE))
                .build();
      }
<<<<<<< HEAD
      Deque<MessageFrame> messageFrameStack = initialFrame.getMessageFrameStack();

=======

      messageFrameStack.addFirst(initialFrame);
>>>>>>> 56768060
      if (initialFrame.getCode().isValid()) {
        while (!messageFrameStack.isEmpty()) {
          process(messageFrameStack.peekFirst(), operationTracer);
        }
      } else {
        initialFrame.setState(MessageFrame.State.EXCEPTIONAL_HALT);
        initialFrame.setExceptionalHaltReason(Optional.of(ExceptionalHaltReason.INVALID_CODE));
      }

      if (initialFrame.getState() == MessageFrame.State.COMPLETED_SUCCESS) {
        worldUpdater.commit();
      }

      if (LOG.isTraceEnabled()) {
        LOG.trace(
            "Gas used by transaction: {}, by message call/contract creation: {}",
            transaction.getGasLimit() - initialFrame.getRemainingGas(),
            gasAvailable - initialFrame.getRemainingGas());
      }

      // Refund the sender by what we should and pay the miner fee (note that we're doing them one
      // after the other so that if it is the same account somehow, we end up with the right result)
      final long selfDestructRefund =
          gasCalculator.getSelfDestructRefundAmount() * initialFrame.getSelfDestructs().size();
      final long baseRefundGas = initialFrame.getGasRefund() + selfDestructRefund;
      final long refundedGas = refunded(transaction, initialFrame.getRemainingGas(), baseRefundGas);
      final Wei refundedWei = transactionGasPrice.multiply(refundedGas);
      final Wei balancePriorToRefund = sender.getBalance();
      senderMutableAccount.incrementBalance(refundedWei);
      LOG.atTrace()
          .setMessage("refunded sender {}  {} wei ({} -> {})")
          .addArgument(senderAddress)
          .addArgument(refundedWei)
          .addArgument(balancePriorToRefund)
          .addArgument(sender.getBalance())
          .log();
      final long gasUsedByTransaction = transaction.getGasLimit() - initialFrame.getRemainingGas();

      // update the coinbase
      final var coinbase = worldState.getOrCreate(miningBeneficiary).getMutable();
      final long usedGas = transaction.getGasLimit() - refundedGas;
      final CoinbaseFeePriceCalculator coinbaseCalculator;
      if (blockHeader.getBaseFee().isPresent()) {
        final Wei baseFee = blockHeader.getBaseFee().get();
        if (transactionGasPrice.compareTo(baseFee) < 0) {
          return TransactionProcessingResult.failed(
              gasUsedByTransaction,
              refundedGas,
              ValidationResult.invalid(
                  TransactionInvalidReason.TRANSACTION_PRICE_TOO_LOW,
                  "transaction price must be greater than base fee"),
              Optional.empty());
        }
        coinbaseCalculator = coinbaseFeePriceCalculator;
      } else {
        coinbaseCalculator = CoinbaseFeePriceCalculator.frontier();
      }

      final Wei coinbaseWeiDelta =
          coinbaseCalculator.price(usedGas, transactionGasPrice, blockHeader.getBaseFee());

      coinbase.incrementBalance(coinbaseWeiDelta);

      initialFrame.getSelfDestructs().forEach(worldState::deleteAccount);

      if (clearEmptyAccounts) {
        worldState.clearAccountsThatAreEmpty();
      }

      if (initialFrame.getState() == MessageFrame.State.COMPLETED_SUCCESS) {
        return TransactionProcessingResult.successful(
            initialFrame.getLogs(),
            gasUsedByTransaction,
            refundedGas,
            initialFrame.getOutputData(),
            validationResult);
      } else {
        return TransactionProcessingResult.failed(
            gasUsedByTransaction, refundedGas, validationResult, initialFrame.getRevertReason());
      }
    } catch (final MerkleTrieException re) {
      // need to throw to trigger the heal
      throw re;
    } catch (final RuntimeException re) {
      LOG.error("Critical Exception Processing Transaction", re);
      return TransactionProcessingResult.invalid(
          ValidationResult.invalid(
              TransactionInvalidReason.INTERNAL_ERROR, "Internal Error in Besu - " + re));
    }
  }

  protected void process(final MessageFrame frame, final OperationTracer operationTracer) {
    final AbstractMessageProcessor executor = getMessageProcessor(frame.getType());

    executor.process(frame, operationTracer);
  }

  private AbstractMessageProcessor getMessageProcessor(final MessageFrame.Type type) {
    switch (type) {
      case MESSAGE_CALL:
        return messageCallProcessor;
      case CONTRACT_CREATION:
        return contractCreationProcessor;
      default:
        throw new IllegalStateException("Request for unsupported message processor type " + type);
    }
  }

  protected long refunded(
      final Transaction transaction, final long gasRemaining, final long gasRefund) {
    // Integer truncation takes care of the floor calculation needed after the divide.
    final long maxRefundAllowance =
        (transaction.getGasLimit() - gasRemaining) / gasCalculator.getMaxRefundQuotient();
    final long refundAllowance = Math.min(maxRefundAllowance, gasRefund);
    return gasRemaining + refundAllowance;
  }
}<|MERGE_RESOLUTION|>--- conflicted
+++ resolved
@@ -413,13 +413,8 @@
                         .orElse(CodeV0.EMPTY_CODE))
                 .build();
       }
-<<<<<<< HEAD
       Deque<MessageFrame> messageFrameStack = initialFrame.getMessageFrameStack();
 
-=======
-
-      messageFrameStack.addFirst(initialFrame);
->>>>>>> 56768060
       if (initialFrame.getCode().isValid()) {
         while (!messageFrameStack.isEmpty()) {
           process(messageFrameStack.peekFirst(), operationTracer);
