--- conflicted
+++ resolved
@@ -383,11 +383,7 @@
 
   public interface PrivateTransactionProcessorBuilder {
     PrivateTransactionProcessor apply(
-<<<<<<< HEAD
-        GasCalculator transactionGasCalculator,
-=======
         GasCalculator gasCalculator,
->>>>>>> 721313ca
         MainnetTransactionValidator transactionValidator,
         AbstractMessageProcessor contractCreationProcessor,
         AbstractMessageProcessor messageCallProcessor,
