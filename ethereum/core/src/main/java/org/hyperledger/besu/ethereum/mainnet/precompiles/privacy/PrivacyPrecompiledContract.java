--- conflicted
+++ resolved
@@ -44,7 +44,6 @@
 import org.hyperledger.besu.evm.tracing.OperationTracer;
 import org.hyperledger.besu.evm.worldstate.MutableWorldState;
 import org.hyperledger.besu.evm.worldstate.WorldUpdater;
-import org.hyperledger.besu.plugin.data.BlockHeader;
 import org.hyperledger.besu.plugin.data.Hash;
 
 import java.util.Base64;
@@ -275,27 +274,10 @@
   }
 
   boolean isMining(final MessageFrame messageFrame) {
-<<<<<<< HEAD
-    boolean isMining = false;
-    final BlockHeader currentBlockHeader = messageFrame.getBlockHeader();
-    if (!BlockHeader.class.isAssignableFrom(currentBlockHeader.getClass())) {
-      if (messageFrame.getContextVariable(KEY_IS_PERSISTING_PRIVATE_STATE, false)) {
-        throw new IllegalArgumentException(
-            "The MessageFrame contains an illegal block header type. Cannot persist private block"
-                + " metadata without current block hash.");
-      } else {
-        isMining = true;
-      }
-=======
-    final ProcessableBlockHeader currentBlockHeader = messageFrame.getBlockHeader();
-    if (BlockHeader.class.isAssignableFrom(currentBlockHeader.getClass())) {
-      return false;
-    }
-    if (messageFrame.isPersistingPrivateState()) {
+    if (messageFrame.getContextVariable(KEY_IS_PERSISTING_PRIVATE_STATE, false)) {
       throw new IllegalArgumentException(
           "The MessageFrame contains an illegal block header type. Cannot persist private block"
               + " metadata without current block hash.");
->>>>>>> a2fd2147
     }
     return true;
   }
