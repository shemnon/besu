/*
 * Copyright ConsenSys AG.
 *
 * Licensed under the Apache License, Version 2.0 (the "License"); you may not use this file except in compliance with
 * the License. You may obtain a copy of the License at
 *
 * http://www.apache.org/licenses/LICENSE-2.0
 *
 * Unless required by applicable law or agreed to in writing, software distributed under the License is distributed on
 * an "AS IS" BASIS, WITHOUT WARRANTIES OR CONDITIONS OF ANY KIND, either express or implied. See the License for the
 * specific language governing permissions and limitations under the License.
 *
 * SPDX-License-Identifier: Apache-2.0
 */
package org.hyperledger.besu.ethereum.privacy;

<<<<<<< HEAD
import static org.hyperledger.besu.ethereum.core.PrivacyParameters.ONCHAIN_PRIVACY_PROXY;
import static org.hyperledger.besu.ethereum.privacy.group.OnChainGroupManagement.GET_PARTICIPANTS_METHOD_SIGNATURE;
import static org.hyperledger.besu.ethereum.privacy.group.OnChainGroupManagement.GET_VERSION_METHOD_SIGNATURE;

import org.hyperledger.besu.datatypes.Address;
import org.hyperledger.besu.datatypes.Hash;
import org.hyperledger.besu.datatypes.Wei;
import org.hyperledger.besu.enclave.types.PrivacyGroup;
=======
import static org.hyperledger.besu.ethereum.privacy.group.OnChainGroupManagement.CAN_EXECUTE_METHOD_SIGNATURE;
import static org.hyperledger.besu.ethereum.privacy.group.OnChainGroupManagement.GET_PARTICIPANTS_METHOD_SIGNATURE;
import static org.hyperledger.besu.ethereum.privacy.group.OnChainGroupManagement.GET_VERSION_METHOD_SIGNATURE;

import org.hyperledger.besu.crypto.SECPSignature;
import org.hyperledger.besu.crypto.SignatureAlgorithm;
import org.hyperledger.besu.crypto.SignatureAlgorithmFactory;
import org.hyperledger.besu.enclave.types.PrivacyGroup;
import org.hyperledger.besu.ethereum.core.Address;
import org.hyperledger.besu.ethereum.core.Hash;
import org.hyperledger.besu.ethereum.core.MutableWorldState;
import org.hyperledger.besu.ethereum.core.ProcessableBlockHeader;
import org.hyperledger.besu.ethereum.core.Wei;
import org.hyperledger.besu.ethereum.core.WorldUpdater;
>>>>>>> a2fd2147
import org.hyperledger.besu.ethereum.processing.TransactionProcessingResult;
import org.hyperledger.besu.ethereum.rlp.RLP;
import org.hyperledger.besu.ethereum.rlp.RLPInput;
import org.hyperledger.besu.ethereum.transaction.CallParameter;
import org.hyperledger.besu.ethereum.vm.MessageFrame;
import org.hyperledger.besu.ethereum.vm.OperationTracer;
import org.hyperledger.besu.ethereum.worldstate.WorldStateArchive;
import org.hyperledger.besu.plugin.data.Restriction;

import java.util.ArrayList;
import java.util.List;
import java.util.Optional;

import com.google.common.base.Supplier;
import com.google.common.base.Suppliers;
import org.apache.tuweni.bytes.Bytes;
import org.apache.tuweni.bytes.Bytes32;
import org.apache.tuweni.units.bigints.UInt256;

/*
 This class is an abstraction on top of the privacy group management smart contract.

 It is possible to use it in two different ways that carry different
 lifetime expectations and call semantics:

 1. When constructed using `OnchainPrivacyGroupContract(PrivateTransactionSimulator)`
    the object is expected to be long-lived. Methods can be supplied
    with block height or block hash parameters to select which block's
    state is queried.

 2. When using the alternative constructor, no height or hash
    parameter must be supplied to subsequent method calls. All methods
    operate on the state specified by the given MessageFrame. Only
    when constructed this way, the class can be used to query state
    that is not on a block boundary. Used this way, the object's life
    time is intended to be short.
*/
public class OnchainPrivacyGroupContract {
  @FunctionalInterface
  public interface TransactionSimulator {
    Optional<TransactionProcessingResult> simulate(
        final String privacyGroupId,
        final Bytes callData,
        final Optional<Hash> blockHash,
        final Optional<Long> blockNumber);
  }

  final TransactionSimulator transactionSimulator;

  public OnchainPrivacyGroupContract(
      final PrivateTransactionSimulator privateTransactionSimulator) {
    transactionSimulator =
        (privacyGroupId, callData, blockHash, blockNumber) -> {
          final CallParameter callParameter = buildCallParams(callData);
          if (blockHash.isPresent()) {
            return privateTransactionSimulator.process(
                privacyGroupId, callParameter, blockHash.get());
          } else if (blockNumber.isPresent()) {
            return privateTransactionSimulator.process(
                privacyGroupId, callParameter, blockNumber.get());
          } else {
            return privateTransactionSimulator.process(privacyGroupId, callParameter);
          }
        };
  }

  public OnchainPrivacyGroupContract(
      final MessageFrame messageFrame,
      final ProcessableBlockHeader currentBlockHeader,
      final MutableWorldState disposablePrivateState,
      final WorldUpdater privateWorldStateUpdater,
      final WorldStateArchive privateWorldStateArchive,
      final PrivateTransactionProcessor privateTransactionProcessor) {
    transactionSimulator =
        (base64privacyGroupId, callData, blockHash, blockNumber) -> {
          assert !blockHash.isPresent();
          assert !blockNumber.isPresent();

          final Bytes privacyGroupId = Bytes.fromBase64String(base64privacyGroupId);
          final MutableWorldState localMutableState =
              privateWorldStateArchive.getMutable(disposablePrivateState.rootHash(), null).get();
          final WorldUpdater updater = localMutableState.updater();
          final PrivateTransaction privateTransaction =
              buildTransaction(privacyGroupId, privateWorldStateUpdater, callData);

          return Optional.of(
              privateTransactionProcessor.processTransaction(
                  messageFrame.getBlockchain(),
                  messageFrame.getWorldState(),
                  updater,
                  currentBlockHeader,
                  messageFrame.getTransactionHash(),
                  privateTransaction,
                  messageFrame.getMiningBeneficiary(),
                  OperationTracer.NO_TRACING,
                  messageFrame.getBlockHashLookup(),
                  privacyGroupId));
        };
  }

  public Optional<PrivacyGroup> getPrivacyGroupById(final String privacyGroupId) {
    return getPrivacyGroup(privacyGroupId, Optional.empty(), Optional.empty());
  }

  public Optional<PrivacyGroup> getPrivacyGroupByIdAndBlockNumber(
      final String privacyGroupId, final Optional<Long> blockNumber) {
    return getPrivacyGroup(privacyGroupId, Optional.empty(), blockNumber);
  }

  public Optional<PrivacyGroup> getPrivacyGroupByIdAndBlockHash(
      final String privacyGroupId, final Optional<Hash> blockHash) {
    return getPrivacyGroup(privacyGroupId, blockHash, Optional.empty());
  }

  private Optional<PrivacyGroup> getPrivacyGroup(
      final String privacyGroupId,
      final Optional<Hash> blockHash,
      final Optional<Long> blockNumber) {

    final Optional<TransactionProcessingResult> result =
        transactionSimulator.simulate(
            privacyGroupId, GET_PARTICIPANTS_METHOD_SIGNATURE, blockHash, blockNumber);
    return readPrivacyGroupFromResult(privacyGroupId, result);
  }

  private Optional<PrivacyGroup> readPrivacyGroupFromResult(
      final String privacyGroupId, final Optional<TransactionProcessingResult> result) {
    if (result.isEmpty()) {
      return Optional.empty();
    }

    if (!result.get().isSuccessful()) {
      return Optional.empty();
    }

    final RLPInput rlpInput = RLP.input(result.get().getOutput());
    if (rlpInput.nextSize() > 0) {
      final PrivacyGroup privacyGroup =
          new PrivacyGroup(
              privacyGroupId, PrivacyGroup.Type.ONCHAIN, "", "", decodeList(rlpInput.raw()));
      return Optional.of(privacyGroup);
    } else {
      return Optional.empty();
    }
  }

  public Optional<Bytes32> getVersion(final String privacyGroupId, final Optional<Hash> blockHash) {
    final Optional<TransactionProcessingResult> result =
        transactionSimulator.simulate(
            privacyGroupId, GET_VERSION_METHOD_SIGNATURE, blockHash, Optional.empty());
    return result.map(TransactionProcessingResult::getOutput).map(Bytes32::wrap);
  }

  public Optional<Bytes32> getCanExecute(
      final String privacyGroupId, final Optional<Hash> blockHash) {
    final Optional<TransactionProcessingResult> result =
        transactionSimulator.simulate(
            privacyGroupId, CAN_EXECUTE_METHOD_SIGNATURE, blockHash, Optional.empty());
    return result.map(TransactionProcessingResult::getOutput).map(Bytes32::wrap);
  }

  private static final Supplier<SignatureAlgorithm> SIGNATURE_ALGORITHM =
      Suppliers.memoize(SignatureAlgorithmFactory::getInstance);

  // Dummy signature for transactions to not fail being processed.
  private static final SECPSignature FAKE_SIGNATURE =
      SIGNATURE_ALGORITHM
          .get()
          .createSignature(
              SIGNATURE_ALGORITHM.get().getHalfCurveOrder(),
              SIGNATURE_ALGORITHM.get().getHalfCurveOrder(),
              (byte) 0);

  private PrivateTransaction buildTransaction(
      final Bytes privacyGroupId,
      final WorldUpdater privateWorldStateUpdater,
      final Bytes payload) {
    return PrivateTransaction.builder()
        .privateFrom(Bytes.EMPTY)
        .privacyGroupId(privacyGroupId)
        .restriction(Restriction.RESTRICTED)
        .nonce(
            privateWorldStateUpdater.getAccount(Address.ZERO) != null
                ? privateWorldStateUpdater.getAccount(Address.ZERO).getNonce()
                : 0)
        .gasPrice(Wei.of(1000))
        .gasLimit(3000000)
        .to(Address.ONCHAIN_PRIVACY_PROXY)
        .sender(Address.ZERO)
        .value(Wei.ZERO)
        .payload(payload)
        .signature(FAKE_SIGNATURE)
        .build();
  }

  private CallParameter buildCallParams(final Bytes methodCall) {
    return new CallParameter(
        Address.ZERO, ONCHAIN_PRIVACY_PROXY, 3000000, Wei.of(1000), Wei.ZERO, methodCall);
  }

  private List<String> decodeList(final Bytes rlpEncodedList) {
    final ArrayList<String> decodedElements = new ArrayList<>();
    // first 32 bytes is dynamic list offset
    if (rlpEncodedList.size() < 64) return decodedElements;
    final long lengthOfList =
        UInt256.fromBytes(rlpEncodedList.slice(32, 32)).toLong(); // length of list
    if (rlpEncodedList.size() < 64 + lengthOfList * 32) return decodedElements;

    for (int i = 0; i < lengthOfList; ++i) {
      decodedElements.add(
          Bytes.wrap(rlpEncodedList.slice(64 + (32 * i), 32)).toBase64String()); // participant
    }
    return decodedElements;
  }
}<|MERGE_RESOLUTION|>--- conflicted
+++ resolved
@@ -14,45 +14,36 @@
  */
 package org.hyperledger.besu.ethereum.privacy;
 
-<<<<<<< HEAD
 import static org.hyperledger.besu.ethereum.core.PrivacyParameters.ONCHAIN_PRIVACY_PROXY;
+import static org.hyperledger.besu.ethereum.mainnet.PrivateStateUtils.KEY_TRANSACTION_HASH;
+import static org.hyperledger.besu.ethereum.privacy.group.OnChainGroupManagement.CAN_EXECUTE_METHOD_SIGNATURE;
 import static org.hyperledger.besu.ethereum.privacy.group.OnChainGroupManagement.GET_PARTICIPANTS_METHOD_SIGNATURE;
 import static org.hyperledger.besu.ethereum.privacy.group.OnChainGroupManagement.GET_VERSION_METHOD_SIGNATURE;
 
+import org.hyperledger.besu.crypto.SECPSignature;
+import org.hyperledger.besu.crypto.SignatureAlgorithm;
+import org.hyperledger.besu.crypto.SignatureAlgorithmFactory;
 import org.hyperledger.besu.datatypes.Address;
 import org.hyperledger.besu.datatypes.Hash;
 import org.hyperledger.besu.datatypes.Wei;
 import org.hyperledger.besu.enclave.types.PrivacyGroup;
-=======
-import static org.hyperledger.besu.ethereum.privacy.group.OnChainGroupManagement.CAN_EXECUTE_METHOD_SIGNATURE;
-import static org.hyperledger.besu.ethereum.privacy.group.OnChainGroupManagement.GET_PARTICIPANTS_METHOD_SIGNATURE;
-import static org.hyperledger.besu.ethereum.privacy.group.OnChainGroupManagement.GET_VERSION_METHOD_SIGNATURE;
-
-import org.hyperledger.besu.crypto.SECPSignature;
-import org.hyperledger.besu.crypto.SignatureAlgorithm;
-import org.hyperledger.besu.crypto.SignatureAlgorithmFactory;
-import org.hyperledger.besu.enclave.types.PrivacyGroup;
-import org.hyperledger.besu.ethereum.core.Address;
-import org.hyperledger.besu.ethereum.core.Hash;
-import org.hyperledger.besu.ethereum.core.MutableWorldState;
-import org.hyperledger.besu.ethereum.core.ProcessableBlockHeader;
-import org.hyperledger.besu.ethereum.core.Wei;
-import org.hyperledger.besu.ethereum.core.WorldUpdater;
->>>>>>> a2fd2147
 import org.hyperledger.besu.ethereum.processing.TransactionProcessingResult;
 import org.hyperledger.besu.ethereum.rlp.RLP;
 import org.hyperledger.besu.ethereum.rlp.RLPInput;
 import org.hyperledger.besu.ethereum.transaction.CallParameter;
-import org.hyperledger.besu.ethereum.vm.MessageFrame;
-import org.hyperledger.besu.ethereum.vm.OperationTracer;
 import org.hyperledger.besu.ethereum.worldstate.WorldStateArchive;
+import org.hyperledger.besu.evm.frame.MessageFrame;
+import org.hyperledger.besu.evm.tracing.OperationTracer;
+import org.hyperledger.besu.evm.worldstate.MutableWorldState;
+import org.hyperledger.besu.evm.worldstate.WorldUpdater;
+import org.hyperledger.besu.plugin.data.BlockHeader;
 import org.hyperledger.besu.plugin.data.Restriction;
 
 import java.util.ArrayList;
 import java.util.List;
 import java.util.Optional;
-
-import com.google.common.base.Supplier;
+import java.util.function.Supplier;
+
 import com.google.common.base.Suppliers;
 import org.apache.tuweni.bytes.Bytes;
 import org.apache.tuweni.bytes.Bytes32;
@@ -107,15 +98,15 @@
 
   public OnchainPrivacyGroupContract(
       final MessageFrame messageFrame,
-      final ProcessableBlockHeader currentBlockHeader,
+      final BlockHeader currentBlockHeader,
       final MutableWorldState disposablePrivateState,
       final WorldUpdater privateWorldStateUpdater,
       final WorldStateArchive privateWorldStateArchive,
       final PrivateTransactionProcessor privateTransactionProcessor) {
     transactionSimulator =
         (base64privacyGroupId, callData, blockHash, blockNumber) -> {
-          assert !blockHash.isPresent();
-          assert !blockNumber.isPresent();
+          assert blockHash.isEmpty();
+          assert blockNumber.isEmpty();
 
           final Bytes privacyGroupId = Bytes.fromBase64String(base64privacyGroupId);
           final MutableWorldState localMutableState =
@@ -126,11 +117,10 @@
 
           return Optional.of(
               privateTransactionProcessor.processTransaction(
-                  messageFrame.getBlockchain(),
-                  messageFrame.getWorldState(),
+                  messageFrame.getWorldUpdater(),
                   updater,
                   currentBlockHeader,
-                  messageFrame.getTransactionHash(),
+                  messageFrame.getContextVariable(KEY_TRANSACTION_HASH),
                   privateTransaction,
                   messageFrame.getMiningBeneficiary(),
                   OperationTracer.NO_TRACING,
@@ -226,7 +216,7 @@
                 : 0)
         .gasPrice(Wei.of(1000))
         .gasLimit(3000000)
-        .to(Address.ONCHAIN_PRIVACY_PROXY)
+        .to(ONCHAIN_PRIVACY_PROXY)
         .sender(Address.ZERO)
         .value(Wei.ZERO)
         .payload(payload)
