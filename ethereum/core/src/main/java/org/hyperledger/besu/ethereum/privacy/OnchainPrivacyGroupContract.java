/*
 * Copyright ConsenSys AG.
 *
 * Licensed under the Apache License, Version 2.0 (the "License"); you may not use this file except in compliance with
 * the License. You may obtain a copy of the License at
 *
 * http://www.apache.org/licenses/LICENSE-2.0
 *
 * Unless required by applicable law or agreed to in writing, software distributed under the License is distributed on
 * an "AS IS" BASIS, WITHOUT WARRANTIES OR CONDITIONS OF ANY KIND, either express or implied. See the License for the
 * specific language governing permissions and limitations under the License.
 *
 * SPDX-License-Identifier: Apache-2.0
 */
package org.hyperledger.besu.ethereum.privacy;

import static org.hyperledger.besu.ethereum.core.PrivacyParameters.ONCHAIN_PRIVACY_PROXY;
<<<<<<< HEAD
import static org.hyperledger.besu.ethereum.mainnet.PrivateStateUtils.KEY_TRANSACTION_HASH;
=======
>>>>>>> 6061962f
import static org.hyperledger.besu.ethereum.privacy.group.OnChainGroupManagement.CAN_EXECUTE_METHOD_SIGNATURE;
import static org.hyperledger.besu.ethereum.privacy.group.OnChainGroupManagement.GET_PARTICIPANTS_METHOD_SIGNATURE;
import static org.hyperledger.besu.ethereum.privacy.group.OnChainGroupManagement.GET_VERSION_METHOD_SIGNATURE;

import org.hyperledger.besu.crypto.SECPSignature;
import org.hyperledger.besu.crypto.SignatureAlgorithm;
import org.hyperledger.besu.crypto.SignatureAlgorithmFactory;
import org.hyperledger.besu.datatypes.Address;
import org.hyperledger.besu.datatypes.Hash;
import org.hyperledger.besu.datatypes.Wei;
import org.hyperledger.besu.enclave.types.PrivacyGroup;
import org.hyperledger.besu.ethereum.processing.TransactionProcessingResult;
import org.hyperledger.besu.ethereum.rlp.RLP;
import org.hyperledger.besu.ethereum.rlp.RLPInput;
import org.hyperledger.besu.ethereum.transaction.CallParameter;
import org.hyperledger.besu.ethereum.worldstate.WorldStateArchive;
import org.hyperledger.besu.evm.frame.MessageFrame;
import org.hyperledger.besu.evm.tracing.OperationTracer;
import org.hyperledger.besu.evm.worldstate.MutableWorldState;
import org.hyperledger.besu.evm.worldstate.WorldUpdater;
import org.hyperledger.besu.plugin.data.BlockHeader;
import org.hyperledger.besu.plugin.data.Restriction;

import java.util.ArrayList;
import java.util.List;
import java.util.Optional;
import java.util.function.Supplier;

import com.google.common.base.Suppliers;
import org.apache.tuweni.bytes.Bytes;
import org.apache.tuweni.bytes.Bytes32;
import org.apache.tuweni.units.bigints.UInt256;

/*
 This class is an abstraction on top of the privacy group management smart contract.

 It is possible to use it in two different ways that carry different
 lifetime expectations and call semantics:

 1. When constructed using `OnchainPrivacyGroupContract(PrivateTransactionSimulator)`
    the object is expected to be long-lived. Methods can be supplied
    with block height or block hash parameters to select which block's
    state is queried.

 2. When using the alternative constructor, no height or hash
    parameter must be supplied to subsequent method calls. All methods
    operate on the state specified by the given MessageFrame. Only
    when constructed this way, the class can be used to query state
    that is not on a block boundary. Used this way, the object's life
    time is intended to be short.
*/
public class OnchainPrivacyGroupContract {
  @FunctionalInterface
  public interface TransactionSimulator {
    Optional<TransactionProcessingResult> simulate(
        final String privacyGroupId,
        final Bytes callData,
        final Optional<Hash> blockHash,
        final Optional<Long> blockNumber);
  }

  final TransactionSimulator transactionSimulator;

  public OnchainPrivacyGroupContract(
      final PrivateTransactionSimulator privateTransactionSimulator) {
    transactionSimulator =
        (privacyGroupId, callData, blockHash, blockNumber) -> {
          final CallParameter callParameter = buildCallParams(callData);
          if (blockHash.isPresent()) {
            return privateTransactionSimulator.process(
                privacyGroupId, callParameter, blockHash.get());
          } else if (blockNumber.isPresent()) {
            return privateTransactionSimulator.process(
                privacyGroupId, callParameter, blockNumber.get());
          } else {
            return privateTransactionSimulator.process(privacyGroupId, callParameter);
          }
        };
  }

  public OnchainPrivacyGroupContract(
      final MessageFrame messageFrame,
      final BlockHeader currentBlockHeader,
      final MutableWorldState disposablePrivateState,
      final WorldUpdater privateWorldStateUpdater,
      final WorldStateArchive privateWorldStateArchive,
      final PrivateTransactionProcessor privateTransactionProcessor) {
    transactionSimulator =
        (base64privacyGroupId, callData, blockHash, blockNumber) -> {
          assert blockHash.isEmpty();
          assert blockNumber.isEmpty();

          final Bytes privacyGroupId = Bytes.fromBase64String(base64privacyGroupId);
          final MutableWorldState localMutableState =
              privateWorldStateArchive.getMutable(disposablePrivateState.rootHash(), null).get();
          final WorldUpdater updater = localMutableState.updater();
          final PrivateTransaction privateTransaction =
              buildTransaction(privacyGroupId, privateWorldStateUpdater, callData);

          return Optional.of(
              privateTransactionProcessor.processTransaction(
                  messageFrame.getWorldUpdater(),
                  updater,
                  currentBlockHeader,
                  messageFrame.getContextVariable(KEY_TRANSACTION_HASH),
                  privateTransaction,
                  messageFrame.getMiningBeneficiary(),
                  OperationTracer.NO_TRACING,
                  messageFrame.getBlockHashLookup(),
                  privacyGroupId));
        };
  }

  public Optional<PrivacyGroup> getPrivacyGroupById(final String privacyGroupId) {
    return getPrivacyGroup(privacyGroupId, Optional.empty(), Optional.empty());
  }

  public Optional<PrivacyGroup> getPrivacyGroupByIdAndBlockNumber(
      final String privacyGroupId, final Optional<Long> blockNumber) {
    return getPrivacyGroup(privacyGroupId, Optional.empty(), blockNumber);
  }

  public Optional<PrivacyGroup> getPrivacyGroupByIdAndBlockHash(
      final String privacyGroupId, final Optional<Hash> blockHash) {
    return getPrivacyGroup(privacyGroupId, blockHash, Optional.empty());
  }

  private Optional<PrivacyGroup> getPrivacyGroup(
      final String privacyGroupId,
      final Optional<Hash> blockHash,
      final Optional<Long> blockNumber) {

    final Optional<TransactionProcessingResult> result =
        transactionSimulator.simulate(
            privacyGroupId, GET_PARTICIPANTS_METHOD_SIGNATURE, blockHash, blockNumber);
    return readPrivacyGroupFromResult(privacyGroupId, result);
  }

  private Optional<PrivacyGroup> readPrivacyGroupFromResult(
      final String privacyGroupId, final Optional<TransactionProcessingResult> result) {
    if (result.isEmpty()) {
      return Optional.empty();
    }

    if (!result.get().isSuccessful()) {
      return Optional.empty();
    }

    final RLPInput rlpInput = RLP.input(result.get().getOutput());
    if (rlpInput.nextSize() > 0) {
      final PrivacyGroup privacyGroup =
          new PrivacyGroup(
              privacyGroupId, PrivacyGroup.Type.ONCHAIN, "", "", decodeList(rlpInput.raw()));
      return Optional.of(privacyGroup);
    } else {
      return Optional.empty();
    }
  }

  public Optional<Bytes32> getVersion(final String privacyGroupId, final Optional<Hash> blockHash) {
    final Optional<TransactionProcessingResult> result =
        transactionSimulator.simulate(
            privacyGroupId, GET_VERSION_METHOD_SIGNATURE, blockHash, Optional.empty());
    return result.map(TransactionProcessingResult::getOutput).map(Bytes32::wrap);
  }

  public Optional<Bytes32> getCanExecute(
      final String privacyGroupId, final Optional<Hash> blockHash) {
    final Optional<TransactionProcessingResult> result =
        transactionSimulator.simulate(
            privacyGroupId, CAN_EXECUTE_METHOD_SIGNATURE, blockHash, Optional.empty());
    return result.map(TransactionProcessingResult::getOutput).map(Bytes32::wrap);
  }

  private static final Supplier<SignatureAlgorithm> SIGNATURE_ALGORITHM =
      Suppliers.memoize(SignatureAlgorithmFactory::getInstance);

  // Dummy signature for transactions to not fail being processed.
  private static final SECPSignature FAKE_SIGNATURE =
      SIGNATURE_ALGORITHM
          .get()
          .createSignature(
              SIGNATURE_ALGORITHM.get().getHalfCurveOrder(),
              SIGNATURE_ALGORITHM.get().getHalfCurveOrder(),
              (byte) 0);

  private PrivateTransaction buildTransaction(
      final Bytes privacyGroupId,
      final WorldUpdater privateWorldStateUpdater,
      final Bytes payload) {
    return PrivateTransaction.builder()
        .privateFrom(Bytes.EMPTY)
        .privacyGroupId(privacyGroupId)
        .restriction(Restriction.RESTRICTED)
        .nonce(
            privateWorldStateUpdater.getAccount(Address.ZERO) != null
                ? privateWorldStateUpdater.getAccount(Address.ZERO).getNonce()
                : 0)
        .gasPrice(Wei.of(1000))
        .gasLimit(3000000)
        .to(ONCHAIN_PRIVACY_PROXY)
        .sender(Address.ZERO)
        .value(Wei.ZERO)
        .payload(payload)
        .signature(FAKE_SIGNATURE)
        .build();
  }

  private CallParameter buildCallParams(final Bytes methodCall) {
    return new CallParameter(
        Address.ZERO, ONCHAIN_PRIVACY_PROXY, 3000000, Wei.of(1000), Wei.ZERO, methodCall);
  }

  private List<String> decodeList(final Bytes rlpEncodedList) {
    final ArrayList<String> decodedElements = new ArrayList<>();
    // first 32 bytes is dynamic list offset
    if (rlpEncodedList.size() < 64) return decodedElements;
    final long lengthOfList =
        UInt256.fromBytes(rlpEncodedList.slice(32, 32)).toLong(); // length of list
    if (rlpEncodedList.size() < 64 + lengthOfList * 32) return decodedElements;

    for (int i = 0; i < lengthOfList; ++i) {
      decodedElements.add(
          Bytes.wrap(rlpEncodedList.slice(64 + (32 * i), 32)).toBase64String()); // participant
    }
    return decodedElements;
  }
}<|MERGE_RESOLUTION|>--- conflicted
+++ resolved
@@ -15,10 +15,6 @@
 package org.hyperledger.besu.ethereum.privacy;
 
 import static org.hyperledger.besu.ethereum.core.PrivacyParameters.ONCHAIN_PRIVACY_PROXY;
-<<<<<<< HEAD
-import static org.hyperledger.besu.ethereum.mainnet.PrivateStateUtils.KEY_TRANSACTION_HASH;
-=======
->>>>>>> 6061962f
 import static org.hyperledger.besu.ethereum.privacy.group.OnChainGroupManagement.CAN_EXECUTE_METHOD_SIGNATURE;
 import static org.hyperledger.besu.ethereum.privacy.group.OnChainGroupManagement.GET_PARTICIPANTS_METHOD_SIGNATURE;
 import static org.hyperledger.besu.ethereum.privacy.group.OnChainGroupManagement.GET_VERSION_METHOD_SIGNATURE;
@@ -30,6 +26,7 @@
 import org.hyperledger.besu.datatypes.Hash;
 import org.hyperledger.besu.datatypes.Wei;
 import org.hyperledger.besu.enclave.types.PrivacyGroup;
+import org.hyperledger.besu.ethereum.mainnet.PrivateStateUtils;
 import org.hyperledger.besu.ethereum.processing.TransactionProcessingResult;
 import org.hyperledger.besu.ethereum.rlp.RLP;
 import org.hyperledger.besu.ethereum.rlp.RLPInput;
@@ -45,8 +42,8 @@
 import java.util.ArrayList;
 import java.util.List;
 import java.util.Optional;
-import java.util.function.Supplier;
-
+
+import com.google.common.base.Supplier;
 import com.google.common.base.Suppliers;
 import org.apache.tuweni.bytes.Bytes;
 import org.apache.tuweni.bytes.Bytes32;
@@ -108,8 +105,8 @@
       final PrivateTransactionProcessor privateTransactionProcessor) {
     transactionSimulator =
         (base64privacyGroupId, callData, blockHash, blockNumber) -> {
-          assert blockHash.isEmpty();
-          assert blockNumber.isEmpty();
+          assert !blockHash.isPresent();
+          assert !blockNumber.isPresent();
 
           final Bytes privacyGroupId = Bytes.fromBase64String(base64privacyGroupId);
           final MutableWorldState localMutableState =
@@ -123,7 +120,7 @@
                   messageFrame.getWorldUpdater(),
                   updater,
                   currentBlockHeader,
-                  messageFrame.getContextVariable(KEY_TRANSACTION_HASH),
+                  messageFrame.getContextVariable(PrivateStateUtils.KEY_TRANSACTION_HASH),
                   privateTransaction,
                   messageFrame.getMiningBeneficiary(),
                   OperationTracer.NO_TRACING,
