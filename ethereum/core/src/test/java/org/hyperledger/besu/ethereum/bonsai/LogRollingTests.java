/*
 * Copyright ConsenSys AG.
 *
 * Licensed under the Apache License, Version 2.0 (the "License"); you may not use this file except in compliance with
 * the License. You may obtain a copy of the License at
 *
 * http://www.apache.org/licenses/LICENSE-2.0
 *
 * Unless required by applicable law or agreed to in writing, software distributed under the License is distributed on
 * an "AS IS" BASIS, WITHOUT WARRANTIES OR CONDITIONS OF ANY KIND, either express or implied. See the License for the
 * specific language governing permissions and limitations under the License.
 *
 * SPDX-License-Identifier: Apache-2.0
 *
 */

package org.hyperledger.besu.ethereum.bonsai;

import static org.assertj.core.api.Assertions.assertThat;
import static org.mockito.Mockito.mock;

import org.hyperledger.besu.datatypes.Address;
import org.hyperledger.besu.datatypes.Hash;
import org.hyperledger.besu.datatypes.Wei;
import org.hyperledger.besu.ethereum.bonsai.storage.BonsaiWorldStateKeyValueStorage;
import org.hyperledger.besu.ethereum.bonsai.trielog.TrieLogFactoryImpl;
import org.hyperledger.besu.ethereum.bonsai.trielog.TrieLogLayer;
import org.hyperledger.besu.ethereum.bonsai.worldview.BonsaiWorldState;
import org.hyperledger.besu.ethereum.bonsai.worldview.BonsaiWorldStateUpdateAccumulator;
import org.hyperledger.besu.ethereum.chain.Blockchain;
import org.hyperledger.besu.ethereum.core.BlockHeader;
import org.hyperledger.besu.ethereum.core.Difficulty;
import org.hyperledger.besu.ethereum.core.InMemoryKeyValueStorageProvider;
import org.hyperledger.besu.ethereum.mainnet.MainnetBlockHeaderFunctions;
import org.hyperledger.besu.ethereum.rlp.BytesValueRLPInput;
import org.hyperledger.besu.ethereum.storage.keyvalue.KeyValueSegmentIdentifier;
import org.hyperledger.besu.evm.account.MutableAccount;
import org.hyperledger.besu.evm.internal.EvmConfiguration;
import org.hyperledger.besu.evm.log.LogsBloomFilter;
import org.hyperledger.besu.evm.worldstate.WorldUpdater;
import org.hyperledger.besu.metrics.noop.NoOpMetricsSystem;
import org.hyperledger.besu.plugin.services.storage.KeyValueStorage;
import org.hyperledger.besu.plugin.services.storage.KeyValueStorageTransaction;

import java.util.Optional;
import java.util.stream.Collectors;

import org.apache.tuweni.bytes.Bytes;
import org.apache.tuweni.units.bigints.UInt256;
import org.junit.jupiter.api.BeforeEach;
import org.junit.jupiter.api.Test;
import org.junit.jupiter.api.extension.ExtendWith;
import org.mockito.junit.jupiter.MockitoExtension;

@ExtendWith(MockitoExtension.class)
class LogRollingTests {

  private BonsaiWorldStateProvider archive;

  private InMemoryKeyValueStorageProvider provider;
  private KeyValueStorage accountStorage;
  private KeyValueStorage codeStorage;
  private KeyValueStorage storageStorage;
  private KeyValueStorage trieBranchStorage;
  private KeyValueStorage trieLogStorage;

  private InMemoryKeyValueStorageProvider secondProvider;
  private BonsaiWorldStateProvider secondArchive;
  private KeyValueStorage secondAccountStorage;
  private KeyValueStorage secondCodeStorage;
  private KeyValueStorage secondStorageStorage;
  private KeyValueStorage secondTrieBranchStorage;
  private KeyValueStorage secondTrieLogStorage;
  private final Blockchain blockchain = mock(Blockchain.class);

  private static final Address addressOne =
      Address.fromHexString("0x1111111111111111111111111111111111111111");

  private static final BlockHeader headerOne =
      new BlockHeader(
          Hash.ZERO,
          Hash.EMPTY_LIST_HASH,
          Address.ZERO,
          Hash.fromHexString("0x0ecfa454ddfe6b740f4af7b7f4c61b5c6bac2854efd2b07b27b1f53dba9bb46c"),
          Hash.EMPTY_TRIE_HASH,
          Hash.EMPTY_LIST_HASH,
          LogsBloomFilter.builder().build(),
          Difficulty.ONE,
          1,
          0,
          0,
          0,
          Bytes.EMPTY,
          Wei.ZERO,
          Hash.ZERO,
          0,
          null,
          null, // blobGasUSed
          null,
          null,
          null,
          new MainnetBlockHeaderFunctions());
  private static final BlockHeader headerTwo =
      new BlockHeader(
          headerOne.getHash(),
          Hash.EMPTY_LIST_HASH,
          Address.ZERO,
          Hash.fromHexString("0x5b675f79cd11ba67266161d79a8d5be3ac330dfbb76300a4f15d76b610b18193"),
          Hash.EMPTY_TRIE_HASH,
          Hash.EMPTY_LIST_HASH,
          LogsBloomFilter.builder().build(),
          Difficulty.ONE,
          1,
          0,
          0,
          0,
          Bytes.EMPTY,
          Wei.ZERO,
          Hash.ZERO,
          0,
          null,
          null, // blobGasUsed
          null,
          null,
          null,
          new MainnetBlockHeaderFunctions());

  @BeforeEach
  void createStorage() {
    provider = new InMemoryKeyValueStorageProvider();
<<<<<<< HEAD
    final CachedMerkleTrieLoader cachedMerkleTrieLoader =
        new CachedMerkleTrieLoader(new NoOpMetricsSystem());
    archive =
        new BonsaiWorldStateProvider(
            provider,
            blockchain,
            cachedMerkleTrieLoader,
            new NoOpMetricsSystem(),
            null,
            EvmConfiguration.DEFAULT);
=======
    archive = InMemoryKeyValueStorageProvider.createBonsaiInMemoryWorldStateArchive(blockchain);
>>>>>>> f58f6cff
    accountStorage =
        provider.getStorageBySegmentIdentifier(KeyValueSegmentIdentifier.ACCOUNT_INFO_STATE);
    codeStorage = provider.getStorageBySegmentIdentifier(KeyValueSegmentIdentifier.CODE_STORAGE);
    storageStorage =
        provider.getStorageBySegmentIdentifier(KeyValueSegmentIdentifier.ACCOUNT_STORAGE_STORAGE);
    trieBranchStorage =
        provider.getStorageBySegmentIdentifier(KeyValueSegmentIdentifier.TRIE_BRANCH_STORAGE);
    trieLogStorage =
        provider.getStorageBySegmentIdentifier(KeyValueSegmentIdentifier.TRIE_LOG_STORAGE);

    secondProvider = new InMemoryKeyValueStorageProvider();
    secondArchive =
<<<<<<< HEAD
        new BonsaiWorldStateProvider(
            secondProvider,
            blockchain,
            secondOptimizedMerkleTrieLoader,
            new NoOpMetricsSystem(),
            null,
            EvmConfiguration.DEFAULT);
=======
        InMemoryKeyValueStorageProvider.createBonsaiInMemoryWorldStateArchive(blockchain);
>>>>>>> f58f6cff
    secondAccountStorage =
        secondProvider.getStorageBySegmentIdentifier(KeyValueSegmentIdentifier.ACCOUNT_INFO_STATE);
    secondCodeStorage =
        secondProvider.getStorageBySegmentIdentifier(KeyValueSegmentIdentifier.CODE_STORAGE);
    secondStorageStorage =
        secondProvider.getStorageBySegmentIdentifier(
            KeyValueSegmentIdentifier.ACCOUNT_STORAGE_STORAGE);
    secondTrieBranchStorage =
        secondProvider.getStorageBySegmentIdentifier(KeyValueSegmentIdentifier.TRIE_BRANCH_STORAGE);
    secondTrieLogStorage =
        secondProvider.getStorageBySegmentIdentifier(KeyValueSegmentIdentifier.TRIE_LOG_STORAGE);
  }

  @Test
  void simpleRollForwardTest() {

    final BonsaiWorldState worldState =
        new BonsaiWorldState(
            archive,
            new BonsaiWorldStateKeyValueStorage(provider, new NoOpMetricsSystem()),
            EvmConfiguration.DEFAULT);
    final WorldUpdater updater = worldState.updater();

    final MutableAccount mutableAccount = updater.createAccount(addressOne, 1, Wei.of(1L));
    mutableAccount.setCode(Bytes.of(0, 1, 2));
    mutableAccount.setStorageValue(UInt256.ONE, UInt256.ONE);
    updater.commit();
    worldState.persist(headerOne);

    final BonsaiWorldState secondWorldState =
        new BonsaiWorldState(
            secondArchive,
            new BonsaiWorldStateKeyValueStorage(secondProvider, new NoOpMetricsSystem()),
            EvmConfiguration.DEFAULT);
    final BonsaiWorldStateUpdateAccumulator secondUpdater =
        (BonsaiWorldStateUpdateAccumulator) secondWorldState.updater();

    final Optional<byte[]> value = trieLogStorage.get(headerOne.getHash().toArrayUnsafe());

    final TrieLogLayer layer =
        TrieLogFactoryImpl.readFrom(new BytesValueRLPInput(Bytes.wrap(value.get()), false));

    secondUpdater.rollForward(layer);
    secondUpdater.commit();
    secondWorldState.persist(null);

    assertKeyValueStorageEqual(accountStorage, secondAccountStorage);
    assertKeyValueStorageEqual(codeStorage, secondCodeStorage);
    assertKeyValueStorageEqual(storageStorage, secondStorageStorage);
    final KeyValueStorageTransaction tx = trieBranchStorage.startTransaction();
    tx.remove(BonsaiWorldStateKeyValueStorage.WORLD_BLOCK_HASH_KEY);
    tx.commit();
    assertKeyValueStorageEqual(trieBranchStorage, secondTrieBranchStorage);
    // trie logs won't be the same, we shouldn't generate logs on rolls.
    assertKeyValueSubset(trieLogStorage, secondTrieLogStorage);
    assertThat(secondWorldState.rootHash()).isEqualByComparingTo(worldState.rootHash());
  }

  @Test
  void rollForwardTwice() {
    final BonsaiWorldState worldState =
        new BonsaiWorldState(
            archive,
            new BonsaiWorldStateKeyValueStorage(provider, new NoOpMetricsSystem()),
            EvmConfiguration.DEFAULT);

    final WorldUpdater updater = worldState.updater();
    final MutableAccount mutableAccount = updater.createAccount(addressOne, 1, Wei.of(1L));
    mutableAccount.setCode(Bytes.of(0, 1, 2));
    mutableAccount.setStorageValue(UInt256.ONE, UInt256.ONE);
    updater.commit();

    worldState.persist(headerOne);

    final WorldUpdater updater2 = worldState.updater();
    final MutableAccount mutableAccount2 = updater2.getAccount(addressOne);
    mutableAccount2.setStorageValue(UInt256.ONE, UInt256.valueOf(2));
    updater2.commit();

    worldState.persist(headerTwo);

    final BonsaiWorldState secondWorldState =
        new BonsaiWorldState(
            secondArchive,
            new BonsaiWorldStateKeyValueStorage(secondProvider, new NoOpMetricsSystem()),
            EvmConfiguration.DEFAULT);
    final BonsaiWorldStateUpdateAccumulator secondUpdater =
        (BonsaiWorldStateUpdateAccumulator) secondWorldState.updater();

    final TrieLogLayer layerOne = getTrieLogLayer(trieLogStorage, headerOne.getHash());
    secondUpdater.rollForward(layerOne);
    secondUpdater.commit();
    secondWorldState.persist(null);

    final TrieLogLayer layerTwo = getTrieLogLayer(trieLogStorage, headerTwo.getHash());
    secondUpdater.rollForward(layerTwo);
    secondUpdater.commit();
    secondWorldState.persist(null);

    assertKeyValueStorageEqual(accountStorage, secondAccountStorage);
    assertKeyValueStorageEqual(codeStorage, secondCodeStorage);
    assertKeyValueStorageEqual(storageStorage, secondStorageStorage);
    final KeyValueStorageTransaction tx = trieBranchStorage.startTransaction();
    tx.remove(BonsaiWorldStateKeyValueStorage.WORLD_BLOCK_HASH_KEY);
    tx.commit();
    assertKeyValueStorageEqual(trieBranchStorage, secondTrieBranchStorage);
    // trie logs won't be the same, we shouldn't generate logs on rolls.
    assertKeyValueSubset(trieLogStorage, secondTrieLogStorage);
    assertThat(secondWorldState.rootHash()).isEqualByComparingTo(worldState.rootHash());
  }

  @Test
  void rollBackOnce() {
    final BonsaiWorldState worldState =
        new BonsaiWorldState(
            archive,
            new BonsaiWorldStateKeyValueStorage(provider, new NoOpMetricsSystem()),
            EvmConfiguration.DEFAULT);

    final WorldUpdater updater = worldState.updater();
    final MutableAccount mutableAccount = updater.createAccount(addressOne, 1, Wei.of(1L));
    mutableAccount.setCode(Bytes.of(0, 1, 2));
    mutableAccount.setStorageValue(UInt256.ONE, UInt256.ONE);
    updater.commit();

    worldState.persist(headerOne);

    final WorldUpdater updater2 = worldState.updater();
    final MutableAccount mutableAccount2 = updater2.getAccount(addressOne);
    mutableAccount2.setStorageValue(UInt256.ONE, UInt256.valueOf(2));
    updater2.commit();

    worldState.persist(headerTwo);
    final BonsaiWorldStateUpdateAccumulator firstRollbackUpdater =
        (BonsaiWorldStateUpdateAccumulator) worldState.updater();

    final TrieLogLayer layerTwo = getTrieLogLayer(trieLogStorage, headerTwo.getHash());
    firstRollbackUpdater.rollBack(layerTwo);

    worldState.persist(headerOne);

    final BonsaiWorldState secondWorldState =
        new BonsaiWorldState(
            secondArchive,
            new BonsaiWorldStateKeyValueStorage(secondProvider, new NoOpMetricsSystem()),
            EvmConfiguration.DEFAULT);

    final WorldUpdater secondUpdater = secondWorldState.updater();
    final MutableAccount secondMutableAccount =
        secondUpdater.createAccount(addressOne, 1, Wei.of(1L));
    secondMutableAccount.setCode(Bytes.of(0, 1, 2));
    secondMutableAccount.setStorageValue(UInt256.ONE, UInt256.ONE);
    secondUpdater.commit();

    secondWorldState.persist(null);

    assertKeyValueStorageEqual(accountStorage, secondAccountStorage);
    assertKeyValueStorageEqual(codeStorage, secondCodeStorage);
    assertKeyValueStorageEqual(storageStorage, secondStorageStorage);
    final KeyValueStorageTransaction tx = trieBranchStorage.startTransaction();
    tx.remove(BonsaiWorldStateKeyValueStorage.WORLD_BLOCK_HASH_KEY);
    tx.commit();
    assertKeyValueStorageEqual(trieBranchStorage, secondTrieBranchStorage);
    // trie logs won't be the same, we don't delete the roll back log
    assertKeyValueSubset(trieLogStorage, secondTrieLogStorage);
    assertThat(secondWorldState.rootHash()).isEqualByComparingTo(worldState.rootHash());
  }

  private TrieLogLayer getTrieLogLayer(final KeyValueStorage storage, final Bytes key) {
    return storage
        .get(key.toArrayUnsafe())
        .map(bytes -> TrieLogFactoryImpl.readFrom(new BytesValueRLPInput(Bytes.wrap(bytes), false)))
        .get();
  }

  private static void assertKeyValueStorageEqual(
      final KeyValueStorage first, final KeyValueStorage second) {
    final var firstKeys =
        first.getAllKeysThat(k -> true).stream().map(Bytes::wrap).collect(Collectors.toSet());
    final var secondKeys =
        second.getAllKeysThat(k -> true).stream().map(Bytes::wrap).collect(Collectors.toSet());

    assertThat(secondKeys).isEqualTo(firstKeys);
    for (final Bytes key : firstKeys) {
      assertThat(Bytes.wrap(second.get(key.toArrayUnsafe()).get()))
          .isEqualByComparingTo(Bytes.wrap(first.get(key.toArrayUnsafe()).get()));
    }
  }

  private static void assertKeyValueSubset(
      final KeyValueStorage largerSet, final KeyValueStorage smallerSet) {
    final var largerKeys =
        largerSet.getAllKeysThat(k -> true).stream().map(Bytes::wrap).collect(Collectors.toSet());
    final var smallerKeys =
        smallerSet.getAllKeysThat(k -> true).stream().map(Bytes::wrap).collect(Collectors.toSet());

    assertThat(largerKeys).containsAll(smallerKeys);
    for (final Bytes key : largerKeys) {
      if (smallerKeys.contains(key)) {
        assertThat(Bytes.wrap(largerSet.get(key.toArrayUnsafe()).get()))
            .isEqualByComparingTo(Bytes.wrap(smallerSet.get(key.toArrayUnsafe()).get()));
      }
    }
  }
}<|MERGE_RESOLUTION|>--- conflicted
+++ resolved
@@ -128,20 +128,7 @@
   @BeforeEach
   void createStorage() {
     provider = new InMemoryKeyValueStorageProvider();
-<<<<<<< HEAD
-    final CachedMerkleTrieLoader cachedMerkleTrieLoader =
-        new CachedMerkleTrieLoader(new NoOpMetricsSystem());
-    archive =
-        new BonsaiWorldStateProvider(
-            provider,
-            blockchain,
-            cachedMerkleTrieLoader,
-            new NoOpMetricsSystem(),
-            null,
-            EvmConfiguration.DEFAULT);
-=======
     archive = InMemoryKeyValueStorageProvider.createBonsaiInMemoryWorldStateArchive(blockchain);
->>>>>>> f58f6cff
     accountStorage =
         provider.getStorageBySegmentIdentifier(KeyValueSegmentIdentifier.ACCOUNT_INFO_STATE);
     codeStorage = provider.getStorageBySegmentIdentifier(KeyValueSegmentIdentifier.CODE_STORAGE);
@@ -154,17 +141,7 @@
 
     secondProvider = new InMemoryKeyValueStorageProvider();
     secondArchive =
-<<<<<<< HEAD
-        new BonsaiWorldStateProvider(
-            secondProvider,
-            blockchain,
-            secondOptimizedMerkleTrieLoader,
-            new NoOpMetricsSystem(),
-            null,
-            EvmConfiguration.DEFAULT);
-=======
         InMemoryKeyValueStorageProvider.createBonsaiInMemoryWorldStateArchive(blockchain);
->>>>>>> f58f6cff
     secondAccountStorage =
         secondProvider.getStorageBySegmentIdentifier(KeyValueSegmentIdentifier.ACCOUNT_INFO_STATE);
     secondCodeStorage =
