/*
 * Copyright ConsenSys AG.
 *
 * Licensed under the Apache License, Version 2.0 (the "License"); you may not use this file except in compliance with
 * the License. You may obtain a copy of the License at
 *
 * http://www.apache.org/licenses/LICENSE-2.0
 *
 * Unless required by applicable law or agreed to in writing, software distributed under the License is distributed on
 * an "AS IS" BASIS, WITHOUT WARRANTIES OR CONDITIONS OF ANY KIND, either express or implied. See the License for the
 * specific language governing permissions and limitations under the License.
 *
 * SPDX-License-Identifier: Apache-2.0
 *
 */

package org.hyperledger.besu.ethereum.bonsai;

import static com.google.common.base.Preconditions.checkArgument;
import static org.hyperledger.besu.ethereum.storage.keyvalue.KeyValueSegmentIdentifier.ACCOUNT_INFO_STATE;
import static org.hyperledger.besu.ethereum.storage.keyvalue.KeyValueSegmentIdentifier.ACCOUNT_STORAGE_STORAGE;
import static org.hyperledger.besu.ethereum.storage.keyvalue.KeyValueSegmentIdentifier.CODE_STORAGE;
import static org.hyperledger.besu.ethereum.storage.keyvalue.KeyValueSegmentIdentifier.TRIE_BRANCH_STORAGE;

import org.hyperledger.besu.ethereum.bonsai.storage.BonsaiWorldStateKeyValueStorage;
import org.hyperledger.besu.ethereum.bonsai.trielog.TrieLogFactoryImpl;
import org.hyperledger.besu.ethereum.bonsai.trielog.TrieLogLayer;
import org.hyperledger.besu.ethereum.bonsai.worldview.BonsaiWorldState;
import org.hyperledger.besu.ethereum.bonsai.worldview.BonsaiWorldStateUpdateAccumulator;
import org.hyperledger.besu.ethereum.core.InMemoryKeyValueStorageProvider;
import org.hyperledger.besu.ethereum.rlp.BytesValueRLPInput;
import org.hyperledger.besu.ethereum.storage.keyvalue.KeyValueSegmentIdentifier;
import org.hyperledger.besu.evm.internal.EvmConfiguration;
import org.hyperledger.besu.metrics.noop.NoOpMetricsSystem;
import org.hyperledger.besu.services.kvstore.InMemoryKeyValueStorage;
import org.hyperledger.besu.services.kvstore.SegmentedInMemoryKeyValueStorage;
import org.hyperledger.besu.util.io.RollingFileReader;

import java.io.IOException;
import java.nio.file.Path;
import java.util.List;

import org.apache.tuweni.bytes.Bytes;

public class RollingImport {

  public static void main(final String[] arg) throws IOException {
    checkArgument(arg.length == 1, "Single argument is file prefix, like `./layer/besu-layer`");

    final RollingFileReader reader =
        new RollingFileReader((i, c) -> Path.of(String.format(arg[0] + "-%04d.rdat", i)), false);

    final InMemoryKeyValueStorageProvider provider = new InMemoryKeyValueStorageProvider();
    final BonsaiWorldStateProvider archive =
<<<<<<< HEAD
        new BonsaiWorldStateProvider(
            provider,
            null,
            cachedMerkleTrieLoader,
            new NoOpMetricsSystem(),
            null,
            EvmConfiguration.DEFAULT);
=======
        InMemoryKeyValueStorageProvider.createBonsaiInMemoryWorldStateArchive(null);
>>>>>>> f58f6cff
    final BonsaiWorldState bonsaiState =
        new BonsaiWorldState(
            archive,
            new BonsaiWorldStateKeyValueStorage(provider, new NoOpMetricsSystem()),
            EvmConfiguration.DEFAULT);
    final SegmentedInMemoryKeyValueStorage worldStateStorage =
        (SegmentedInMemoryKeyValueStorage)
            provider.getStorageBySegmentIdentifiers(
                List.of(
                    ACCOUNT_INFO_STATE,
                    CODE_STORAGE,
                    ACCOUNT_STORAGE_STORAGE,
                    TRIE_BRANCH_STORAGE));

    final InMemoryKeyValueStorage trieLogStorage =
        (InMemoryKeyValueStorage)
            provider.getStorageBySegmentIdentifier(KeyValueSegmentIdentifier.TRIE_LOG_STORAGE);

    int count = 0;
    while (!reader.isDone()) {
      try {
        final byte[] bytes = reader.readBytes();
        if (bytes.length < 1) {
          continue;
        }
        final TrieLogLayer layer =
            TrieLogFactoryImpl.readFrom(new BytesValueRLPInput(Bytes.wrap(bytes), false));
        final BonsaiWorldStateUpdateAccumulator updater =
            (BonsaiWorldStateUpdateAccumulator) bonsaiState.updater();
        updater.rollForward(layer);
        updater.commit();
        bonsaiState.persist(null);
        if (count % 10000 == 0) {
          System.out.println(". - " + count);
        } else if (count % 100 == 0) {
          System.out.print(".");
          System.out.flush();
        }
      } catch (final Exception e) {
        //        e.printStackTrace(System.out);
        System.out.println(count);
        throw e;
      }
      count++;
    }

    System.out.printf("%nCount %d - now going backwards!%n", count);

    while (count > 0) {
      try {

        count--;
        reader.seek(count);
        final byte[] bytes = reader.readBytes();
        final TrieLogLayer layer =
            TrieLogFactoryImpl.readFrom(new BytesValueRLPInput(Bytes.wrap(bytes), false));
        final BonsaiWorldStateUpdateAccumulator updater =
            (BonsaiWorldStateUpdateAccumulator) bonsaiState.updater();
        updater.rollBack(layer);
        updater.commit();
        bonsaiState.persist(null);
        if (count % 10000 == 0) {
          System.out.println(". - " + count);
        } else if (count % 100 == 0) {
          System.out.print(".");
          System.out.flush();
        }
      } catch (final Exception e) {
        System.out.println(count);
        throw e;
      }
    }
    System.out.printf("Back to zero!%n");
    worldStateStorage.dump(System.out);
    trieLogStorage.dump(System.out);
  }
}<|MERGE_RESOLUTION|>--- conflicted
+++ resolved
@@ -52,17 +52,7 @@
 
     final InMemoryKeyValueStorageProvider provider = new InMemoryKeyValueStorageProvider();
     final BonsaiWorldStateProvider archive =
-<<<<<<< HEAD
-        new BonsaiWorldStateProvider(
-            provider,
-            null,
-            cachedMerkleTrieLoader,
-            new NoOpMetricsSystem(),
-            null,
-            EvmConfiguration.DEFAULT);
-=======
         InMemoryKeyValueStorageProvider.createBonsaiInMemoryWorldStateArchive(null);
->>>>>>> f58f6cff
     final BonsaiWorldState bonsaiState =
         new BonsaiWorldState(
             archive,
