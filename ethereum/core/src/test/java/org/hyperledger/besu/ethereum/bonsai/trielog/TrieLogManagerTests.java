--- conflicted
+++ resolved
@@ -25,11 +25,7 @@
 import org.hyperledger.besu.ethereum.chain.Blockchain;
 import org.hyperledger.besu.ethereum.core.BlockHeader;
 import org.hyperledger.besu.ethereum.core.BlockHeaderTestFixture;
-<<<<<<< HEAD
 import org.hyperledger.besu.evm.internal.EvmConfiguration;
-import org.hyperledger.besu.metrics.noop.NoOpMetricsSystem;
-=======
->>>>>>> 949c724a
 
 import java.util.concurrent.atomic.AtomicBoolean;
 
@@ -60,19 +56,7 @@
 
   @BeforeEach
   public void setup() {
-<<<<<<< HEAD
-    trieLogManager =
-        new CachedWorldStorageManager(
-            archive,
-            blockchain,
-            bonsaiWorldStateKeyValueStorage,
-            new NoOpMetricsSystem(),
-            512,
-            null,
-            EvmConfiguration.DEFAULT);
-=======
     trieLogManager = new TrieLogManager(blockchain, bonsaiWorldStateKeyValueStorage, 512, null);
->>>>>>> 949c724a
   }
 
   @Test
