/*
 * Copyright ConsenSys AG.
 *
 * Licensed under the Apache License, Version 2.0 (the "License"); you may not use this file except in compliance with
 * the License. You may obtain a copy of the License at
 *
 * http://www.apache.org/licenses/LICENSE-2.0
 *
 * Unless required by applicable law or agreed to in writing, software distributed under the License is distributed on
 * an "AS IS" BASIS, WITHOUT WARRANTIES OR CONDITIONS OF ANY KIND, either express or implied. See the License for the
 * specific language governing permissions and limitations under the License.
 *
 * SPDX-License-Identifier: Apache-2.0
 */
package org.hyperledger.besu.ethereum.mainnet.precompiles.privacy;

import static java.nio.charset.StandardCharsets.UTF_8;
import static org.assertj.core.api.Assertions.assertThat;
import static org.assertj.core.api.Assertions.assertThatThrownBy;
import static org.hyperledger.besu.ethereum.core.PrivateTransactionDataFixture.versionedPrivateTransactionBesu;
import static org.hyperledger.besu.ethereum.mainnet.PrivateStateUtils.KEY_IS_PERSISTING_PRIVATE_STATE;
import static org.hyperledger.besu.ethereum.mainnet.PrivateStateUtils.KEY_PRIVATE_METADATA_UPDATER;
import static org.mockito.ArgumentMatchers.any;
import static org.mockito.ArgumentMatchers.eq;
import static org.mockito.ArgumentMatchers.nullable;
import static org.mockito.Mockito.mock;
import static org.mockito.Mockito.spy;
import static org.mockito.Mockito.when;

import org.hyperledger.besu.datatypes.Address;
import org.hyperledger.besu.datatypes.Hash;
import org.hyperledger.besu.enclave.Enclave;
import org.hyperledger.besu.enclave.EnclaveClientException;
import org.hyperledger.besu.enclave.EnclaveConfigurationException;
import org.hyperledger.besu.enclave.types.ReceiveResponse;
import org.hyperledger.besu.ethereum.chain.Blockchain;
import org.hyperledger.besu.ethereum.core.Block;
import org.hyperledger.besu.ethereum.core.BlockDataGenerator;
import org.hyperledger.besu.ethereum.core.ProcessableBlockHeader;
import org.hyperledger.besu.ethereum.mainnet.ValidationResult;
import org.hyperledger.besu.ethereum.privacy.PrivateStateGenesisAllocator;
import org.hyperledger.besu.ethereum.privacy.PrivateStateRootResolver;
import org.hyperledger.besu.ethereum.privacy.PrivateTransaction;
import org.hyperledger.besu.ethereum.privacy.PrivateTransactionProcessor;
import org.hyperledger.besu.ethereum.privacy.VersionedPrivateTransaction;
import org.hyperledger.besu.ethereum.privacy.storage.PrivacyGroupHeadBlockMap;
import org.hyperledger.besu.ethereum.privacy.storage.PrivateMetadataUpdater;
import org.hyperledger.besu.ethereum.privacy.storage.PrivateStateStorage;
import org.hyperledger.besu.ethereum.processing.TransactionProcessingResult;
import org.hyperledger.besu.ethereum.rlp.BytesValueRLPOutput;
import org.hyperledger.besu.ethereum.transaction.TransactionInvalidReason;
import org.hyperledger.besu.ethereum.vm.BlockHashLookup;
import org.hyperledger.besu.ethereum.worldstate.WorldStateArchive;
import org.hyperledger.besu.evm.frame.MessageFrame;
import org.hyperledger.besu.evm.gascalculator.SpuriousDragonGasCalculator;
import org.hyperledger.besu.evm.log.Log;
import org.hyperledger.besu.evm.tracing.OperationTracer;
import org.hyperledger.besu.evm.worldstate.MutableWorldState;
import org.hyperledger.besu.evm.worldstate.WorldUpdater;

import java.util.ArrayList;
import java.util.List;
import java.util.Optional;

import org.apache.tuweni.bytes.Bytes;
import org.apache.tuweni.bytes.Bytes32;
import org.junit.Before;
import org.junit.Rule;
import org.junit.Test;
import org.junit.rules.TemporaryFolder;
import org.mockito.Mockito;

public class OnChainPrivacyPrecompiledContractTest {

  @Rule public final TemporaryFolder temp = new TemporaryFolder();

  private final Bytes privateTransactionLookupId = Bytes.random(32);
  private MessageFrame messageFrame;
  private Blockchain blockchain;
  private final String DEFAULT_OUTPUT = "0x01";
  final String PAYLOAD_TEST_PRIVACY_GROUP_ID = "8lDVI66RZHIrBsolz6Kn88Rd+WsJ4hUjb4hsh29xW/o=";
  private final WorldStateArchive worldStateArchive = mock(WorldStateArchive.class);
  final PrivateStateStorage privateStateStorage = mock(PrivateStateStorage.class);
  final PrivateStateRootResolver privateStateRootResolver =
      new PrivateStateRootResolver(privateStateStorage);

  PrivateStateGenesisAllocator privateStateGenesisAllocator =
      mock(PrivateStateGenesisAllocator.class);

  private PrivateTransactionProcessor mockPrivateTxProcessor(
      final TransactionProcessingResult result) {
    final PrivateTransactionProcessor mockPrivateTransactionProcessor =
        mock(PrivateTransactionProcessor.class);
    when(mockPrivateTransactionProcessor.processTransaction(
            nullable(WorldUpdater.class),
            nullable(WorldUpdater.class),
            nullable(ProcessableBlockHeader.class),
            nullable((Hash.class)),
            nullable(PrivateTransaction.class),
            nullable(Address.class),
            nullable(OperationTracer.class),
            nullable(BlockHashLookup.class),
            nullable(Bytes.class)))
        .thenReturn(result);

    return mockPrivateTransactionProcessor;
  }

  @Before
  public void setUp() {
    final MutableWorldState mutableWorldState = mock(MutableWorldState.class);
    when(mutableWorldState.updater()).thenReturn(mock(WorldUpdater.class));
    when(worldStateArchive.getMutable()).thenReturn(mutableWorldState);
    when(worldStateArchive.getMutable(any(), any())).thenReturn(Optional.of(mutableWorldState));

    final PrivateStateStorage.Updater storageUpdater = mock(PrivateStateStorage.Updater.class);
    when(privateStateStorage.getPrivacyGroupHeadBlockMap(any()))
        .thenReturn(Optional.of(PrivacyGroupHeadBlockMap.empty()));
    when(privateStateStorage.getPrivateBlockMetadata(any(), any())).thenReturn(Optional.empty());
    when(storageUpdater.putPrivateBlockMetadata(
            nullable(Bytes32.class), nullable(Bytes32.class), any()))
        .thenReturn(storageUpdater);
    when(storageUpdater.putPrivacyGroupHeadBlockMap(nullable(Bytes32.class), any()))
        .thenReturn(storageUpdater);
    when(storageUpdater.putTransactionReceipt(
            nullable(Bytes32.class), nullable(Bytes32.class), any()))
        .thenReturn(storageUpdater);
    when(privateStateStorage.updater()).thenReturn(storageUpdater);

    messageFrame = mock(MessageFrame.class);
    blockchain = mock(Blockchain.class);
    final BlockDataGenerator blockGenerator = new BlockDataGenerator();
    final Block genesis = blockGenerator.genesisBlock();
    final Block block =
        blockGenerator.block(
            new BlockDataGenerator.BlockOptions().setParentHash(genesis.getHeader().getHash()));
    when(blockchain.getGenesisBlock()).thenReturn(genesis);
    when(blockchain.getBlockByHash(block.getHash())).thenReturn(Optional.of(block));
    when(blockchain.getBlockByHash(genesis.getHash())).thenReturn(Optional.of(genesis));
    when(messageFrame.getBlockHeader()).thenReturn(block.getHeader());
    final PrivateMetadataUpdater privateMetadataUpdater = mock(PrivateMetadataUpdater.class);
    final PrivacyGroupHeadBlockMap privacyGroupHeadBlockMap = mock(PrivacyGroupHeadBlockMap.class);
    when(messageFrame.getContextVariable(KEY_PRIVATE_METADATA_UPDATER))
        .thenReturn(privateMetadataUpdater);
    when(messageFrame.hasContextVariable(KEY_PRIVATE_METADATA_UPDATER)).thenReturn(true);
    when(messageFrame.getContextVariable(KEY_IS_PERSISTING_PRIVATE_STATE, false)).thenReturn(false);
    when(privateMetadataUpdater.getPrivacyGroupHeadBlockMap()).thenReturn(privacyGroupHeadBlockMap);
  }

  @Test
  public void testPayloadFoundInEnclave() {
    final Enclave enclave = mock(Enclave.class);
    final OnChainPrivacyPrecompiledContract contract = buildPrivacyPrecompiledContract(enclave);
    final List<Log> logs = new ArrayList<>();
    contract.setPrivateTransactionProcessor(
        mockPrivateTxProcessor(
            TransactionProcessingResult.successful(
                logs, 0, 0, Bytes.fromHexString(DEFAULT_OUTPUT), null)));

    final VersionedPrivateTransaction versionedPrivateTransaction =
        versionedPrivateTransactionBesu();
    final byte[] payload = convertVersionedPrivateTransactionToBytes(versionedPrivateTransaction);
    final String privateFrom =
        versionedPrivateTransaction.getPrivateTransaction().getPrivateFrom().toBase64String();

    final ReceiveResponse response =
        new ReceiveResponse(payload, PAYLOAD_TEST_PRIVACY_GROUP_ID, privateFrom);
    when(enclave.receive(any())).thenReturn(response);

    final OnChainPrivacyPrecompiledContract contractSpy = spy(contract);
    Mockito.doReturn(true)
        .when(contractSpy)
        .canExecute(any(), any(), any(), any(), any(), any(), any(), any(), any());

    final Bytes actual = contractSpy.compute(privateTransactionLookupId, messageFrame);

    assertThat(actual).isEqualTo(Bytes.fromHexString(DEFAULT_OUTPUT));
  }

  @Test
  public void testPayloadNotFoundInEnclave() {
    final Enclave enclave = mock(Enclave.class);
    final PrivacyPrecompiledContract contract = buildPrivacyPrecompiledContract(enclave);

    when(enclave.receive(any(String.class))).thenThrow(EnclaveClientException.class);

    final Bytes expected = contract.compute(privateTransactionLookupId, messageFrame);
    assertThat(expected).isEqualTo(Bytes.EMPTY);
  }

  @Test(expected = RuntimeException.class)
  public void testEnclaveDown() {
    final Enclave enclave = mock(Enclave.class);
    final PrivacyPrecompiledContract contract = buildPrivacyPrecompiledContract(enclave);

    when(enclave.receive(any(String.class))).thenThrow(new RuntimeException());

    contract.compute(privateTransactionLookupId, messageFrame);
  }

  @Test
  public void testEnclaveBelowRequiredVersion() {
    final Enclave enclave = mock(Enclave.class);
    final OnChainPrivacyPrecompiledContract contract = buildPrivacyPrecompiledContract(enclave);
    final VersionedPrivateTransaction versionedPrivateTransaction =
        versionedPrivateTransactionBesu();
    final byte[] payload = convertVersionedPrivateTransactionToBytes(versionedPrivateTransaction);

    final ReceiveResponse responseWithoutSenderKey =
        new ReceiveResponse(payload, PAYLOAD_TEST_PRIVACY_GROUP_ID, null);
    when(enclave.receive(eq(privateTransactionLookupId.toBase64String())))
        .thenReturn(responseWithoutSenderKey);

    assertThatThrownBy(() -> contract.compute(privateTransactionLookupId, messageFrame))
        .isInstanceOf(EnclaveConfigurationException.class)
        .hasMessage("Incompatible Orion version. Orion version must be 1.6.0 or greater.");
  }

  @Test
  public void testPayloadNotMatchingPrivateFrom() {
    final Enclave enclave = mock(Enclave.class);
    final OnChainPrivacyPrecompiledContract contract = buildPrivacyPrecompiledContract(enclave);
    final VersionedPrivateTransaction versionedPrivateTransaction =
        versionedPrivateTransactionBesu();
    final byte[] payload = convertVersionedPrivateTransactionToBytes(versionedPrivateTransaction);

    final String wrongSenderKey = Bytes.random(32).toBase64String();
    final ReceiveResponse responseWithWrongSenderKey =
        new ReceiveResponse(payload, PAYLOAD_TEST_PRIVACY_GROUP_ID, wrongSenderKey);
    when(enclave.receive(eq(privateTransactionLookupId.toBase64String())))
        .thenReturn(responseWithWrongSenderKey);

    final Bytes expected = contract.compute(privateTransactionLookupId, messageFrame);
    assertThat(expected).isEqualTo(Bytes.EMPTY);
  }

  @Test
  public void testPrivateFromNotMemberOfGroup() {
    // array length too big
    assertThatComputeReturnsEmptyGivenContractMembershipQueryReturns(
        Bytes.concatenate(
            Bytes32.fromHexStringLenient("0x0"),
            // array length
            Bytes32.fromHexStringLenient("0x1"),
            // first array content
            Bytes32.fromHexStringLenient("0x1")));
  }

  @Test
  public void testInvalidResponseToMembershipQuery() {
    // response shorter than empty array response
    assertThatComputeReturnsEmptyGivenContractMembershipQueryReturns(
        Bytes32.fromHexStringLenient("0x0"));

    // array length too big
    assertThatComputeReturnsEmptyGivenContractMembershipQueryReturns(
        Bytes.concatenate(
            // offset to start of array
            Bytes32.fromHexStringLenient("0x0"),
            // array length
            Bytes32.fromHexStringLenient("0x2"),
            // first array content
            Bytes32.fromHexStringLenient("0x1")));
  }

  private void assertThatComputeReturnsEmptyGivenContractMembershipQueryReturns(
      final Bytes memberList) {
    final Enclave enclave = mock(Enclave.class);
    final OnChainPrivacyPrecompiledContract contract = buildPrivacyPrecompiledContract(enclave);

    final List<Log> logs = new ArrayList<>();
    contract.setPrivateTransactionProcessor(
        mockPrivateTxProcessor(
            TransactionProcessingResult.successful(logs, 0, 0, memberList, null)));

    final OnChainPrivacyPrecompiledContract contractSpy = spy(contract);
<<<<<<< HEAD
    Mockito.doReturn(false)
        .when(contractSpy)
        .isContractLocked(any(), any(), any(), any(), any(), any());
    Mockito.doReturn(true)
        .when(contractSpy)
        .onChainPrivacyGroupVersionMatches(any(), any(), any(), any(), any(), any(), any());
    final TransactionProcessingResult mockResult = mock(TransactionProcessingResult.class);
    Mockito.doReturn(mockResult)
        .when(contractSpy)
        .simulateTransaction(any(), any(), any(), any(), any(), any(), any());
    Mockito.doReturn(Arrays.asList(Bytes.ofUnsignedInt(1L)))
        .when(contractSpy)
        .getMembersFromResult(any());
=======
    Mockito.doReturn(false).when(contractSpy).isContractLocked(any(), any());
    Mockito.doReturn(true).when(contractSpy).onChainPrivacyGroupVersionMatches(any(), any(), any());
>>>>>>> a2fd2147

    final VersionedPrivateTransaction privateTransaction = versionedPrivateTransactionBesu();
    final byte[] payload = convertVersionedPrivateTransactionToBytes(privateTransaction);
    final String privateFrom =
        privateTransaction.getPrivateTransaction().getPrivateFrom().toBase64String();

    final ReceiveResponse response =
        new ReceiveResponse(payload, PAYLOAD_TEST_PRIVACY_GROUP_ID, privateFrom);
    when(enclave.receive(any(String.class))).thenReturn(response);

    final Bytes actual = contractSpy.compute(privateTransactionLookupId, messageFrame);

    assertThat(actual).isEqualTo(Bytes.EMPTY);
  }

  @Test
  public void testInvalidPrivateTransaction() {
    final Enclave enclave = mock(Enclave.class);

    final OnChainPrivacyPrecompiledContract contract =
        new OnChainPrivacyPrecompiledContract(
            new SpuriousDragonGasCalculator(),
            enclave,
            worldStateArchive,
            privateStateRootResolver,
            privateStateGenesisAllocator);

    contract.setPrivateTransactionProcessor(
        mockPrivateTxProcessor(
            TransactionProcessingResult.invalid(
                ValidationResult.invalid(TransactionInvalidReason.INCORRECT_NONCE))));

    final OnChainPrivacyPrecompiledContract contractSpy = spy(contract);
    Mockito.doReturn(true)
        .when(contractSpy)
        .canExecute(any(), any(), any(), any(), any(), any(), any(), any(), any());

    final VersionedPrivateTransaction privateTransaction = versionedPrivateTransactionBesu();
    final byte[] payload = convertVersionedPrivateTransactionToBytes(privateTransaction);
    final String privateFrom =
        privateTransaction.getPrivateTransaction().getPrivateFrom().toBase64String();

    final ReceiveResponse response =
        new ReceiveResponse(payload, PAYLOAD_TEST_PRIVACY_GROUP_ID, privateFrom);

    when(enclave.receive(any(String.class))).thenReturn(response);

    final Bytes actual = contractSpy.compute(privateTransactionLookupId, messageFrame);

    assertThat(actual).isEqualTo(Bytes.EMPTY);
  }

  private byte[] convertVersionedPrivateTransactionToBytes(
      final VersionedPrivateTransaction privateTransaction) {
    final BytesValueRLPOutput bytesValueRLPOutput = new BytesValueRLPOutput();
    privateTransaction.writeTo(bytesValueRLPOutput);

    return bytesValueRLPOutput.encoded().toBase64String().getBytes(UTF_8);
  }

  private OnChainPrivacyPrecompiledContract buildPrivacyPrecompiledContract(final Enclave enclave) {
    return new OnChainPrivacyPrecompiledContract(
        new SpuriousDragonGasCalculator(),
        enclave,
        worldStateArchive,
        privateStateRootResolver,
        privateStateGenesisAllocator);
  }
}<|MERGE_RESOLUTION|>--- conflicted
+++ resolved
@@ -33,7 +33,6 @@
 import org.hyperledger.besu.enclave.EnclaveClientException;
 import org.hyperledger.besu.enclave.EnclaveConfigurationException;
 import org.hyperledger.besu.enclave.types.ReceiveResponse;
-import org.hyperledger.besu.ethereum.chain.Blockchain;
 import org.hyperledger.besu.ethereum.core.Block;
 import org.hyperledger.besu.ethereum.core.BlockDataGenerator;
 import org.hyperledger.besu.ethereum.core.ProcessableBlockHeader;
@@ -76,7 +75,6 @@
 
   private final Bytes privateTransactionLookupId = Bytes.random(32);
   private MessageFrame messageFrame;
-  private Blockchain blockchain;
   private final String DEFAULT_OUTPUT = "0x01";
   final String PAYLOAD_TEST_PRIVACY_GROUP_ID = "8lDVI66RZHIrBsolz6Kn88Rd+WsJ4hUjb4hsh29xW/o=";
   private final WorldStateArchive worldStateArchive = mock(WorldStateArchive.class);
@@ -128,15 +126,11 @@
     when(privateStateStorage.updater()).thenReturn(storageUpdater);
 
     messageFrame = mock(MessageFrame.class);
-    blockchain = mock(Blockchain.class);
     final BlockDataGenerator blockGenerator = new BlockDataGenerator();
     final Block genesis = blockGenerator.genesisBlock();
     final Block block =
         blockGenerator.block(
             new BlockDataGenerator.BlockOptions().setParentHash(genesis.getHeader().getHash()));
-    when(blockchain.getGenesisBlock()).thenReturn(genesis);
-    when(blockchain.getBlockByHash(block.getHash())).thenReturn(Optional.of(block));
-    when(blockchain.getBlockByHash(genesis.getHash())).thenReturn(Optional.of(genesis));
     when(messageFrame.getBlockHeader()).thenReturn(block.getHeader());
     final PrivateMetadataUpdater privateMetadataUpdater = mock(PrivateMetadataUpdater.class);
     final PrivacyGroupHeadBlockMap privacyGroupHeadBlockMap = mock(PrivacyGroupHeadBlockMap.class);
@@ -170,7 +164,7 @@
     final OnChainPrivacyPrecompiledContract contractSpy = spy(contract);
     Mockito.doReturn(true)
         .when(contractSpy)
-        .canExecute(any(), any(), any(), any(), any(), any(), any(), any(), any());
+        .canExecute(any(), any(), any(), any(), any(), any(), any(), any());
 
     final Bytes actual = contractSpy.compute(privateTransactionLookupId, messageFrame);
 
@@ -274,24 +268,8 @@
             TransactionProcessingResult.successful(logs, 0, 0, memberList, null)));
 
     final OnChainPrivacyPrecompiledContract contractSpy = spy(contract);
-<<<<<<< HEAD
-    Mockito.doReturn(false)
-        .when(contractSpy)
-        .isContractLocked(any(), any(), any(), any(), any(), any());
-    Mockito.doReturn(true)
-        .when(contractSpy)
-        .onChainPrivacyGroupVersionMatches(any(), any(), any(), any(), any(), any(), any());
-    final TransactionProcessingResult mockResult = mock(TransactionProcessingResult.class);
-    Mockito.doReturn(mockResult)
-        .when(contractSpy)
-        .simulateTransaction(any(), any(), any(), any(), any(), any(), any());
-    Mockito.doReturn(Arrays.asList(Bytes.ofUnsignedInt(1L)))
-        .when(contractSpy)
-        .getMembersFromResult(any());
-=======
     Mockito.doReturn(false).when(contractSpy).isContractLocked(any(), any());
     Mockito.doReturn(true).when(contractSpy).onChainPrivacyGroupVersionMatches(any(), any(), any());
->>>>>>> a2fd2147
 
     final VersionedPrivateTransaction privateTransaction = versionedPrivateTransactionBesu();
     final byte[] payload = convertVersionedPrivateTransactionToBytes(privateTransaction);
@@ -327,7 +305,7 @@
     final OnChainPrivacyPrecompiledContract contractSpy = spy(contract);
     Mockito.doReturn(true)
         .when(contractSpy)
-        .canExecute(any(), any(), any(), any(), any(), any(), any(), any(), any());
+        .canExecute(any(), any(), any(), any(), any(), any(), any(), any());
 
     final VersionedPrivateTransaction privateTransaction = versionedPrivateTransactionBesu();
     final byte[] payload = convertVersionedPrivateTransactionToBytes(privateTransaction);
