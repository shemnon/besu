/*
 * Copyright ConsenSys AG.
 *
 * Licensed under the Apache License, Version 2.0 (the "License"); you may not use this file except in compliance with
 * the License. You may obtain a copy of the License at
 *
 * http://www.apache.org/licenses/LICENSE-2.0
 *
 * Unless required by applicable law or agreed to in writing, software distributed under the License is distributed on
 * an "AS IS" BASIS, WITHOUT WARRANTIES OR CONDITIONS OF ANY KIND, either express or implied. See the License for the
 * specific language governing permissions and limitations under the License.
 *
 * SPDX-License-Identifier: Apache-2.0
 *
 */
package org.hyperledger.besu.evmtool;

import static java.nio.charset.StandardCharsets.UTF_8;
import static picocli.CommandLine.ScopeType.INHERIT;

import org.hyperledger.besu.cli.config.NetworkName;
import org.hyperledger.besu.datatypes.Address;
import org.hyperledger.besu.datatypes.Hash;
import org.hyperledger.besu.datatypes.Wei;
import org.hyperledger.besu.ethereum.core.BlockHeader;
import org.hyperledger.besu.ethereum.core.BlockHeaderBuilder;
import org.hyperledger.besu.ethereum.core.Difficulty;
import org.hyperledger.besu.ethereum.core.Transaction;
import org.hyperledger.besu.ethereum.mainnet.MainnetBlockHeaderFunctions;
import org.hyperledger.besu.ethereum.mainnet.ProtocolSpec;
import org.hyperledger.besu.ethereum.vm.CachingBlockHashLookup;
import org.hyperledger.besu.evm.Code;
import org.hyperledger.besu.evm.EVM;
import org.hyperledger.besu.evm.EvmSpecVersion;
import org.hyperledger.besu.evm.account.AccountStorageEntry;
import org.hyperledger.besu.evm.code.CodeInvalid;
import org.hyperledger.besu.evm.frame.MessageFrame;
import org.hyperledger.besu.evm.log.LogsBloomFilter;
import org.hyperledger.besu.evm.tracing.OperationTracer;
import org.hyperledger.besu.evm.tracing.StandardJsonTracer;
import org.hyperledger.besu.evm.worldstate.WorldState;
import org.hyperledger.besu.evm.worldstate.WorldUpdater;
import org.hyperledger.besu.metrics.MetricsSystemModule;
import org.hyperledger.besu.util.LogConfigurator;

import java.io.BufferedWriter;
import java.io.ByteArrayInputStream;
import java.io.File;
import java.io.IOException;
import java.io.InputStream;
import java.io.OutputStreamWriter;
import java.io.PrintWriter;
import java.time.Instant;
import java.util.ArrayList;
import java.util.Arrays;
import java.util.Comparator;
import java.util.Deque;
import java.util.LinkedHashMap;
import java.util.List;
import java.util.NavigableMap;
import java.util.Optional;
import java.util.stream.Collectors;

import com.google.common.base.Joiner;
import com.google.common.base.Stopwatch;
import io.vertx.core.json.JsonObject;
import org.apache.tuweni.bytes.Bytes;
import org.apache.tuweni.bytes.Bytes32;
import org.apache.tuweni.units.bigints.UInt256;
import picocli.CommandLine;
import picocli.CommandLine.Command;
import picocli.CommandLine.Option;

@Command(
    description = "This command evaluates EVM transactions.",
    abbreviateSynopsis = true,
    name = "evm",
    mixinStandardHelpOptions = true,
    versionProvider = VersionProvider.class,
    sortOptions = false,
    header = "Usage:",
    synopsisHeading = "%n",
    descriptionHeading = "%nDescription:%n%n",
    optionListHeading = "%nOptions:%n",
    footerHeading = "%n",
    footer = "Hyperledger Besu is licensed under the Apache License 2.0",
    subcommands = {
      B11rSubCommand.class,
      CodeValidateSubCommand.class,
      StateTestSubCommand.class,
      T8nSubCommand.class,
      T8nServerSubCommand.class
    })
public class EvmToolCommand implements Runnable {

  @Option(
      names = {"--code"},
      paramLabel = "<code>",
      description = "Byte stream of code to be executed.")
  void setBytes(final String optionValue) {
    codeBytes = Bytes.fromHexString(optionValue.replace(" ", ""));
  }

  private Bytes codeBytes = Bytes.EMPTY;

  @Option(
      names = {"--gas"},
      description = "Amount of gas for this invocation.",
      paramLabel = "<int>")
  private final Long gas = 10_000_000_000L;

  @Option(
      names = {"--price"},
      description = "Price of gas (in GWei) for this invocation",
      paramLabel = "<int>")
  private final Wei gasPriceGWei = Wei.ZERO;

  @Option(
      names = {"--sender"},
      paramLabel = "<address>",
      description = "Calling address for this invocation.")
  private final Address sender = Address.fromHexString("0x00");

  @Option(
      names = {"--receiver"},
      paramLabel = "<address>",
      description = "Receiving address for this invocation.")
  private final Address receiver = Address.fromHexString("0x00");

  @Option(
      names = {"--input"},
      paramLabel = "<code>",
      description = "The CALLDATA for this invocation")
  private final Bytes callData = Bytes.EMPTY;

  @Option(
      names = {"--value"},
      description = "The amount of ether attached to this invocation",
      paramLabel = "<int>")
  private final Wei ethValue = Wei.ZERO;

  @Option(
      names = {"--json", "--trace"},
      description = "Trace each opcode as a json object.",
      scope = INHERIT)
  final Boolean showJsonResults = false;

  @Option(
      names = {"--json-alloc"},
      description = "Output the final allocations after a run.",
      scope = INHERIT)
  final Boolean showJsonAlloc = false;

  @Option(
      names = {"--memory", "--trace.memory"},
      description =
          "Show the full memory output in tracing for each op. Default is not to show memory.",
      scope = INHERIT,
      negatable = true)
  final Boolean showMemory = false;

  @Option(
      names = {"--trace.nostack"},
      description = "Show the operand stack in tracing for each op. Default is to show stack.",
      scope = INHERIT,
      negatable = true)
  final Boolean hideStack = false;

  @Option(
      names = {"--trace.returndata"},
      description =
          "Show the return data in tracing for each op when present. Default is to show return data.",
      scope = INHERIT,
      negatable = true)
  final Boolean showReturnData = false;

  @Option(
      names = {"--notime"},
      description = "Don't include time data in summary output.",
      scope = INHERIT,
      negatable = true)
  final Boolean noTime = false;

  @Option(
      names = {"--prestate", "--genesis"},
      description = "The genesis file containing account data for this invocation.")
  private final File genesisFile = null;

  @Option(
      names = {"--chain"},
      description = "Name of a well known network that will be used for this invocation.")
  private final NetworkName network = null;

  @Option(
      names = {"--repeat"},
      description = "Number of times to repeat for benchmarking.")
  private final Integer repeat = 0;

  @Option(
      names = {"-v", "--version"},
      versionHelp = true,
      description = "display version info")
  boolean versionInfoRequested;

  static final Joiner STORAGE_JOINER = Joiner.on(",\n");
  private final EvmToolCommandOptionsModule daggerOptions = new EvmToolCommandOptionsModule();
  PrintWriter out;
  InputStream in;

  public EvmToolCommand() {
    this(
        new ByteArrayInputStream(new byte[0]),
        new PrintWriter(new BufferedWriter(new OutputStreamWriter(System.out, UTF_8)), true));
  }

  public EvmToolCommand(final InputStream in, final PrintWriter out) {
    this.in = in;
    this.out = out;
  }

  void execute(final String... args) {
    execute(System.in, new PrintWriter(System.out, true, UTF_8), args);
  }

  void execute(final InputStream input, final PrintWriter output, final String[] args) {
    final CommandLine commandLine = new CommandLine(this).setOut(output);
    out = output;
    in = input;

    // add dagger-injected options
    commandLine.addMixin("Dagger Options", daggerOptions);

    // add sub commands here
    commandLine.registerConverter(Address.class, Address::fromHexString);
    commandLine.registerConverter(Bytes.class, Bytes::fromHexString);
    commandLine.registerConverter(Wei.class, arg -> Wei.of(Long.parseUnsignedLong(arg)));

    // change negation regexp so --nomemory works.  See
    // https://picocli.info/#_customizing_negatable_options
    commandLine.setNegatableOptionTransformer(
        new CommandLine.RegexTransformer.Builder()
            .addPattern("^--no(\\w(-|\\w)*)$", "--$1", "--[no]$1")
            .addPattern("^--trace.no(\\w(-|\\w)*)$", "--trace.$1", "--trace.[no]$1")
            .addPattern("^--(\\w(-|\\w)*)$", "--no$1", "--[no]$1")
            .addPattern("^--trace.(\\w(-|\\w)*)$", "--trace.no$1", "--trace.[no]$1")
            .build());

    // Enumerate forks to support execution-spec-tests
    addForkHelp(commandLine.getSubcommands().get("t8n"));
    addForkHelp(commandLine.getSubcommands().get("t8n-server"));

    commandLine.setExecutionStrategy(new CommandLine.RunLast());
    commandLine.execute(args);
  }

  private static void addForkHelp(final CommandLine subCommandLine) {
    subCommandLine
        .getHelpSectionMap()
        .put("forks_header", help -> help.createHeading("%nKnown Forks:%n"));
    subCommandLine
        .getHelpSectionMap()
        .put(
            "forks",
            help ->
                help.createTextTable(
                        Arrays.stream(EvmSpecVersion.values())
                            .collect(
                                Collectors.toMap(
                                    EvmSpecVersion::getName,
                                    EvmSpecVersion::getDescription,
                                    (a, b) -> b,
                                    LinkedHashMap::new)))
                    .toString());
    List<String> keys = new ArrayList<>(subCommandLine.getHelpSectionKeys());
    int index = keys.indexOf(CommandLine.Model.UsageMessageSpec.SECTION_KEY_FOOTER_HEADING);
    keys.add(index, "forks_header");
    keys.add(index + 1, "forks");

    subCommandLine.setHelpSectionKeys(keys);
  }

  @Override
  public void run() {
    LogConfigurator.setLevel("", "OFF");
    try {
      final EvmToolComponent component =
          DaggerEvmToolComponent.builder()
              .dataStoreModule(new DataStoreModule())
              .genesisFileModule(
                  network == null
                      ? genesisFile == null
                          ? GenesisFileModule.createGenesisModule(NetworkName.DEV)
                          : GenesisFileModule.createGenesisModule(genesisFile)
                      : GenesisFileModule.createGenesisModule(network))
              .evmToolCommandOptionsModule(daggerOptions)
              .metricsSystemModule(new MetricsSystemModule())
              .build();

      final BlockHeader blockHeader =
          BlockHeaderBuilder.create()
              .parentHash(Hash.EMPTY)
              .coinbase(Address.ZERO)
              .difficulty(Difficulty.ONE)
              .number(1)
              .gasLimit(5000)
              .timestamp(Instant.now().toEpochMilli())
              .ommersHash(Hash.EMPTY_LIST_HASH)
              .stateRoot(Hash.EMPTY_TRIE_HASH)
              .transactionsRoot(Hash.EMPTY)
              .receiptsRoot(Hash.EMPTY)
              .logsBloom(LogsBloomFilter.empty())
              .gasUsed(0)
              .extraData(Bytes.EMPTY)
              .mixHash(Hash.EMPTY)
              .nonce(0)
              .blockHeaderFunctions(new MainnetBlockHeaderFunctions())
              .buildBlockHeader();

      int remainingIters = this.repeat;
      final ProtocolSpec protocolSpec =
          component.getProtocolSpec().apply(BlockHeaderBuilder.createDefault().buildBlockHeader());
      final Transaction tx =
          new Transaction(
              0,
              Wei.ZERO,
              Long.MAX_VALUE,
              Optional.ofNullable(receiver),
              Wei.ZERO,
              null,
              callData,
              sender,
              Optional.empty(),
              Optional.empty());

      final long intrinsicGasCost =
          protocolSpec
              .getGasCalculator()
              .transactionIntrinsicGasCost(tx.getPayload(), tx.isContractCreation());
      final long accessListCost =
          tx.getAccessList()
              .map(list -> protocolSpec.getGasCalculator().accessListGasCost(list))
              .orElse(0L);
      long txGas = gas - intrinsicGasCost - accessListCost;

      final EVM evm = protocolSpec.getEvm();
      Code code = evm.getCode(Hash.hash(codeBytes), codeBytes);
      if (!code.isValid()) {
        out.println(((CodeInvalid) code).getInvalidReason());
        return;
      }
      final Stopwatch stopwatch = Stopwatch.createUnstarted();
      long lastTime = 0;
      do {
        final boolean lastLoop = remainingIters == 0;

        final OperationTracer tracer = // You should have picked Mercy.
            lastLoop && showJsonResults
                ? new StandardJsonTracer(out, showMemory, !hideStack, showReturnData)
                : OperationTracer.NO_TRACING;

        WorldUpdater updater = component.getWorldUpdater();
        updater.getOrCreate(sender);
        updater.getOrCreate(receiver);

        MessageFrame initialMessageFrame =
            MessageFrame.builder()
                .type(MessageFrame.Type.MESSAGE_CALL)
                .worldUpdater(updater)
                .initialGas(txGas)
                .contract(Address.ZERO)
                .address(receiver)
                .originator(sender)
                .sender(sender)
                .gasPrice(gasPriceGWei)
                .inputData(callData)
                .value(ethValue)
                .apparentValue(ethValue)
                .code(code)
                .blockValues(blockHeader)
                .completer(c -> {})
                .miningBeneficiary(blockHeader.getCoinbase())
                .blockHashLookup(new CachingBlockHashLookup(blockHeader, component.getBlockchain()))
                .build();

<<<<<<< HEAD
=======
        final MessageCallProcessor mcp = new MessageCallProcessor(evm, precompileContractRegistry);
        final Deque<MessageFrame> messageFrameStack = initialMessageFrame.getMessageFrameStack();
>>>>>>> fb3b262f
        stopwatch.start();
        while (!messageFrameStack.isEmpty()) {
          final MessageFrame messageFrame = messageFrameStack.peek();
          protocolSpec.getTransactionProcessor().process(messageFrame, tracer);
          if (messageFrameStack.isEmpty()) {
            stopwatch.stop();
            if (lastTime == 0) {
              lastTime = stopwatch.elapsed().toNanos();
            }
            if (lastLoop) {
              if (messageFrame.getExceptionalHaltReason().isPresent()) {
                out.println(messageFrame.getExceptionalHaltReason().get());
              }
              if (messageFrame.getRevertReason().isPresent()) {
                out.println(new String(messageFrame.getRevertReason().get().toArray(), UTF_8));
              }
            }
          }

          if (lastLoop && messageFrameStack.isEmpty()) {
            final long evmGas = txGas - messageFrame.getRemainingGas();
            final JsonObject resultLine = new JsonObject();
            resultLine.put("gasUser", "0x" + Long.toHexString(evmGas));
            if (!noTime) {
              resultLine.put("timens", lastTime).put("time", lastTime / 1000);
            }
            resultLine
                .put("gasTotal", "0x" + Long.toHexString(evmGas))
                .put("output", messageFrame.getOutputData().toHexString());
            out.println();
            out.println(resultLine);
          }
        }
        lastTime = stopwatch.elapsed().toNanos();
        stopwatch.reset();
        if (showJsonAlloc && lastLoop) {
          updater.commit();
          WorldState worldState = component.getWorldState();
          dumpWorldState(worldState, out);
        }
      } while (remainingIters-- > 0);

    } catch (final IOException e) {
      System.err.println("Unable to create Genesis module");
      e.printStackTrace(System.out);
    }
  }

  public static void dumpWorldState(final WorldState worldState, final PrintWriter out) {
    out.println("{");
    worldState
        .streamAccounts(Bytes32.ZERO, Integer.MAX_VALUE)
        .sorted(Comparator.comparing(o -> o.getAddress().get().toHexString()))
        .forEach(
            account -> {
              out.println(
                  " \"" + account.getAddress().map(Address::toHexString).orElse("-") + "\": {");
              if (account.getCode() != null && !account.getCode().isEmpty()) {
                out.println("  \"code\": \"" + account.getCode().toHexString() + "\",");
              }
              NavigableMap<Bytes32, AccountStorageEntry> storageEntries =
                  account.storageEntriesFrom(Bytes32.ZERO, Integer.MAX_VALUE);
              if (!storageEntries.isEmpty()) {
                out.println("  \"storage\": {");
                out.println(
                    STORAGE_JOINER.join(
                        storageEntries.values().stream()
                            .map(
                                accountStorageEntry ->
                                    "   \""
                                        + accountStorageEntry
                                            .getKey()
                                            .map(UInt256::toHexString)
                                            .orElse("-")
                                        + "\": \""
                                        + accountStorageEntry.getValue().toHexString()
                                        + "\"")
                            .toList()));
                out.println("  },");
              }
              out.print("  \"balance\": \"" + account.getBalance().toShortHexString() + "\"");
              if (account.getNonce() > 0) {
                out.println(",");
                out.println(
                    "  \"nonce\": \""
                        + Bytes.ofUnsignedLong(account.getNonce()).toShortHexString()
                        + "\"");
              } else {
                out.println();
              }
              out.println(" },");
            });
    out.println("}");
    out.flush();
  }
}<|MERGE_RESOLUTION|>--- conflicted
+++ resolved
@@ -381,12 +381,8 @@
                 .miningBeneficiary(blockHeader.getCoinbase())
                 .blockHashLookup(new CachingBlockHashLookup(blockHeader, component.getBlockchain()))
                 .build();
-
-<<<<<<< HEAD
-=======
-        final MessageCallProcessor mcp = new MessageCallProcessor(evm, precompileContractRegistry);
-        final Deque<MessageFrame> messageFrameStack = initialMessageFrame.getMessageFrameStack();
->>>>>>> fb3b262f
+        Deque<MessageFrame> messageFrameStack = initialMessageFrame.getMessageFrameStack();
+
         stopwatch.start();
         while (!messageFrameStack.isEmpty()) {
           final MessageFrame messageFrame = messageFrameStack.peek();
