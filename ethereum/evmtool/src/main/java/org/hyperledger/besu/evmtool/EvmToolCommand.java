/*
 * Copyright ConsenSys AG.
 *
 * Licensed under the Apache License, Version 2.0 (the "License"); you may not use this file except in compliance with
 * the License. You may obtain a copy of the License at
 *
 * http://www.apache.org/licenses/LICENSE-2.0
 *
 * Unless required by applicable law or agreed to in writing, software distributed under the License is distributed on
 * an "AS IS" BASIS, WITHOUT WARRANTIES OR CONDITIONS OF ANY KIND, either express or implied. See the License for the
 * specific language governing permissions and limitations under the License.
 *
 * SPDX-License-Identifier: Apache-2.0
 *
 */
package org.hyperledger.besu.evmtool;

import static java.nio.charset.StandardCharsets.UTF_8;
import static picocli.CommandLine.ScopeType.INHERIT;

import org.hyperledger.besu.cli.config.NetworkName;
import org.hyperledger.besu.crypto.SignatureAlgorithmFactory;
import org.hyperledger.besu.datatypes.Address;
import org.hyperledger.besu.datatypes.Hash;
import org.hyperledger.besu.datatypes.Wei;
import org.hyperledger.besu.ethereum.core.BlockHeader;
import org.hyperledger.besu.ethereum.core.BlockHeaderBuilder;
import org.hyperledger.besu.ethereum.core.Difficulty;
import org.hyperledger.besu.ethereum.core.Transaction;
import org.hyperledger.besu.ethereum.mainnet.MainnetBlockHeaderFunctions;
import org.hyperledger.besu.ethereum.mainnet.ProtocolSpec;
import org.hyperledger.besu.ethereum.vm.CachingBlockHashLookup;
import org.hyperledger.besu.evm.Code;
import org.hyperledger.besu.evm.EVM;
import org.hyperledger.besu.evm.account.AccountStorageEntry;
import org.hyperledger.besu.evm.code.CodeInvalid;
import org.hyperledger.besu.evm.frame.MessageFrame;
import org.hyperledger.besu.evm.log.LogsBloomFilter;
import org.hyperledger.besu.evm.precompile.PrecompileContractRegistry;
import org.hyperledger.besu.evm.processor.MessageCallProcessor;
import org.hyperledger.besu.evm.tracing.OperationTracer;
import org.hyperledger.besu.evm.tracing.StandardJsonTracer;
import org.hyperledger.besu.evm.worldstate.WorldState;
<<<<<<< HEAD
=======
import org.hyperledger.besu.evm.worldstate.WorldUpdater;
>>>>>>> e6395c3a
import org.hyperledger.besu.util.LogConfigurator;

import java.io.BufferedWriter;
import java.io.ByteArrayInputStream;
import java.io.File;
import java.io.IOException;
import java.io.InputStream;
import java.io.OutputStreamWriter;
import java.io.PrintWriter;
import java.time.Instant;
import java.util.ArrayDeque;
import java.util.Comparator;
import java.util.Deque;
import java.util.NavigableMap;
import java.util.Optional;

import com.google.common.base.Joiner;
import com.google.common.base.Stopwatch;
import io.vertx.core.json.JsonObject;
import org.apache.tuweni.bytes.Bytes;
import org.apache.tuweni.bytes.Bytes32;
import org.apache.tuweni.units.bigints.UInt256;
import org.slf4j.Logger;
import org.slf4j.LoggerFactory;
import picocli.CommandLine;
import picocli.CommandLine.Command;
import picocli.CommandLine.Option;

@Command(
    description = "This command evaluates EVM transactions.",
    abbreviateSynopsis = true,
    name = "evm",
    mixinStandardHelpOptions = true,
    versionProvider = VersionProvider.class,
    sortOptions = false,
    header = "Usage:",
    synopsisHeading = "%n",
    descriptionHeading = "%nDescription:%n%n",
    optionListHeading = "%nOptions:%n",
    footerHeading = "%n",
    footer = "Hyperledger Besu is licensed under the Apache License 2.0",
    subcommands = {
      B11rSubCommand.class,
      CodeValidateSubCommand.class,
      StateTestSubCommand.class,
      T8nSubCommand.class
    })
public class EvmToolCommand implements Runnable {

  private static final Logger LOG = LoggerFactory.getLogger(EvmToolCommand.class);

  @Option(
      names = {"--code"},
      paramLabel = "<code>",
      description = "Byte stream of code to be executed.")
  void setBytes(final String optionValue) {
    codeBytes = Bytes.fromHexString(optionValue.replace(" ", ""));
  }

  private Bytes codeBytes = Bytes.EMPTY;

  @Option(
      names = {"--gas"},
      description = "Amount of gas for this invocation.",
      paramLabel = "<int>")
  private final Long gas = 10_000_000_000L;

  @Option(
      names = {"--price"},
      description = "Price of gas (in GWei) for this invocation",
      paramLabel = "<int>")
  private final Wei gasPriceGWei = Wei.ZERO;

  @Option(
      names = {"--sender"},
      paramLabel = "<address>",
      description = "Calling address for this invocation.")
  private final Address sender = Address.fromHexString("0x00");

  @Option(
      names = {"--receiver"},
      paramLabel = "<address>",
      description = "Receiving address for this invocation.")
  private final Address receiver = Address.fromHexString("0x00");

  @Option(
      names = {"--input"},
      paramLabel = "<code>",
      description = "The CALLDATA for this invocation")
  private final Bytes callData = Bytes.EMPTY;

  @Option(
      names = {"--value"},
      description = "The amount of ether attached to this invocation",
      paramLabel = "<int>")
  private final Wei ethValue = Wei.ZERO;

  @Option(
      names = {"--json", "--trace"},
      description = "Trace each opcode as a json object.",
      scope = INHERIT)
  final Boolean showJsonResults = false;

  @Option(
      names = {"--json-alloc"},
      description = "Output the final allocations after a run.",
      scope = INHERIT)
  final Boolean showJsonAlloc = false;

  @Option(
      names = {"--memory", "--trace.memory"},
<<<<<<< HEAD
      description = "Enable showing the full memory output in tracing for each op.",
      scope = INHERIT)
  final Boolean showMemory = false;

  @Option(
      names = {"--trace.stack"},
      description = "Enable showing the operand stack in tracing for each op.",
      scope = INHERIT)
  final Boolean showStack = true;

  @Option(
      names = {"--trace.returndata"},
      description = "Enable showing the return data in tracing for each op.",
      scope = INHERIT)
  final Boolean showReturnData = false;
=======
      description =
          "Show the full memory output in tracing for each op. Default is not to show memory.",
      scope = INHERIT,
      negatable = true)
  final Boolean showMemory = false;

  @Option(
      names = {"--trace.nostack"},
      description = "Show the operand stack in tracing for each op. Default is to show stack.",
      scope = INHERIT,
      negatable = true)
  final Boolean hideStack = false;

  @Option(
      names = {"--trace.returndata"},
      description =
          "Show the return data in tracing for each op when present. Default is to show return data.",
      scope = INHERIT,
      negatable = true)
  final Boolean showReturnData = false;

  @Option(
      names = {"--notime"},
      description = "Don't include time data in summary output.",
      scope = INHERIT,
      negatable = true)
  final Boolean noTime = false;
>>>>>>> e6395c3a

  @Option(
      names = {"--prestate", "--genesis"},
      description = "The genesis file containing account data for this invocation.")
  private final File genesisFile = null;

  @Option(
      names = {"--chain"},
      description = "Name of a well known network that will be used for this invocation.")
  private final NetworkName network = null;

  @Option(
      names = {"--repeat"},
      description = "Number of times to repeat for benchmarking.")
  private final Integer repeat = 0;

  @Option(
      names = {"-v", "--version"},
      versionHelp = true,
      description = "display version info")
  boolean versionInfoRequested;

  static final Joiner STORAGE_JOINER = Joiner.on(",\n");
  private final EvmToolCommandOptionsModule daggerOptions = new EvmToolCommandOptionsModule();
<<<<<<< HEAD
  PrintWriter out =
      new PrintWriter(new BufferedWriter(new OutputStreamWriter(System.out, UTF_8)), true);
  InputStream in = new ByteArrayInputStream(new byte[0]);

=======
  PrintWriter out;
  InputStream in;

  public EvmToolCommand() {
    this(
        new ByteArrayInputStream(new byte[0]),
        new PrintWriter(new BufferedWriter(new OutputStreamWriter(System.out, UTF_8)), true));
  }

  public EvmToolCommand(final InputStream in, final PrintWriter out) {
    this.in = in;
    this.out = out;
  }

>>>>>>> e6395c3a
  void execute(final String... args) {
    execute(System.in, new PrintWriter(System.out, true, UTF_8), args);
  }

  void execute(final InputStream input, final PrintWriter output, final String[] args) {
    final CommandLine commandLine = new CommandLine(this).setOut(output);
    out = output;
    in = input;
<<<<<<< HEAD
=======

    // add dagger-injected options
>>>>>>> e6395c3a
    commandLine.addMixin("Dagger Options", daggerOptions);

    // add sub commands here
    commandLine.registerConverter(Address.class, Address::fromHexString);
    commandLine.registerConverter(Bytes.class, Bytes::fromHexString);
    commandLine.registerConverter(Wei.class, arg -> Wei.of(Long.parseUnsignedLong(arg)));

<<<<<<< HEAD
    commandLine.setExecutionStrategy(new CommandLine.RunLast()).execute(args);
=======
    // change negation regexp so --nomemory works.  See
    // https://picocli.info/#_customizing_negatable_options
    commandLine.setNegatableOptionTransformer(
        new CommandLine.RegexTransformer.Builder()
            .addPattern("^--no(\\w(-|\\w)*)$", "--$1", "--[no]$1")
            .addPattern("^--trace.no(\\w(-|\\w)*)$", "--trace.$1", "--trace.[no]$1")
            .addPattern("^--(\\w(-|\\w)*)$", "--no$1", "--[no]$1")
            .addPattern("^--trace.(\\w(-|\\w)*)$", "--trace.no$1", "--trace.[no]$1")
            .build());

    commandLine.setExecutionStrategy(new CommandLine.RunLast());
    commandLine.execute(args);
>>>>>>> e6395c3a
  }

  @Override
  public void run() {
    LogConfigurator.setLevel("", "OFF");
    try {
      SignatureAlgorithmFactory.setDefaultInstance();
      final EvmToolComponent component =
          DaggerEvmToolComponent.builder()
              .dataStoreModule(new DataStoreModule())
              .genesisFileModule(
                  network == null
                      ? genesisFile == null
                          ? GenesisFileModule.createGenesisModule(NetworkName.DEV)
                          : GenesisFileModule.createGenesisModule(genesisFile)
                      : GenesisFileModule.createGenesisModule(network))
              .evmToolCommandOptionsModule(daggerOptions)
              .metricsSystemModule(new MetricsSystemModule())
              .build();

      final BlockHeader blockHeader =
          BlockHeaderBuilder.create()
              .parentHash(Hash.EMPTY)
              .coinbase(Address.ZERO)
              .difficulty(Difficulty.ONE)
              .number(1)
              .gasLimit(5000)
              .timestamp(Instant.now().toEpochMilli())
              .ommersHash(Hash.EMPTY_LIST_HASH)
              .stateRoot(Hash.EMPTY_TRIE_HASH)
              .transactionsRoot(Hash.EMPTY)
              .receiptsRoot(Hash.EMPTY)
              .logsBloom(LogsBloomFilter.empty())
              .gasUsed(0)
              .extraData(Bytes.EMPTY)
              .mixHash(Hash.EMPTY)
              .nonce(0)
              .blockHeaderFunctions(new MainnetBlockHeaderFunctions())
              .buildBlockHeader();

      int remainingIters = this.repeat;
      final ProtocolSpec protocolSpec =
          component.getProtocolSpec().apply(BlockHeaderBuilder.createDefault().buildBlockHeader());
      final Transaction tx =
          new Transaction(
              0,
              Wei.ZERO,
              Long.MAX_VALUE,
              Optional.ofNullable(receiver),
              Wei.ZERO,
              null,
              callData,
              sender,
              Optional.empty(),
              Optional.empty());

      final long intrinsicGasCost =
          protocolSpec
              .getGasCalculator()
              .transactionIntrinsicGasCost(tx.getPayload(), tx.isContractCreation());
      final long accessListCost =
          tx.getAccessList()
              .map(list -> protocolSpec.getGasCalculator().accessListGasCost(list))
              .orElse(0L);
      long txGas = gas - intrinsicGasCost - accessListCost;

      final PrecompileContractRegistry precompileContractRegistry =
          protocolSpec.getPrecompileContractRegistry();
      final EVM evm = protocolSpec.getEvm();
      Code code = evm.getCode(Hash.hash(codeBytes), codeBytes);
      if (!code.isValid()) {
        out.println(((CodeInvalid) code).getInvalidReason());
        return;
      }
      final Stopwatch stopwatch = Stopwatch.createUnstarted();
      long lastTime = 0;
      do {
        final boolean lastLoop = remainingIters == 0;

        final OperationTracer tracer = // You should have picked Mercy.
            lastLoop && showJsonResults
<<<<<<< HEAD
                ? new StandardJsonTracer(System.out, showMemory, showStack, showReturnData)
=======
                ? new StandardJsonTracer(out, showMemory, !hideStack, showReturnData)
>>>>>>> e6395c3a
                : OperationTracer.NO_TRACING;

        WorldUpdater updater = component.getWorldUpdater();
        updater.getOrCreate(sender);
        updater.getOrCreate(receiver);

        final Deque<MessageFrame> messageFrameStack = new ArrayDeque<>();
        messageFrameStack.add(
            MessageFrame.builder()
                .type(MessageFrame.Type.MESSAGE_CALL)
                .messageFrameStack(messageFrameStack)
                .worldUpdater(updater)
                .initialGas(txGas)
                .contract(Address.ZERO)
                .address(receiver)
                .originator(sender)
                .sender(sender)
                .gasPrice(gasPriceGWei)
                .inputData(callData)
                .value(ethValue)
                .apparentValue(ethValue)
                .code(code)
                .blockValues(blockHeader)
                .depth(0)
                .completer(c -> {})
                .miningBeneficiary(blockHeader.getCoinbase())
                .blockHashLookup(new CachingBlockHashLookup(blockHeader, component.getBlockchain()))
                .build());

        final MessageCallProcessor mcp = new MessageCallProcessor(evm, precompileContractRegistry);
        stopwatch.start();
        while (!messageFrameStack.isEmpty()) {
          final MessageFrame messageFrame = messageFrameStack.peek();
          mcp.process(messageFrame, tracer);
          if (messageFrameStack.isEmpty()) {
            stopwatch.stop();
            if (lastTime == 0) {
              lastTime = stopwatch.elapsed().toNanos();
            }
            if (lastLoop) {
              if (messageFrame.getExceptionalHaltReason().isPresent()) {
                out.println(messageFrame.getExceptionalHaltReason().get());
              }
              if (messageFrame.getRevertReason().isPresent()) {
                out.println(new String(messageFrame.getRevertReason().get().toArray(), UTF_8));
              }
            }
          }

          if (lastLoop && messageFrameStack.isEmpty()) {
            final long evmGas = txGas - messageFrame.getRemainingGas();
            final JsonObject resultLine = new JsonObject();
            resultLine.put("gasUser", "0x" + Long.toHexString(evmGas));
            if (!noTime) {
              resultLine.put("timens", lastTime).put("time", lastTime / 1000);
            }
            resultLine
                .put("gasTotal", "0x" + Long.toHexString(evmGas))
                .put("output", messageFrame.getOutputData().toHexString());
            out.println();
            out.println(resultLine);
          }
        }
        lastTime = stopwatch.elapsed().toNanos();
        stopwatch.reset();
        if (showJsonAlloc && lastLoop) {
          updater.commit();
          WorldState worldState = component.getWorldState();
          dumpWorldState(worldState, out);
        }
      } while (remainingIters-- > 0);

    } catch (final IOException e) {
      LOG.error("Unable to create Genesis module", e);
    }
  }

  public static void dumpWorldState(final WorldState worldState, final PrintWriter out) {
    out.println("{");
    worldState
        .streamAccounts(Bytes32.ZERO, Integer.MAX_VALUE)
        .sorted(Comparator.comparing(o -> o.getAddress().get().toHexString()))
        .forEach(
            account -> {
              out.println(
                  " \"" + account.getAddress().map(Address::toHexString).orElse("-") + "\": {");
              if (account.getCode() != null && account.getCode().size() > 0) {
                out.println("  \"code\": \"" + account.getCode().toHexString() + "\",");
              }
              NavigableMap<Bytes32, AccountStorageEntry> storageEntries =
                  account.storageEntriesFrom(Bytes32.ZERO, Integer.MAX_VALUE);
              if (!storageEntries.isEmpty()) {
                out.println("  \"storage\": {");
                out.println(
                    STORAGE_JOINER.join(
                        storageEntries.values().stream()
                            .map(
                                accountStorageEntry ->
                                    "   \""
                                        + accountStorageEntry
                                            .getKey()
                                            .map(UInt256::toHexString)
                                            .orElse("-")
                                        + "\": \""
                                        + accountStorageEntry.getValue().toHexString()
                                        + "\"")
                            .toList()));
                out.println("  },");
              }
              out.print("  \"balance\": \"" + account.getBalance().toShortHexString() + "\"");
              if (account.getNonce() > 0) {
                out.println(",");
                out.println(
                    "  \"nonce\": \""
                        + Bytes.ofUnsignedLong(account.getNonce()).toShortHexString()
                        + "\"");
              } else {
                out.println();
              }
              out.println(" },");
            });
    out.println("}");
    out.flush();
  }
}<|MERGE_RESOLUTION|>--- conflicted
+++ resolved
@@ -19,7 +19,6 @@
 import static picocli.CommandLine.ScopeType.INHERIT;
 
 import org.hyperledger.besu.cli.config.NetworkName;
-import org.hyperledger.besu.crypto.SignatureAlgorithmFactory;
 import org.hyperledger.besu.datatypes.Address;
 import org.hyperledger.besu.datatypes.Hash;
 import org.hyperledger.besu.datatypes.Wei;
@@ -41,10 +40,7 @@
 import org.hyperledger.besu.evm.tracing.OperationTracer;
 import org.hyperledger.besu.evm.tracing.StandardJsonTracer;
 import org.hyperledger.besu.evm.worldstate.WorldState;
-<<<<<<< HEAD
-=======
 import org.hyperledger.besu.evm.worldstate.WorldUpdater;
->>>>>>> e6395c3a
 import org.hyperledger.besu.util.LogConfigurator;
 
 import java.io.BufferedWriter;
@@ -156,23 +152,6 @@
 
   @Option(
       names = {"--memory", "--trace.memory"},
-<<<<<<< HEAD
-      description = "Enable showing the full memory output in tracing for each op.",
-      scope = INHERIT)
-  final Boolean showMemory = false;
-
-  @Option(
-      names = {"--trace.stack"},
-      description = "Enable showing the operand stack in tracing for each op.",
-      scope = INHERIT)
-  final Boolean showStack = true;
-
-  @Option(
-      names = {"--trace.returndata"},
-      description = "Enable showing the return data in tracing for each op.",
-      scope = INHERIT)
-  final Boolean showReturnData = false;
-=======
       description =
           "Show the full memory output in tracing for each op. Default is not to show memory.",
       scope = INHERIT,
@@ -200,7 +179,6 @@
       scope = INHERIT,
       negatable = true)
   final Boolean noTime = false;
->>>>>>> e6395c3a
 
   @Option(
       names = {"--prestate", "--genesis"},
@@ -225,12 +203,6 @@
 
   static final Joiner STORAGE_JOINER = Joiner.on(",\n");
   private final EvmToolCommandOptionsModule daggerOptions = new EvmToolCommandOptionsModule();
-<<<<<<< HEAD
-  PrintWriter out =
-      new PrintWriter(new BufferedWriter(new OutputStreamWriter(System.out, UTF_8)), true);
-  InputStream in = new ByteArrayInputStream(new byte[0]);
-
-=======
   PrintWriter out;
   InputStream in;
 
@@ -245,7 +217,6 @@
     this.out = out;
   }
 
->>>>>>> e6395c3a
   void execute(final String... args) {
     execute(System.in, new PrintWriter(System.out, true, UTF_8), args);
   }
@@ -254,11 +225,8 @@
     final CommandLine commandLine = new CommandLine(this).setOut(output);
     out = output;
     in = input;
-<<<<<<< HEAD
-=======
 
     // add dagger-injected options
->>>>>>> e6395c3a
     commandLine.addMixin("Dagger Options", daggerOptions);
 
     // add sub commands here
@@ -266,9 +234,6 @@
     commandLine.registerConverter(Bytes.class, Bytes::fromHexString);
     commandLine.registerConverter(Wei.class, arg -> Wei.of(Long.parseUnsignedLong(arg)));
 
-<<<<<<< HEAD
-    commandLine.setExecutionStrategy(new CommandLine.RunLast()).execute(args);
-=======
     // change negation regexp so --nomemory works.  See
     // https://picocli.info/#_customizing_negatable_options
     commandLine.setNegatableOptionTransformer(
@@ -281,14 +246,12 @@
 
     commandLine.setExecutionStrategy(new CommandLine.RunLast());
     commandLine.execute(args);
->>>>>>> e6395c3a
   }
 
   @Override
   public void run() {
     LogConfigurator.setLevel("", "OFF");
     try {
-      SignatureAlgorithmFactory.setDefaultInstance();
       final EvmToolComponent component =
           DaggerEvmToolComponent.builder()
               .dataStoreModule(new DataStoreModule())
@@ -363,11 +326,7 @@
 
         final OperationTracer tracer = // You should have picked Mercy.
             lastLoop && showJsonResults
-<<<<<<< HEAD
-                ? new StandardJsonTracer(System.out, showMemory, showStack, showReturnData)
-=======
                 ? new StandardJsonTracer(out, showMemory, !hideStack, showReturnData)
->>>>>>> e6395c3a
                 : OperationTracer.NO_TRACING;
 
         WorldUpdater updater = component.getWorldUpdater();
