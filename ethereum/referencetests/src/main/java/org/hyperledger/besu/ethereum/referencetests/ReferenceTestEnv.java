--- conflicted
+++ resolved
@@ -211,15 +211,9 @@
                           .buildBlockHeader(),
                       null)));
     }
-<<<<<<< HEAD
-    if (excessBlobGas == null && parentExcessBlobGas != null && parentBlobGasUsed != null) {
+    if (excessBlobGas.isEmpty() && parentExcessBlobGas != null && parentBlobGasUsed != null) {
       builder.excessBlobGas(
           BlobGas.of(
-=======
-    if (excessDataGas.isEmpty() && parentExcessBlobGas != null && parentBlobGasUsed != null) {
-      builder.excessDataGas(
-          DataGas.of(
->>>>>>> 7019131d
               protocolSpec
                   .getGasCalculator()
                   .computeExcessBlobGas(
