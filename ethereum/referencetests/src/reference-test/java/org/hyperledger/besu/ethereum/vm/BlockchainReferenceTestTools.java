/*
 * Copyright ConsenSys AG.
 *
 * Licensed under the Apache License, Version 2.0 (the "License"); you may not use this file except in compliance with
 * the License. You may obtain a copy of the License at
 *
 * http://www.apache.org/licenses/LICENSE-2.0
 *
 * Unless required by applicable law or agreed to in writing, software distributed under the License is distributed on
 * an "AS IS" BASIS, WITHOUT WARRANTIES OR CONDITIONS OF ANY KIND, either express or implied. See the License for the
 * specific language governing permissions and limitations under the License.
 *
 * SPDX-License-Identifier: Apache-2.0
 */
package org.hyperledger.besu.ethereum.vm;

import static org.assertj.core.api.Assertions.assertThat;
import static org.assertj.core.api.Assumptions.assumeThat;

import org.hyperledger.besu.ethereum.ProtocolContext;
import org.hyperledger.besu.ethereum.chain.MutableBlockchain;
import org.hyperledger.besu.ethereum.core.Block;
import org.hyperledger.besu.ethereum.core.BlockHeader;
import org.hyperledger.besu.ethereum.core.BlockImporter;
import org.hyperledger.besu.ethereum.core.MutableWorldState;
import org.hyperledger.besu.ethereum.mainnet.BlockImportResult;
import org.hyperledger.besu.ethereum.mainnet.ProtocolSchedule;
import org.hyperledger.besu.ethereum.mainnet.HeaderValidationMode;
import org.hyperledger.besu.ethereum.mainnet.ProtocolSpec;
import org.hyperledger.besu.ethereum.referencetests.BlockchainReferenceTestCaseSpec;
import org.hyperledger.besu.ethereum.referencetests.ReferenceTestProtocolSchedules;
import org.hyperledger.besu.ethereum.rlp.RLPException;
import org.hyperledger.besu.evm.EVM;
import org.hyperledger.besu.evm.EvmSpecVersion;
import org.hyperledger.besu.evm.account.AccountState;
import org.hyperledger.besu.evm.internal.EvmConfiguration.WorldUpdaterMode;
import org.hyperledger.besu.testutil.JsonTestParameters;

import java.util.Arrays;
import java.util.Collection;
import java.util.List;

import org.apache.tuweni.bytes.Bytes32;
import org.assertj.core.api.Assertions;

public class BlockchainReferenceTestTools {
  private static final ReferenceTestProtocolSchedules REFERENCE_TEST_PROTOCOL_SCHEDULES =
      ReferenceTestProtocolSchedules.create();

  private static final List<String> NETWORKS_TO_RUN;

  static {
    final String networks =
        System.getProperty(
            "test.ethereum.blockchain.eips",
            "FrontierToHomesteadAt5,HomesteadToEIP150At5,HomesteadToDaoAt5,EIP158ToByzantiumAt5,"
                + "Frontier,Homestead,EIP150,EIP158,Byzantium,Constantinople,ConstantinopleFix,Istanbul,Berlin,"
<<<<<<< HEAD
                + "London,Merge,Paris,Shanghai,Cancun,Prague,Osaka,Amsterdam,Bogota,Polis,Bangkok");
=======
                + "London,Merge,Paris,Shanghai,Cancun,Prague,Osaka,Bogota,CancunToPragueAtTime15k");
>>>>>>> 0cca642b
    NETWORKS_TO_RUN = Arrays.asList(networks.split(","));
  }

  private static final JsonTestParameters<?, ?> params =
      JsonTestParameters.create(BlockchainReferenceTestCaseSpec.class)
          .generator(
              (testName, fullPath, spec, collector) -> {
                final String eip = spec.getNetwork();
                collector.add(
                    testName + "[" + eip + "]", fullPath, spec, NETWORKS_TO_RUN.contains(eip));
              });

  static {
    if (NETWORKS_TO_RUN.isEmpty()) {
      params.ignoreAll();
    }

    // Consumes a huge amount of memory
    params.ignore("static_Call1MB1024Calldepth_d1g0v0_\\w+");
    params.ignore("ShanghaiLove_");

    // Absurd amount of gas, doesn't run in parallel
    params.ignore("randomStatetest94_\\w+");

    // Don't do time-consuming tests
    params.ignore("CALLBlake2f_MaxRounds");
    params.ignore("loopMul_");

    // Inconclusive fork choice rule, since in merge CL should be choosing forks and setting the
    // chain head.
    // Perfectly valid test pre-merge.
    params.ignore("UncleFromSideChain_(Merge|Paris|Shanghai|Cancun|Prague|Osaka|Amsterdam|Bogota|Polis|Bangkok)");

    // EOF tests don't have Prague stuff like deopsits right now
    params.ignore("/stEOF/");

    // None of the Prague tests have withdrawls and deposits handling
    params.ignore("\\[Prague\\]");
  }

  private BlockchainReferenceTestTools() {
    // utility class
  }

  public static Collection<Object[]> generateTestParametersForConfig(final String[] filePath) {
    return params.generate(filePath);
  }

  @SuppressWarnings("java:S5960") // this is actually test code
  public static void executeTest(final BlockchainReferenceTestCaseSpec spec) {
    final BlockHeader genesisBlockHeader = spec.getGenesisBlockHeader();
    final MutableWorldState worldState =
        spec.getWorldStateArchive()
            .getMutable(genesisBlockHeader.getStateRoot(), genesisBlockHeader.getHash())
            .orElseThrow();

    final ProtocolSchedule schedule =
        REFERENCE_TEST_PROTOCOL_SCHEDULES.getByName(spec.getNetwork());

    final MutableBlockchain blockchain = spec.getBlockchain();
    final ProtocolContext context = spec.getProtocolContext();

    for (final BlockchainReferenceTestCaseSpec.CandidateBlock candidateBlock :
        spec.getCandidateBlocks()) {
      if (!candidateBlock.isExecutable()) {
        return;
      }

      try {
        final Block block = candidateBlock.getBlock();

        final ProtocolSpec protocolSpec = schedule.getByBlockHeader(block.getHeader());
        final BlockImporter blockImporter = protocolSpec.getBlockImporter();

        verifyJournaledEVMAccountCompatability(worldState, protocolSpec);

        final HeaderValidationMode validationMode =
            "NoProof".equalsIgnoreCase(spec.getSealEngine())
                ? HeaderValidationMode.LIGHT
                : HeaderValidationMode.FULL;
        final BlockImportResult importResult =
            blockImporter.importBlock(context, block, validationMode, validationMode);

        assertThat(importResult.isImported()).isEqualTo(candidateBlock.isValid());
      } catch (final RLPException e) {
        assertThat(candidateBlock.isValid()).isFalse();
      }
    }

    Assertions.assertThat(blockchain.getChainHeadHash()).isEqualTo(spec.getLastBlockHash());
  }

  static void verifyJournaledEVMAccountCompatability(
      final MutableWorldState worldState, final ProtocolSpec protocolSpec) {
    EVM evm = protocolSpec.getEvm();
    if (evm.getEvmConfiguration().worldUpdaterMode() == WorldUpdaterMode.JOURNALED) {
      assumeThat(
              worldState
                  .streamAccounts(Bytes32.ZERO, Integer.MAX_VALUE)
                  .anyMatch(AccountState::isEmpty))
          .withFailMessage("Journaled account configured and empty account detected")
          .isFalse();
      assumeThat(EvmSpecVersion.SPURIOUS_DRAGON.compareTo(evm.getEvmVersion()) > 0)
          .withFailMessage("Journaled account configured and fork prior to the merge specified")
          .isFalse();
    }
  }
}<|MERGE_RESOLUTION|>--- conflicted
+++ resolved
@@ -53,13 +53,9 @@
     final String networks =
         System.getProperty(
             "test.ethereum.blockchain.eips",
-            "FrontierToHomesteadAt5,HomesteadToEIP150At5,HomesteadToDaoAt5,EIP158ToByzantiumAt5,"
+            "FrontierToHomesteadAt5,HomesteadToEIP150At5,HomesteadToDaoAt5,EIP158ToByzantiumAt5,CancunToPragueAtTime15k"
                 + "Frontier,Homestead,EIP150,EIP158,Byzantium,Constantinople,ConstantinopleFix,Istanbul,Berlin,"
-<<<<<<< HEAD
                 + "London,Merge,Paris,Shanghai,Cancun,Prague,Osaka,Amsterdam,Bogota,Polis,Bangkok");
-=======
-                + "London,Merge,Paris,Shanghai,Cancun,Prague,Osaka,Bogota,CancunToPragueAtTime15k");
->>>>>>> 0cca642b
     NETWORKS_TO_RUN = Arrays.asList(networks.split(","));
   }
 
@@ -91,7 +87,8 @@
     // Inconclusive fork choice rule, since in merge CL should be choosing forks and setting the
     // chain head.
     // Perfectly valid test pre-merge.
-    params.ignore("UncleFromSideChain_(Merge|Paris|Shanghai|Cancun|Prague|Osaka|Amsterdam|Bogota|Polis|Bangkok)");
+    params.ignore(
+        "UncleFromSideChain_(Merge|Paris|Shanghai|Cancun|Prague|Osaka|Amsterdam|Bogota|Polis|Bangkok)");
 
     // EOF tests don't have Prague stuff like deopsits right now
     params.ignore("/stEOF/");
