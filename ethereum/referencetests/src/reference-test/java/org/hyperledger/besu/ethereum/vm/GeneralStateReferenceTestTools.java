--- conflicted
+++ resolved
@@ -66,11 +66,7 @@
         System.getProperty(
             "test.ethereum.state.eips",
             "Frontier,Homestead,EIP150,EIP158,Byzantium,Constantinople,ConstantinopleFix,Istanbul,Berlin,"
-<<<<<<< HEAD
                 + "London,Merge,Shanghai,Cancun,Prague,Osaka,Amsterdam,Bogota,Polis,Bangkok");
-=======
-                + "London,Merge,Paris,Shanghai,Cancun,Prague,Osaka,Bogota");
->>>>>>> f68db380
     EIPS_TO_RUN = Arrays.asList(eips.split(","));
   }
 
