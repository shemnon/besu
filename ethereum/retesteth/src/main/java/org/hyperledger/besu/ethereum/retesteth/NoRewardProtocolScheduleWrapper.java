/*
 * Copyright ConsenSys AG.
 *
 * Licensed under the Apache License, Version 2.0 (the "License"); you may not use this file except in compliance with
 * the License. You may obtain a copy of the License at
 *
 * http://www.apache.org/licenses/LICENSE-2.0
 *
 * Unless required by applicable law or agreed to in writing, software distributed under the License is distributed on
 * an "AS IS" BASIS, WITHOUT WARRANTIES OR CONDITIONS OF ANY KIND, either express or implied. See the License for the
 * specific language governing permissions and limitations under the License.
 *
 * SPDX-License-Identifier: Apache-2.0
 */
package org.hyperledger.besu.ethereum.retesteth;

import org.hyperledger.besu.datatypes.Wei;
import org.hyperledger.besu.ethereum.BlockValidator;
import org.hyperledger.besu.ethereum.MainnetBlockValidator;
import org.hyperledger.besu.ethereum.chain.BadBlockManager;
import org.hyperledger.besu.ethereum.core.BlockHeader;
import org.hyperledger.besu.ethereum.core.BlockImporter;
import org.hyperledger.besu.ethereum.core.PermissionTransactionFilter;
import org.hyperledger.besu.ethereum.core.ProcessableBlockHeader;
import org.hyperledger.besu.ethereum.mainnet.BlockProcessor;
import org.hyperledger.besu.ethereum.mainnet.MainnetBlockImporter;
import org.hyperledger.besu.ethereum.mainnet.MainnetBlockProcessor;
import org.hyperledger.besu.ethereum.mainnet.ProtocolSchedule;
import org.hyperledger.besu.ethereum.mainnet.ProtocolSpec;
import org.hyperledger.besu.ethereum.mainnet.ScheduledProtocolSpec;
import org.hyperledger.besu.ethereum.worldstate.WorldStateArchive;

import java.math.BigInteger;
import java.util.Optional;
import java.util.function.Predicate;

public class NoRewardProtocolScheduleWrapper implements ProtocolSchedule {

  private final ProtocolSchedule delegate;
  private final BadBlockManager badBlockManager;

  NoRewardProtocolScheduleWrapper(
      final ProtocolSchedule delegate, final BadBlockManager badBlockManager) {
    this.delegate = delegate;
    this.badBlockManager = badBlockManager;
  }

  @Override
  public ProtocolSpec getByBlockHeader(final ProcessableBlockHeader blockHeader) {
    final ProtocolSpec original = delegate.getByBlockHeader(blockHeader);
    final BlockProcessor noRewardBlockProcessor =
        new MainnetBlockProcessor(
            original.getTransactionProcessor(),
            original.getTransactionReceiptFactory(),
            Wei.ZERO,
            original.getMiningBeneficiaryCalculator(),
            original.isSkipZeroBlockRewards(),
            delegate);
    final BlockValidator noRewardBlockValidator =
        new MainnetBlockValidator(
            original.getBlockHeaderValidator(),
            original.getBlockBodyValidator(),
            noRewardBlockProcessor,
            badBlockManager);
    final BlockImporter noRewardBlockImporter = new MainnetBlockImporter(noRewardBlockValidator);
    return new ProtocolSpec(
        original.getName(),
        original.getEvm(),
        original.getTransactionValidatorFactory(),
        original.getTransactionProcessor(),
        original.getPrivateTransactionProcessor(),
        original.getBlockHeaderValidator(),
        original.getOmmerHeaderValidator(),
        original.getBlockBodyValidator(),
        noRewardBlockProcessor,
        noRewardBlockImporter,
        noRewardBlockValidator,
        original.getBlockHeaderFunctions(),
        original.getTransactionReceiptFactory(),
        original.getDifficultyCalculator(),
        Wei.ZERO, // block reward
        original.getMiningBeneficiaryCalculator(),
        original.getPrecompileContractRegistry(),
        original.isSkipZeroBlockRewards(),
        original.getGasCalculator(),
        original.getGasLimitCalculator(),
        original.getFeeMarket(),
        Optional.empty(),
        original.getWithdrawalsValidator(),
        original.getWithdrawalsProcessor(),
<<<<<<< HEAD
        original.getRequestsValidatorCoordinator(),
        original.getRequestProcessorCoordinator(),
=======
        original.getDepositsValidator(),
        original.getWithdrawalRequestValidator(),
        original.getBlockHashProcessor(),
>>>>>>> 821daf12
        original.isPoS(),
        original.isReplayProtectionSupported());
  }

  @Override
  public boolean anyMatch(final Predicate<ScheduledProtocolSpec> predicate) {
    return delegate.anyMatch(predicate);
  }

  @Override
  public boolean isOnMilestoneBoundary(final BlockHeader blockHeader) {
    return delegate.isOnMilestoneBoundary(blockHeader);
  }

  @Override
  public Optional<BigInteger> getChainId() {
    return delegate.getChainId();
  }

  @Override
  public void putBlockNumberMilestone(final long blockNumber, final ProtocolSpec protocolSpec) {
    delegate.putBlockNumberMilestone(blockNumber, protocolSpec);
  }

  @Override
  public void putTimestampMilestone(final long timestamp, final ProtocolSpec protocolSpec) {
    delegate.putTimestampMilestone(timestamp, protocolSpec);
  }

  @Override
  public Optional<ScheduledProtocolSpec.Hardfork> hardforkFor(
      final Predicate<ScheduledProtocolSpec> predicate) {
    return delegate.hardforkFor(predicate);
  }

  @Override
  public String listMilestones() {
    return delegate.listMilestones();
  }

  @Override
  public void setPermissionTransactionFilter(
      final PermissionTransactionFilter permissionTransactionFilter) {
    delegate.setPermissionTransactionFilter(permissionTransactionFilter);
  }

  @Override
  public void setPublicWorldStateArchiveForPrivacyBlockProcessor(
      final WorldStateArchive publicWorldStateArchive) {
    delegate.setPublicWorldStateArchiveForPrivacyBlockProcessor(publicWorldStateArchive);
  }
}<|MERGE_RESOLUTION|>--- conflicted
+++ resolved
@@ -88,14 +88,9 @@
         Optional.empty(),
         original.getWithdrawalsValidator(),
         original.getWithdrawalsProcessor(),
-<<<<<<< HEAD
         original.getRequestsValidatorCoordinator(),
         original.getRequestProcessorCoordinator(),
-=======
-        original.getDepositsValidator(),
-        original.getWithdrawalRequestValidator(),
         original.getBlockHashProcessor(),
->>>>>>> 821daf12
         original.isPoS(),
         original.isReplayProtectionSupported());
   }
