/*
 * Copyright contributors to Hyperledger Besu.
 *
 * Licensed under the Apache License, Version 2.0 (the "License"); you may not use this file except in compliance with
 * the License. You may obtain a copy of the License at
 *
 * http://www.apache.org/licenses/LICENSE-2.0
 *
 * Unless required by applicable law or agreed to in writing, software distributed under the License is distributed on
 * an "AS IS" BASIS, WITHOUT WARRANTIES OR CONDITIONS OF ANY KIND, either express or implied. See the License for the
 * specific language governing permissions and limitations under the License.
 *
 * SPDX-License-Identifier: Apache-2.0
 */
package org.hyperledger.besu.evm;

import java.util.Comparator;
import java.util.stream.Stream;

import org.slf4j.Logger;
import org.slf4j.LoggerFactory;

/** The enum Evm spec version. */
public enum EvmSpecVersion {
  /** Frontier evm spec version. */
  FRONTIER(Integer.MAX_VALUE, Integer.MAX_VALUE, 0, true, "Frontier", "Finalized"),
  /** Homestead evm spec version. */
  HOMESTEAD(Integer.MAX_VALUE, Integer.MAX_VALUE, 0, true, "Homestead", "Finalized"),
  /** Tangerine Whistle evm spec version. */
  TANGERINE_WHISTLE(
      Integer.MAX_VALUE, Integer.MAX_VALUE, 0, true, "Tangerine Whistle", "Finalized"),
  /** Spurious Dragon evm spec version. */
  SPURIOUS_DRAGON(0x6000, Integer.MAX_VALUE, 0, true, "Spuruous Dragon", "Finalized"),
  /** Byzantium evm spec version. */
  BYZANTIUM(0x6000, Integer.MAX_VALUE, 0, true, "Byzantium", "Finalized"),
  /** Constantinople evm spec version. */
  CONSTANTINOPLE(0x6000, Integer.MAX_VALUE, 0, true, "Constantinople", "Did not reach Mainnet"),
  /** Petersburg / ConstantinopleFix evm spec version. */
  PETERSBURG(
      0x6000,
      Integer.MAX_VALUE,
      0,
      true,
      "ConstantinopleFix",
      "Finalized (also called Petersburg)"),
  /** Istanbul evm spec version. */
  ISTANBUL(0x6000, Integer.MAX_VALUE, 0, true, "Istanbul", "Finalized"),
  /** Berlin evm spec version */
  BERLIN(0x6000, Integer.MAX_VALUE, 0, true, "Berlin", "Finalized"),
  /** London evm spec version. */
  LONDON(0x6000, Integer.MAX_VALUE, 0, true, "London", "Finalized"),
  /** Paris evm spec version. */
  PARIS(0x6000, Integer.MAX_VALUE, 0, true, "Merge", "Finalized (also called Paris)"),
  /** Shanghai evm spec version. */
  SHANGHAI(0x6000, 0xc000, 0, true, "Shanghai", "Finalized"),
  /** Cancun evm spec version. */
<<<<<<< HEAD
  CANCUN(0, true, "Cancun", "Finalized"),
  /** Cancun evm spec version. */
  CANCUN_EOF(1, false, "CancunEOF", "For Testing"),
=======
  CANCUN(0x6000, 0xc000, 0, true, "Cancun", "Finalized"),
>>>>>>> 7e840ab6
  /** Prague evm spec version. */
  PRAGUE(0x6000, 0xc000, 0, false, "Prague", "In Development"),
  /** PragueEOF evm spec version. */
  PRAGUE_EOF(0x6000, 0xc000, 1, false, "PragueEOF", "Prague + EOF.  In Development"),
  /** Osaka evm spec version. */
  OSAKA(0x6000, 0xc000, 1, false, "Osaka", "Placeholder"),
  /** Amstedam evm spec version. */
  AMSTERDAM(0x6000, 0xc000, 1, false, "Amsterdam", "Placeholder"),
  /** Bogota evm spec version. */
  BOGOTA(0x6000, 0xc000, 1, false, "Bogota", "Placeholder"),
  /** Polis evm spec version. */
  POLIS(0x6000, 0xc000, 1, false, "Polis", "Placeholder"),
  /** Bogota evm spec version. */
  BANGKOK(0x6000, 0xc000, 1, false, "Bangkok", "Placeholder"),
  /** Development fork for unscheduled EIPs */
  FUTURE_EIPS(
      0x6000, 0xc000, 1, false, "Future_EIPs", "Development, for accepted and unscheduled EIPs"),
  /** Development fork for EIPs not accepted to Mainnet */
  EXPERIMENTAL_EIPS(
      0x6000, 0xc000, 1, false, "Experimental_EIPs", "Development, for experimental EIPs");

  private static final Logger LOGGER = LoggerFactory.getLogger(EvmSpecVersion.class);

  /** The Spec finalized. */
  final boolean specFinalized;

  /** The Max eof version. */
  final int maxEofVersion;

  /** Maximum size of deployed code */
  final int maxCodeSize;

  /** Maximum size of initcode */
  final int maxInitcodeSize;

  /** Public name matching execution-spec-tests name */
  final String name;

  /** A brief description of the state of the fork */
  final String description;

  /** The Version warned. */
  boolean versionWarned = false;

  EvmSpecVersion(
      final int maxCodeSize,
      final int maxInitcodeSize,
      final int maxEofVersion,
      final boolean specFinalized,
      final String name,
      final String description) {
    this.maxEofVersion = maxEofVersion;
    this.maxCodeSize = maxCodeSize;
    this.maxInitcodeSize = maxInitcodeSize;
    this.specFinalized = specFinalized;
    this.name = name;
    this.description = description;
  }

  /**
   * What is the "default" version of EVM that should be made. Newer versions of Besu will adjust
   * this to reflect mainnet fork development.
   *
   * @return the current mainnet for as of the release of this version of Besu
   */
  public static EvmSpecVersion defaultVersion() {
    EvmSpecVersion answer = null;
    for (EvmSpecVersion version : EvmSpecVersion.values()) {
      if (version.specFinalized) {
        answer = version;
      }
    }
    return answer;
  }

  /**
   * Gets max eof version.
   *
   * @return the max eof version
   */
  public int getMaxEofVersion() {
    return maxEofVersion;
  }

  /**
   * Gets max deployed code size this EVM supports.
   *
   * @return the max eof version
   */
  public int getMaxCodeSize() {
    return maxCodeSize;
  }

  /**
   * Gets max initcode size this EVM supports.
   *
   * @return the max eof version
   */
  public int getMaxInitcodeSize() {
    return maxInitcodeSize;
  }

  /**
   * Name of the fork, in execution-spec-tests form
   *
   * @return name of the fork
   */
  public String getName() {
    return name;
  }

  /**
   * Description of the fork
   *
   * @return description
   */
  public String getDescription() {
    return description;
  }

  /** Maybe warn version. */
  @SuppressWarnings("AlreadyChecked") // false positive
  public void maybeWarnVersion() {
    if (versionWarned) {
      return;
    }

    if (!specFinalized) {
      LOGGER.error(
          "****** Not for Production Network Use ******\nExecuting code from EVM Spec Version {}, which has not been finalized.\n****** Not for Production Network Use ******",
          this.name());
    }
    versionWarned = true;
  }

  /**
   * Calculate a spec version from a text fork name.
   *
   * @param name The name of the fork, such as "shanghai" or "berlin"
   * @return the EVM spec version for that fork, or null if no fork matched.
   */
  public static EvmSpecVersion fromName(final String name) {
    // TODO remove once PragueEOF settles
    if ("prague".equalsIgnoreCase(name)) {
      return EvmSpecVersion.PRAGUE_EOF;
    }
    // TODO remove once PragueEOF settles
    if ("cancuneof".equalsIgnoreCase(name)) {
      return EvmSpecVersion.CANCUN_EOF;
    }
    for (var version : EvmSpecVersion.values()) {
      if (version.name().equalsIgnoreCase(name)) {
        return version;
      }
    }
    return null;
  }

  /**
   * The most recent deployed evm supported by the library. This will change across versions and
   * will be updated after mainnet activations.
   *
   * @return the most recently activated mainnet spec.
   */
  public static EvmSpecVersion mostRecent() {
    return Stream.of(EvmSpecVersion.values())
        .filter(v -> v.specFinalized)
        .max(Comparator.naturalOrder())
        .orElseThrow();
  }
}<|MERGE_RESOLUTION|>--- conflicted
+++ resolved
@@ -54,13 +54,9 @@
   /** Shanghai evm spec version. */
   SHANGHAI(0x6000, 0xc000, 0, true, "Shanghai", "Finalized"),
   /** Cancun evm spec version. */
-<<<<<<< HEAD
-  CANCUN(0, true, "Cancun", "Finalized"),
+  CANCUN(0x6000, 0xc000, 0, true, "Cancun", "Finalized"),
   /** Cancun evm spec version. */
-  CANCUN_EOF(1, false, "CancunEOF", "For Testing"),
-=======
-  CANCUN(0x6000, 0xc000, 0, true, "Cancun", "Finalized"),
->>>>>>> 7e840ab6
+  CANCUN_EOF(0x6000, 0xc000, 1, false, "CancunEOF", "For Testing"),
   /** Prague evm spec version. */
   PRAGUE(0x6000, 0xc000, 0, false, "Prague", "In Development"),
   /** PragueEOF evm spec version. */
