--- conflicted
+++ resolved
@@ -23,12 +23,10 @@
 import org.hyperledger.besu.datatypes.VersionedHash;
 import org.hyperledger.besu.datatypes.Wei;
 
-import java.util.ArrayList;
 import java.util.Deque;
 import java.util.List;
 import java.util.Optional;
 
-import org.apache.tuweni.bytes.Bytes;
 import org.apache.tuweni.bytes.Bytes32;
 
 /**
@@ -36,24 +34,6 @@
  * the backing stores whose changes transcend message frames and are not part of state, such as
  * transient storage and address warming.
  *
-<<<<<<< HEAD
- * @param blockHashLookup the function that looks up block hashes
- * @param maxStackSize maximum stack size for the vm
- * @param warmedUpAddresses Journaled list of warmed up addresses
- * @param warmedUpStorage Journaled list of warmed up storage
- * @param originator The original address that signed the transaction, the ORIGIN EOA
- * @param gasPrice gas price to use for this transaction
- * @param blobGasPrice blob gas price for the block
- * @param blockValues Data from the current block header
- * @param messageFrameStack Stack of message frames/call frames
- * @param miningBeneficiary Address of the mining benificiary
- * @param versionedHashes Versioned Hashes attached to this transaction
- * @param initcodes Initcodes attached to this transaction
- * @param initcodeHashes List of initcode hashes.
- * @param transientStorage Transient storage map of maps
- * @param creates Journaled list of addresses created in this transaction
- * @param selfDestructs List of addresses self-destructed within the current transaction
-=======
  * @param blockHashLookup The block hash lookup function
  * @param maxStackSize The maximum stack size
  * @param warmedUpAddresses The warmed-up addresses
@@ -69,7 +49,6 @@
  * @param creates The set of addresses that creates
  * @param selfDestructs The set of addresses that self-destructs
  * @param gasRefunds The gas refunds
->>>>>>> a5e08c8b
  */
 public record TxValues(
     BlockHashLookup blockHashLookup,
@@ -83,69 +62,10 @@
     Deque<MessageFrame> messageFrameStack,
     Address miningBeneficiary,
     Optional<List<VersionedHash>> versionedHashes,
-    Optional<List<Bytes>> initcodes,
-    Optional<List<Bytes>> initcodeHashes,
     UndoTable<Address, Bytes32, Bytes32> transientStorage,
     UndoSet<Address> creates,
     UndoSet<Address> selfDestructs,
     UndoScalar<Long> gasRefunds) {
-
-  /**
-   * Preferred constructor for TX data
-   *
-   * @param blockHashLookup the function that looks up block hashes
-   * @param maxStackSize maximum stack size for the vm
-   * @param warmedUpAddresses Journaled list of warmed up addresses
-   * @param warmedUpStorage Journaled list of warmed up storage
-   * @param originator The original address that signed the transaction, the ORIGIN EOA
-   * @param gasPrice gas price to use for this transaction
-   * @param blobGasPrice blob gas price for the block
-   * @param blockValues Data from the current block header
-   * @param messageFrameStack Stack of message frames/call frames
-   * @param miningBeneficiary Address of the mining benificiary
-   * @param versionedHashes Versioned Hashes attached to this transaction
-   * @param initcodes Initcodes attached to this transaction
-   * @param transientStorage Transient storage map of maps
-   * @param creates Journaled list of addresses created in this transaction
-   * @param selfDestructs List of addresses self-destructed within the current transaction
-   * @param gasRefunds the amount of gas refund pending
-   */
-  public TxValues(
-      final Function<Long, Hash> blockHashLookup,
-      final int maxStackSize,
-      final UndoSet<Address> warmedUpAddresses,
-      final UndoTable<Address, Bytes32, Boolean> warmedUpStorage,
-      final Address originator,
-      final Wei gasPrice,
-      final Wei blobGasPrice,
-      final BlockValues blockValues,
-      final Deque<MessageFrame> messageFrameStack,
-      final Address miningBeneficiary,
-      final Optional<List<VersionedHash>> versionedHashes,
-      final Optional<List<Bytes>> initcodes,
-      final UndoTable<Address, Bytes32, Bytes32> transientStorage,
-      final UndoSet<Address> creates,
-      final UndoSet<Address> selfDestructs,
-      final UndoScalar<Long> gasRefunds) {
-    this(
-        blockHashLookup,
-        maxStackSize,
-        warmedUpAddresses,
-        warmedUpStorage,
-        originator,
-        gasPrice,
-        blobGasPrice,
-        blockValues,
-        messageFrameStack,
-        miningBeneficiary,
-        versionedHashes,
-        initcodes,
-        initcodes.map(l -> new ArrayList<>(l.size())),
-        transientStorage,
-        creates,
-        selfDestructs,
-        gasRefunds);
-  }
 
   /**
    * For all data stored in this record, undo the changes since the mark.
@@ -160,34 +80,4 @@
     selfDestructs.undo(mark);
     gasRefunds.undo(mark);
   }
-
-  /**
-   * Retrieves an initcode (typically from an InitcodeTransaction) by keccak hash
-   *
-   * @param targetHash the hash of the desired initcode
-   * @return The raw bytes of the initcode, if in the transaction, or null if not in the
-   *     transaction.
-   */
-  public Bytes getInitcodeByHash(final Bytes targetHash) {
-    if (initcodes.isEmpty() || initcodeHashes.isEmpty()) {
-      return null;
-    }
-
-    var codes = initcodes.get();
-    var hashes = initcodeHashes.get();
-    for (int i = 0; i < codes.size(); i++) {
-      Bytes hash;
-      if (hashes.size() <= i) {
-        hash = Hash.hash(codes.get(i));
-        hashes.add(hash);
-      } else {
-        hash = hashes.get(i);
-      }
-      if (hash.equals(targetHash)) {
-        return codes.get(i);
-      }
-    }
-
-    return null;
-  }
 }