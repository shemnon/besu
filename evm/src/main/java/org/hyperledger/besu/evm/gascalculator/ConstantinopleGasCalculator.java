--- conflicted
+++ resolved
@@ -44,12 +44,8 @@
    * @return the amount of gas the CREATE2 operation will consume
    * @deprecated Compose the operation cost from {@link #txCreateCost()}, {@link
    *     #memoryExpansionGasCost(MessageFrame, long, long)}, {@link #createKeccakCost(int)}, and
-<<<<<<< HEAD
-   *     {@link #initcodeCost(int)}
-=======
    *     {@link #initcodeCost(int)}. As done in {@link
    *     org.hyperledger.besu.evm.operation.Create2Operation#cost(MessageFrame, Supplier)}
->>>>>>> da03bf24
    */
   @SuppressWarnings("removal")
   @Override
