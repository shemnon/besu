/*
 * Copyright contributors to Hyperledger Besu
 *
 * Licensed under the Apache License, Version 2.0 (the "License"); you may not use this file except in compliance with
 * the License. You may obtain a copy of the License at
 *
 * http://www.apache.org/licenses/LICENSE-2.0
 *
 * Unless required by applicable law or agreed to in writing, software distributed under the License is distributed on
 * an "AS IS" BASIS, WITHOUT WARRANTIES OR CONDITIONS OF ANY KIND, either express or implied. See the License for the
 * specific language governing permissions and limitations under the License.
 *
 * SPDX-License-Identifier: Apache-2.0
 */
package org.hyperledger.besu.evm.operation;

import static org.hyperledger.besu.evm.internal.Words.clampedToLong;

import org.hyperledger.besu.datatypes.Address;
import org.hyperledger.besu.datatypes.Wei;
import org.hyperledger.besu.evm.Code;
import org.hyperledger.besu.evm.EVM;
import org.hyperledger.besu.evm.account.Account;
import org.hyperledger.besu.evm.code.CodeV0;
import org.hyperledger.besu.evm.frame.ExceptionalHaltReason;
import org.hyperledger.besu.evm.frame.MessageFrame;
import org.hyperledger.besu.evm.gascalculator.GasCalculator;

import org.apache.tuweni.bytes.Bytes;

/**
 * A skeleton class for implementing call operations.
 *
 * <p>A call operation creates a child message call from the current message context, allows it to
 * execute, and then updates the current message context based on its execution.
 */
public abstract class AbstractCallOperation extends AbstractOperation {

  /** The constant UNDERFLOW_RESPONSE. */
  protected static final OperationResult UNDERFLOW_RESPONSE =
      new OperationResult(0L, ExceptionalHaltReason.INSUFFICIENT_STACK_ITEMS);

  /**
   * Instantiates a new Abstract call operation.
   *
   * @param opcode the opcode
   * @param name the name
   * @param stackItemsConsumed the stack items consumed
   * @param stackItemsProduced the stack items produced
   * @param gasCalculator the gas calculator
   */
  AbstractCallOperation(
      final int opcode,
      final String name,
      final int stackItemsConsumed,
      final int stackItemsProduced,
      final GasCalculator gasCalculator) {
    super(opcode, name, stackItemsConsumed, stackItemsProduced, gasCalculator);
  }

  /**
   * Returns the additional gas to provide the call operation.
   *
   * @param frame The current message frame
   * @return the additional gas to provide the call operation
   */
  protected long gas(final MessageFrame frame) {
    return clampedToLong(frame.getStackItem(0));
  }

  /**
   * Returns the account the call is being made to.
   *
   * @param frame The current message frame
   * @return the account the call is being made to
   */
  protected abstract Address to(MessageFrame frame);

  /**
   * Returns the value being transferred in the call
   *
   * @param frame The current message frame
   * @return the value being transferred in the call
   */
  protected abstract Wei value(MessageFrame frame);

  /**
   * Returns the apparent value being transferred in the call
   *
   * @param frame The current message frame
   * @return the apparent value being transferred in the call
   */
  protected abstract Wei apparentValue(MessageFrame frame);

  /**
   * Returns the memory offset the input data starts at.
   *
   * @param frame The current message frame
   * @return the memory offset the input data starts at
   */
  protected abstract long inputDataOffset(MessageFrame frame);

  /**
   * Returns the length of the input data to read from memory.
   *
   * @param frame The current message frame
   * @return the length of the input data to read from memory.
   */
  protected abstract long inputDataLength(MessageFrame frame);

  /**
   * Returns the memory offset the offset data starts at.
   *
   * @param frame The current message frame
   * @return the memory offset the offset data starts at
   */
  protected abstract long outputDataOffset(MessageFrame frame);

  /**
   * Returns the length of the output data to read from memory.
   *
   * @param frame The current message frame
   * @return the length of the output data to read from memory.
   */
  protected abstract long outputDataLength(MessageFrame frame);

  /**
   * Returns the account address the call operation is being performed on
   *
   * @param frame The current message frame
   * @return the account address the call operation is being performed on
   */
  protected abstract Address address(MessageFrame frame);

  /**
   * Returns the account address the call operation is being sent from
   *
   * @param frame The current message frame
   * @return the account address the call operation is being sent from
   */
  protected abstract Address sender(MessageFrame frame);

  /**
   * Returns the gas available to execute the child message call.
   *
   * @param frame The current message frame
   * @return the gas available to execute the child message call
   */
  protected abstract long gasAvailableForChildCall(MessageFrame frame);

  /**
   * Returns whether the child message call should be static.
   *
   * @param frame The current message frame
   * @return {@code true} if the child message call should be static; otherwise {@code false}
   */
  protected abstract boolean isStatic(MessageFrame frame);

  @Override
  public OperationResult execute(final MessageFrame frame, final EVM evm) {
    // manual check because some reads won't come until the "complete" step.
    if (frame.stackSize() < getStackItemsConsumed()) {
      return UNDERFLOW_RESPONSE;
    }

    final long cost = cost(frame);
    if (frame.getRemainingGas() < cost) {
      return new OperationResult(cost, ExceptionalHaltReason.INSUFFICIENT_GAS);
    }
    frame.decrementRemainingGas(cost);

    frame.clearReturnData();

    final Address to = to(frame);
    final Account contract = frame.getWorldUpdater().get(to);

    final Account account = frame.getWorldUpdater().get(frame.getRecipientAddress());
    final Wei balance = account == null ? Wei.ZERO : account.getBalance();
    // If the call is sending more value than the account has or the message frame is to deep
    // return a failed call
    if (value(frame).compareTo(balance) > 0 || frame.getDepth() >= 1024) {
      frame.expandMemory(inputDataOffset(frame), inputDataLength(frame));
      frame.expandMemory(outputDataOffset(frame), outputDataLength(frame));
      frame.incrementRemainingGas(gasAvailableForChildCall(frame) + cost);
      frame.popStackItems(getStackItemsConsumed());
      frame.pushStackItem(FAILURE_STACK_ITEM);
      return new OperationResult(cost, null);
    }

    final Bytes inputData = frame.readMutableMemory(inputDataOffset(frame), inputDataLength(frame));

    final Code code =
        contract == null
            ? CodeV0.EMPTY_CODE
            : evm.getCode(contract.getCodeHash(), contract.getCode());

    if (code.isValid()) {
<<<<<<< HEAD
      // frame addition is automatically handled by parent messageFrameStack
      MessageFrame.builder()
          .parentMessageFrame(frame)
          .type(MessageFrame.Type.MESSAGE_CALL)
          .initialGas(gasAvailableForChildCall(frame))
          .address(address(frame))
          .contract(to)
          .inputData(inputData)
          .sender(sender(frame))
          .value(value(frame))
          .apparentValue(apparentValue(frame))
          .code(code)
          .isStatic(isStatic(frame))
          .completer(child -> complete(frame, child))
          .build();
=======
      final MessageFrame childFrame =
          MessageFrame.builder()
              .type(MessageFrame.Type.MESSAGE_CALL)
              .messageFrameStack(frame.getMessageFrameStack())
              .worldUpdater(frame.getWorldUpdater().updater())
              .initialGas(gasAvailableForChildCall(frame))
              .address(address(frame))
              .originator(frame.getOriginatorAddress())
              .contract(to)
              .gasPrice(frame.getGasPrice())
              .inputData(inputData)
              .sender(sender(frame))
              .value(value(frame))
              .apparentValue(apparentValue(frame))
              .code(code)
              .blockValues(frame.getBlockValues())
              .depth(frame.getMessageStackDepth() + 1)
              .isStatic(isStatic(frame))
              .completer(child -> complete(frame, child))
              .miningBeneficiary(frame.getMiningBeneficiary())
              .blockHashLookup(frame.getBlockHashLookup())
              .maxStackSize(frame.getMaxStackSize())
              .versionedHashes(frame.getVersionedHashes())
              .build();
>>>>>>> 56768060
      frame.incrementRemainingGas(cost);

      frame.setState(MessageFrame.State.CODE_SUSPENDED);
      return new OperationResult(cost, null, 0);
    } else {
      return new OperationResult(cost, ExceptionalHaltReason.INVALID_CODE, 0);
    }
  }

  /**
   * Calculates Cost.
   *
   * @param frame the frame
   * @return the long
   */
  protected abstract long cost(final MessageFrame frame);

  /**
   * Complete.
   *
   * @param frame the frame
   * @param childFrame the child frame
   */
  public void complete(final MessageFrame frame, final MessageFrame childFrame) {
    frame.setState(MessageFrame.State.CODE_EXECUTING);

    final long outputOffset = outputDataOffset(frame);
    final long outputSize = outputDataLength(frame);
    final Bytes outputData = childFrame.getOutputData();

    if (outputSize > outputData.size()) {
      frame.expandMemory(outputOffset, outputSize);
      frame.writeMemory(outputOffset, outputData.size(), outputData, true);
    } else {
      frame.writeMemory(outputOffset, outputSize, outputData, true);
    }

    frame.setReturnData(outputData);
    frame.addLogs(childFrame.getLogs());
    frame.addSelfDestructs(childFrame.getSelfDestructs());
    frame.addCreates(childFrame.getCreates());
    frame.incrementGasRefund(childFrame.getGasRefund());

    final long gasRemaining = childFrame.getRemainingGas();
    frame.incrementRemainingGas(gasRemaining);

    frame.popStackItems(getStackItemsConsumed());
    if (childFrame.getState() == MessageFrame.State.COMPLETED_SUCCESS) {
      frame.pushStackItem(SUCCESS_STACK_ITEM);
    } else {
      frame.pushStackItem(FAILURE_STACK_ITEM);
    }

    final int currentPC = frame.getPC();
    frame.setPC(currentPC + 1);
  }
}<|MERGE_RESOLUTION|>--- conflicted
+++ resolved
@@ -195,48 +195,21 @@
             : evm.getCode(contract.getCodeHash(), contract.getCode());
 
     if (code.isValid()) {
-<<<<<<< HEAD
       // frame addition is automatically handled by parent messageFrameStack
-      MessageFrame.builder()
+          MessageFrame.builder()
           .parentMessageFrame(frame)
-          .type(MessageFrame.Type.MESSAGE_CALL)
-          .initialGas(gasAvailableForChildCall(frame))
-          .address(address(frame))
-          .contract(to)
-          .inputData(inputData)
-          .sender(sender(frame))
-          .value(value(frame))
-          .apparentValue(apparentValue(frame))
-          .code(code)
-          .isStatic(isStatic(frame))
-          .completer(child -> complete(frame, child))
-          .build();
-=======
-      final MessageFrame childFrame =
-          MessageFrame.builder()
               .type(MessageFrame.Type.MESSAGE_CALL)
-              .messageFrameStack(frame.getMessageFrameStack())
-              .worldUpdater(frame.getWorldUpdater().updater())
               .initialGas(gasAvailableForChildCall(frame))
               .address(address(frame))
-              .originator(frame.getOriginatorAddress())
               .contract(to)
-              .gasPrice(frame.getGasPrice())
               .inputData(inputData)
               .sender(sender(frame))
               .value(value(frame))
               .apparentValue(apparentValue(frame))
               .code(code)
-              .blockValues(frame.getBlockValues())
-              .depth(frame.getMessageStackDepth() + 1)
               .isStatic(isStatic(frame))
               .completer(child -> complete(frame, child))
-              .miningBeneficiary(frame.getMiningBeneficiary())
-              .blockHashLookup(frame.getBlockHashLookup())
-              .maxStackSize(frame.getMaxStackSize())
-              .versionedHashes(frame.getVersionedHashes())
               .build();
->>>>>>> 56768060
       frame.incrementRemainingGas(cost);
 
       frame.setState(MessageFrame.State.CODE_SUSPENDED);
