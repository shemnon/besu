--- conflicted
+++ resolved
@@ -88,34 +88,4 @@
   protected boolean isStatic(final MessageFrame frame) {
     return true;
   }
-<<<<<<< HEAD
-
-  @Override
-  protected boolean isDelegate() {
-    return false;
-  }
-
-  @Override
-  public long cost(final MessageFrame frame) {
-    final long stipend = gas(frame);
-    final long inputDataOffset = inputDataOffset(frame);
-    final long inputDataLength = inputDataLength(frame);
-    final long outputDataOffset = outputDataOffset(frame);
-    final long outputDataLength = outputDataLength(frame);
-    final Account recipient = frame.getWorldUpdater().get(address(frame));
-
-    return gasCalculator()
-        .callOperationGasCost(
-            frame,
-            stipend,
-            inputDataOffset,
-            inputDataLength,
-            outputDataOffset,
-            outputDataLength,
-            value(frame),
-            recipient,
-            to(frame));
-  }
-=======
->>>>>>> 2bfd5107
 }