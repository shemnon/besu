/*
 * Copyright contributors to Hyperledger Besu
 *
 * Licensed under the Apache License, Version 2.0 (the "License"); you may not use this file except in compliance with
 * the License. You may obtain a copy of the License at
 *
 * http://www.apache.org/licenses/LICENSE-2.0
 *
 * Unless required by applicable law or agreed to in writing, software distributed under the License is distributed on
 * an "AS IS" BASIS, WITHOUT WARRANTIES OR CONDITIONS OF ANY KIND, either express or implied. See the License for the
 * specific language governing permissions and limitations under the License.
 *
 * SPDX-License-Identifier: Apache-2.0
 *
 */

package org.hyperledger.besu.evm.tracing;

import static com.google.common.base.Strings.padStart;

import org.hyperledger.besu.evm.frame.ExceptionalHaltReason;
import org.hyperledger.besu.evm.frame.MessageFrame;
import org.hyperledger.besu.evm.operation.Operation;

import java.io.PrintStream;
import java.io.PrintWriter;
import java.nio.charset.StandardCharsets;
import java.util.ArrayList;
import java.util.List;
import java.util.Optional;

import com.google.common.base.Joiner;
import org.apache.tuweni.bytes.Bytes;
import org.apache.tuweni.units.bigints.UInt256;

/** The Standard json tracer. */
public class StandardJsonTracer implements OperationTracer {

  private static final Joiner commaJoiner = Joiner.on(',');
  private final PrintWriter out;
  private final boolean showMemory;
  private final boolean showStack;
  private final boolean showReturnData;
  private int pc;
  private int section;
  private List<String> stack;
  private String gas;
  private Bytes memory;
  private int memorySize;

  /**
   * Instantiates a new Standard json tracer.
   *
   * @param out the out
   * @param showMemory show memory in trace lines
   * @param showStack show the stack in trace lines
   * @param showReturnData show return data in trace lines
   */
  public StandardJsonTracer(
<<<<<<< HEAD
      final PrintStream out,
=======
      final PrintWriter out,
>>>>>>> e6395c3a
      final boolean showMemory,
      final boolean showStack,
      final boolean showReturnData) {
    this.out = out;
    this.showMemory = showMemory;
    this.showStack = showStack;
    this.showReturnData = showReturnData;
<<<<<<< HEAD
=======
  }

  /**
   * Instantiates a new Standard json tracer.
   *
   * @param out the out
   * @param showMemory show memory in trace lines
   * @param showStack show the stack in trace lines
   * @param showReturnData show return data in trace lines
   */
  public StandardJsonTracer(
      final PrintStream out,
      final boolean showMemory,
      final boolean showStack,
      final boolean showReturnData) {
    this(new PrintWriter(out, true, StandardCharsets.UTF_8), showMemory, showStack, showReturnData);
>>>>>>> e6395c3a
  }

  /**
   * Short as hex string.
   *
   * @param number the number
   * @return the string
   */
  public static String shortNumber(final UInt256 number) {
    return number.isZero() ? "0x0" : number.toShortHexString();
  }

  /**
   * Long number as hex string.
   *
   * @param number the number
   * @return the string
   */
  public static String shortNumber(final long number) {
    return "0x" + Long.toHexString(number);
  }

  private static String shortBytes(final Bytes bytes) {
    return bytes.isZero() ? "0x0" : bytes.toShortHexString();
  }

  @Override
  public void tracePreExecution(final MessageFrame messageFrame) {
    stack = new ArrayList<>(messageFrame.stackSize());
    for (int i = messageFrame.stackSize() - 1; i >= 0; i--) {
      stack.add("\"" + shortBytes(messageFrame.getStackItem(i)) + "\"");
    }
    pc =
        messageFrame.getPC()
            - messageFrame.getCode().getCodeSection(messageFrame.getSection()).getEntryPoint();
    section = messageFrame.getSection();
    gas = shortNumber(messageFrame.getRemainingGas());
    memorySize = messageFrame.memoryWordSize() * 32;
    if (showMemory && memorySize > 0) {
      memory = messageFrame.readMemory(0, messageFrame.memoryWordSize() * 32L);
    } else {
      memory = null;
    }
  }

  @Override
  public void tracePostExecution(
      final MessageFrame messageFrame, final Operation.OperationResult executeResult) {
    final Operation currentOp = messageFrame.getCurrentOperation();
    final int opcode = currentOp.getOpcode();
    final Bytes returnData = messageFrame.getReturnData();
    final int depth = messageFrame.getMessageStackDepth() + 1;

    final StringBuilder sb = new StringBuilder(1024);
    sb.append("{");
    sb.append("\"pc\":").append(pc).append(",");
    if (section > 0) {
      sb.append("\"section\":").append(section).append(",");
    }
    sb.append("\"op\":").append(opcode).append(",");
    sb.append("\"gas\":\"").append(gas).append("\",");
    sb.append("\"gasCost\":\"").append(shortNumber(executeResult.getGasCost())).append("\",");
    if (memory != null) {
      sb.append("\"memory\":\"").append(memory.toHexString()).append("\",");
    }
    sb.append("\"memSize\":").append(memorySize).append(",");
    if (showStack) {
      sb.append("\"stack\":[").append(commaJoiner.join(stack)).append("],");
    }
    if (showReturnData && returnData.size() > 0) {
      sb.append("\"returnData\":\"").append(returnData.toHexString()).append("\",");
    }
    sb.append("\"depth\":").append(depth).append(",");
    sb.append("\"refund\":").append(messageFrame.getGasRefund()).append(",");
    sb.append("\"opName\":\"").append(currentOp.getName()).append("\"");
    if (executeResult.getHaltReason() != null) {
<<<<<<< HEAD
      sb.append(",error\":\"")
          .append(executeResult.getHaltReason().getDescription())
          .append("\"}");
    } else if (messageFrame.getRevertReason().isPresent()) {
      sb.append(",error\":\"")
=======
      sb.append(",\"error\":\"")
          .append(executeResult.getHaltReason().getDescription())
          .append("\"}");
    } else if (messageFrame.getRevertReason().isPresent()) {
      sb.append(",\"error\":\"")
>>>>>>> e6395c3a
          .append(quoteEscape(messageFrame.getRevertReason().orElse(Bytes.EMPTY)))
          .append("\"}");
    } else {
      sb.append("}");
    }
    out.println(sb);
  }

  private static String quoteEscape(final Bytes bytes) {
    final StringBuilder result = new StringBuilder(bytes.size());
    for (final byte b : bytes.toArrayUnsafe()) {
      final int c = Byte.toUnsignedInt(b);
      // list from RFC-4627 section 2
      if (c == '"') {
        result.append("\\\"");
      } else if (c == '\\') {
        result.append("\\\\");
      } else if (c == '/') {
        result.append("\\/");
      } else if (c == '\b') {
        result.append("\\b");
      } else if (c == '\f') {
        result.append("\\f");
      } else if (c == '\n') {
        result.append("\\n");
      } else if (c == '\r') {
        result.append("\\r");
      } else if (c == '\t') {
        result.append("\\t");
      } else if (c <= 0x1F) {
        result.append("\\u");
        result.append(padStart(Integer.toHexString(c), 4, '0'));
      } else {
        result.append((char) b);
      }
    }
    return result.toString();
  }

  @Override
  public void tracePrecompileCall(
      final MessageFrame frame, final long gasRequirement, final Bytes output) {
    // precompile calls are not part of the standard trace
  }

  @Override
  public void traceAccountCreationResult(
      final MessageFrame frame, final Optional<ExceptionalHaltReason> haltReason) {
    // precompile calls are not part of the standard trace
  }

  @Override
  public void traceEndTransaction(final Bytes output, final long gasUsed, final long timeNs) {
    final StringBuilder sb = new StringBuilder(1024);
    sb.append("{");
    if (output.size() > 0) {
      sb.append("\"output\":\"").append(output.toShortHexString()).append("\",");
    } else {
      sb.append("\"output\":\"\",");
    }
    sb.append("\"gasUsed\":\"")
        .append(Bytes.ofUnsignedLong(gasUsed).toShortHexString())
        .append("\",");
    sb.append("\"time\":").append(timeNs).append("}");
    out.println(sb);
  }
}<|MERGE_RESOLUTION|>--- conflicted
+++ resolved
@@ -57,11 +57,7 @@
    * @param showReturnData show return data in trace lines
    */
   public StandardJsonTracer(
-<<<<<<< HEAD
-      final PrintStream out,
-=======
       final PrintWriter out,
->>>>>>> e6395c3a
       final boolean showMemory,
       final boolean showStack,
       final boolean showReturnData) {
@@ -69,8 +65,6 @@
     this.showMemory = showMemory;
     this.showStack = showStack;
     this.showReturnData = showReturnData;
-<<<<<<< HEAD
-=======
   }
 
   /**
@@ -87,7 +81,6 @@
       final boolean showStack,
       final boolean showReturnData) {
     this(new PrintWriter(out, true, StandardCharsets.UTF_8), showMemory, showStack, showReturnData);
->>>>>>> e6395c3a
   }
 
   /**
@@ -164,19 +157,11 @@
     sb.append("\"refund\":").append(messageFrame.getGasRefund()).append(",");
     sb.append("\"opName\":\"").append(currentOp.getName()).append("\"");
     if (executeResult.getHaltReason() != null) {
-<<<<<<< HEAD
-      sb.append(",error\":\"")
-          .append(executeResult.getHaltReason().getDescription())
-          .append("\"}");
-    } else if (messageFrame.getRevertReason().isPresent()) {
-      sb.append(",error\":\"")
-=======
       sb.append(",\"error\":\"")
           .append(executeResult.getHaltReason().getDescription())
           .append("\"}");
     } else if (messageFrame.getRevertReason().isPresent()) {
       sb.append(",\"error\":\"")
->>>>>>> e6395c3a
           .append(quoteEscape(messageFrame.getRevertReason().orElse(Bytes.EMPTY)))
           .append("\"}");
     } else {
