/*
 * Copyright contributors to Hyperledger Besu.
 *
 * Licensed under the Apache License, Version 2.0 (the "License"); you may not use this file except in compliance with
 * the License. You may obtain a copy of the License at
 *
 * http://www.apache.org/licenses/LICENSE-2.0
 *
 * Unless required by applicable law or agreed to in writing, software distributed under the License is distributed on
 * an "AS IS" BASIS, WITHOUT WARRANTIES OR CONDITIONS OF ANY KIND, either express or implied. See the License for the
 * specific language governing permissions and limitations under the License.
 *
 * SPDX-License-Identifier: Apache-2.0
 */
package org.hyperledger.besu.evm.code;

import static org.assertj.core.api.Assertions.assertThat;
import static org.hyperledger.besu.evm.EOFTestConstants.bytesFromPrettyPrint;

import org.hyperledger.besu.evm.Code;
import org.hyperledger.besu.evm.EVM;
import org.hyperledger.besu.evm.MainnetEVMs;
import org.hyperledger.besu.evm.internal.EvmConfiguration;

import org.junit.jupiter.api.Test;

class CodeFactoryTest {

  @Test
  void invalidCodeIncompleteMagic() {
    invalidCodeForCreation("0xEF");
  }

  @Test
  void invalidCodeInvalidMagic() {
    invalidCodeForCreation("0xEFFF0101000302000400600000AABBCCDD");
  }

  @Test
  void invalidCodeNoVersion() {
    invalidCode("0xEF00");
  }

  @Test
  void invalidCodeInvalidVersion0x00() {
    invalidCode("EF000001000302000400600000AABBCCDD");
  }

  @Test
  void invalidCodeInvalidVersion0x02() {
    invalidCode("EF000201000302000400600000AABBCCDD");
  }

  @Test
  void invalidCodeInvalidVersion0xFF() {
    invalidCode("EF00FF01000302000400600000AABBCCDD");
  }

  @Test
  void invalidCodeNoHeader() {
    invalidCode("0xEF0001");
  }

  @Test
  void invalidCodeNoCodeSection() {
    invalidCode("0xEF000100");
  }

  @Test
  void invalidCodeNoCodeSectionSize() {
    invalidCode("0xEF000101");
  }

  @Test
  void invalidCodeCodeSectionSizeIncomplete() {
    invalidCode("0xEF00010100");
  }

  @Test
  void invalidCodeNoSectionTerminator0x03() {
    invalidCode("0xEF0001010003");
  }

  @Test
  void invalidCodeNoSectionTerminator0x03600000() {
    invalidCode("0xEF0001010003600000");
  }

  @Test
  void invalidCodeNoCodeSectionContents() {
    invalidCode("0xEF000101000200");
  }

  @Test
  void invalidCodeCodeSectionContentsIncomplete() {
    invalidCode("0xEF00010100020060");
  }

  @Test
  void invalidCodeTrailingBytesAfterCodeSection() {
    invalidCode("0xEF000101000300600000DEADBEEF");
  }

  @Test
  void invalidCodeMultipleCodeSections() {
    invalidCode("0xEF000101000301000300600000600000");
  }

  @Test
  void invalidCodeEmptyCodeSection() {
    invalidCode("0xEF000101000000");
  }

  @Test
  void invalidCodeEmptyCodeSectionWithNonEmptyDataSection() {
    invalidCode("0xEF000101000002000200AABB");
  }

  @Test
  void invalidCodeDataSectionPrecedingCodeSection() {
    invalidCode("0xEF000102000401000300AABBCCDD600000");
  }

  @Test
  void invalidCodeDataSectionWithoutCodeSection() {
    invalidCode("0xEF000102000400AABBCCDD");
  }

  @Test
  void invalidCodeNoDataSectionSize() {
    invalidCode("0xEF000101000202");
  }

  @Test
  void invalidCodeDataSectionSizeIncomplete() {
    invalidCode("0xEF00010100020200");
  }

  @Test
  void invalidCodeNoSectionTerminator0x03020004() {
    invalidCode("0xEF0001010003020004");
  }

  @Test
  void invalidCodeNoSectionTerminator0x03020004600000AABBCCDD() {
    invalidCode("0xEF0001010003020004600000AABBCCDD");
  }

  @Test
  void invalidCodeNoDataSectionContents() {
    invalidCode("0xEF000101000302000400600000");
  }

  @Test
  void invalidCodeDataSectionContentsIncomplete() {
    invalidCode("0xEF000101000302000400600000AABBCC");
  }

  @Test
  void invalidCodeTrailingBytesAfterDataSection() {
    invalidCode("0xEF000101000302000400600000AABBCCDDEE");
  }

  @Test
  void invalidCodeMultipleDataSections() {
    invalidCode("0xEF000101000302000402000400600000AABBCCDDAABBCCDD");
  }

  @Test
  void invalidCodeMultipleCodeAndDataSections() {
    invalidCode("0xEF000101000101000102000102000100FEFEAABB");
  }

  @Test
  void invalidCodeEmptyDataSection() {
    invalidCode("0xEF000101000302000000600000");
  }

  @Test
  void invalidCodeUnknownSectionId3() {
    invalidCode("0xEF0001010002030004006000AABBCCDD");
  }

  @Test
  void invalidDataTruncated() {
    invalidCode("EF0001 010004 0200010001 040003 00 00800000 FE BEEF", "Incomplete data section");
  }

  @Test
  void validComboEOFCreateReturnContract() {
    validCode(
        """
            0x # EOF
            ef0001 # Magic and Version ( 1 )
            010004 # Types length ( 4 )
            020001 # Total code sections ( 1 )
              0011 # Code section 0 , 17 bytes
            030001 # Total subcontainers ( 1 )
              0032 # Sub container 0, 50 byte
            040000 # Data section length(  0 )
                00 # Terminator (end of header)
                   # Code section 0 types
                00 # 0 inputs\s
                80 # 0 outputs  (Non-returning function)
              0004 # max stack:  4
                   # Code section 0 - in=0 out=non-returning height=4
              6000 # [0] PUSH1(0)
              6000 # [2] PUSH1(0)
              6000 # [4] PUSH1(0)
              6000 # [6] PUSH1(0)
              ec00 # [8] EOFCREATE(0)
            612015 # [10] PUSH2(0x2015)
              6001 # [13] PUSH1(1)
                55 # [15] SSTORE
                00 # [16] STOP
                       # Subcontainer 0 starts here
                ef0001 # Magic and Version ( 1 )
                010004 # Types length ( 4 )
                020001 # Total code sections ( 1 )
                  0006 # Code section 0 , 6 bytes
                030001 # Total subcontainers ( 1 )
                  0014 # Sub container 0, 20 byte
                040000 # Data section length(  0 )   \s
                    00 # Terminator (end of header)
                       # Code section 0 types
                    00 # 0 inputs\s
                    80 # 0 outputs  (Non-returning function)
                  0002 # max stack:  2
                       # Code section 0 - in=0 out=non-returning height=2
                  6000 # [0] PUSH1(0)
                  6000 # [2] PUSH1(0)
                  ee00 # [4] RETURNCONTRACT(0)
                           # Subcontainer 0.0 starts here
                    ef0001 # Magic and Version ( 1 )
                    010004 # Types length ( 4 )
                    020001 # Total code sections ( 1 )
                      0001 # Code section 0 , 1 bytes
                    040000 # Data section length(  0 )       \s
                        00 # Terminator (end of header)
                           # Code section 0 types
                        00 # 0 inputs\s
                        80 # 0 outputs  (Non-returning function)
                      0000 # max stack:  0
                           # Code section 0 - in=0 out=non-returning height=0
                        00 # [0] STOP
                           # Data section (empty)
                           # Subcontainer 0.0 ends
                       # Data section (empty)
                       # Subcontainer 0 ends
                   # Data section (empty)
            """);
  }

  @Test
  void validComboReturnContactStop() {
    validCode(
        """
            0x # EOF
            ef0001 # Magic and Version ( 1 )
            010004 # Types length ( 4 )
            020001 # Total code sections ( 1 )
              000c # Code section 0 , 12 bytes
            030001 # Total subcontainers ( 1 )
              0014 # Sub container 0, 20 byte
            040000 # Data section length(  0 )
                00 # Terminator (end of header)
                   # Code section 0 types
                00 # 0 inputs\s
                80 # 0 outputs  (Non-returning function)
              0002 # max stack:  2
                   # Code section 0 - in=0 out=non-returning height=2
            612015 # [0] PUSH2(0x2015)
              6001 # [3] PUSH1(1)
                55 # [5] SSTORE
              6000 # [6] PUSH1(0)
              6000 # [8] PUSH1(0)
              ee00 # [10] RETURNCONTRACT(0)
                       # Subcontainer 0 starts here
                ef0001 # Magic and Version ( 1 )
                010004 # Types length ( 4 )
                020001 # Total code sections ( 1 )
                  0001 # Code section 0 , 1 bytes
                040000 # Data section length(  0 )   \s
                    00 # Terminator (end of header)
                       # Code section 0 types
                    00 # 0 inputs\s
                    80 # 0 outputs  (Non-returning function)
                  0000 # max stack:  0
                       # Code section 0 - in=0 out=non-returning height=0
                    00 # [0] STOP
                       # Data section (empty)
                       # Subcontainer 0 ends
                   # Data section (empty)
            """);
  }

  @Test
  void validComboReturnContactReturn() {
    validCode(
        """
            0x # EOF
            ef0001 # Magic and Version ( 1 )
            010004 # Types length ( 4 )
            020001 # Total code sections ( 1 )
              000c # Code section 0 , 12 bytes
            030001 # Total subcontainers ( 1 )
              0018 # Sub container 0, 24 byte
            040000 # Data section length(  0 )
                00 # Terminator (end of header)
                   # Code section 0 types
                00 # 0 inputs\s
                80 # 0 outputs  (Non-returning function)
              0002 # max stack:  2
                   # Code section 0 - in=0 out=non-returning height=2
            612015 # [0] PUSH2(0x2015)
              6001 # [3] PUSH1(1)
                55 # [5] SSTORE
              6000 # [6] PUSH1(0)
              6000 # [8] PUSH1(0)
              ee00 # [10] RETURNCONTRACT(0)
                       # Subcontainer 0 starts here
                ef0001 # Magic and Version ( 1 )
                010004 # Types length ( 4 )
                020001 # Total code sections ( 1 )
                  0005 # Code section 0 , 5 bytes
                040000 # Data section length(  0 )   \s
                    00 # Terminator (end of header)
                       # Code section 0 types
                    00 # 0 inputs\s
                    80 # 0 outputs  (Non-returning function)
                  0002 # max stack:  2
                       # Code section 0 - in=0 out=non-returning height=2
                  6000 # [0] PUSH1(0)
                  6000 # [2] PUSH1(0)
                    f3 # [4] RETURN
                       # Data section (empty)
                       # Subcontainer 0 ends
                   # Data section (empty)
            """);
  }

  @Test
  void validComboEOFCreateRevert() {
    validCode(
        """
            0x # EOF
            ef0001 # Magic and Version ( 1 )
            010004 # Types length ( 4 )
            020001 # Total code sections ( 1 )
              0011 # Code section 0 , 17 bytes
            030001 # Total subcontainers ( 1 )
              0018 # Sub container 0, 24 byte
            040000 # Data section length(  0 )
                00 # Terminator (end of header)
                   # Code section 0 types
                00 # 0 inputs\s
                80 # 0 outputs  (Non-returning function)
              0004 # max stack:  4
                   # Code section 0 - in=0 out=non-returning height=4
              6000 # [0] PUSH1(0)
              6000 # [2] PUSH1(0)
              6000 # [4] PUSH1(0)
              6000 # [6] PUSH1(0)
              ec00 # [8] EOFCREATE(0)
            612015 # [10] PUSH2(0x2015)
              6001 # [13] PUSH1(1)
                55 # [15] SSTORE
                00 # [16] STOP
                       # Subcontainer 0 starts here
                ef0001 # Magic and Version ( 1 )
                010004 # Types length ( 4 )
                020001 # Total code sections ( 1 )
                  0005 # Code section 0 , 5 bytes
                040000 # Data section length(  0 )   \s
                    00 # Terminator (end of header)
                       # Code section 0 types
                    00 # 0 inputs\s
                    80 # 0 outputs  (Non-returning function)
                  0002 # max stack:  2
                       # Code section 0 - in=0 out=non-returning height=2
                  6000 # [0] PUSH1(0)
                  6000 # [2] PUSH1(0)
                    fd # [4] REVERT
                       # Data section (empty)
                       # Subcontainer 0 ends
                   # Data section (empty)
            """);
  }

  @Test
  void validComboReturncontractRevert() {
    validCode(
        """
            0x # EOF
            ef0001 # Magic and Version ( 1 )
            010004 # Types length ( 4 )
            020001 # Total code sections ( 1 )
              000c # Code section 0 , 12 bytes
            030001 # Total subcontainers ( 1 )
              0018 # Sub container 0, 24 byte
            040000 # Data section length(  0 )
                00 # Terminator (end of header)
                   # Code section 0 types
                00 # 0 inputs\s
                80 # 0 outputs  (Non-returning function)
              0002 # max stack:  2
                   # Code section 0 - in=0 out=non-returning height=2
            612015 # [0] PUSH2(0x2015)
              6001 # [3] PUSH1(1)
                55 # [5] SSTORE
              6000 # [6] PUSH1(0)
              6000 # [8] PUSH1(0)
              ee00 # [10] RETURNCONTRACT(0)
                       # Subcontainer 0 starts here
                ef0001 # Magic and Version ( 1 )
                010004 # Types length ( 4 )
                020001 # Total code sections ( 1 )
                  0005 # Code section 0 , 5 bytes
                040000 # Data section length(  0 )   \s
                    00 # Terminator (end of header)
                       # Code section 0 types
                    00 # 0 inputs\s
                    80 # 0 outputs  (Non-returning function)
                  0002 # max stack:  2
                       # Code section 0 - in=0 out=non-returning height=2
                  6000 # [0] PUSH1(0)
                  6000 # [2] PUSH1(0)
                    fd # [4] REVERT
                       # Data section (empty)
                       # Subcontainer 0 ends
                   # Data section (empty)
            """);
  }

  @Test
  void invalidComboEOFCreateStop() {
    invalidCode(
        """
            0x # EOF
            ef0001 # Magic and Version ( 1 )
            010004 # Types length ( 4 )
            020001 # Total code sections ( 1 )
              0011 # Code section 0 , 17 bytes
            030001 # Total subcontainers ( 1 )
              0014 # Sub container 0, 20 byte
            040000 # Data section length(  0 )
                00 # Terminator (end of header)
                   # Code section 0 types
                00 # 0 inputs\s
                80 # 0 outputs  (Non-returning function)
              0004 # max stack:  4
                   # Code section 0 - in=0 out=non-returning height=4
              6000 # [0] PUSH1(0)
              6000 # [2] PUSH1(0)
              6000 # [4] PUSH1(0)
              6000 # [6] PUSH1(0)
              ec00 # [8] EOFCREATE(0)
            612015 # [10] PUSH2(0x2015)
              6001 # [13] PUSH1(1)
                55 # [15] SSTORE
                00 # [16] STOP
                       # Subcontainer 0 starts here
                ef0001 # Magic and Version ( 1 )
                010004 # Types length ( 4 )
                020001 # Total code sections ( 1 )
                  0001 # Code section 0 , 1 bytes
                040000 # Data section length(  0 )   \s
                    00 # Terminator (end of header)
                       # Code section 0 types
                    00 # 0 inputs\s
                    80 # 0 outputs  (Non-returning function)
                  0000 # max stack:  0
                       # Code section 0 - in=0 out=non-returning height=0
                    00 # [0] STOP
                       # Data section (empty)
                       # Subcontainer 0 ends
                   # Data section (empty)
            """,
        "STOP is only a valid opcode in containers used for runtime operations.");
  }

  @Test
  void invalidComboEOFCretateReturn() {
    invalidCode(
        """
            0x # EOF
            ef0001 # Magic and Version ( 1 )
            010004 # Types length ( 4 )
            020001 # Total code sections ( 1 )
              0011 # Code section 0 , 17 bytes
            030001 # Total subcontainers ( 1 )
              0018 # Sub container 0, 24 byte
            040000 # Data section length(  0 )
                00 # Terminator (end of header)
                   # Code section 0 types
                00 # 0 inputs\s
                80 # 0 outputs  (Non-returning function)
              0004 # max stack:  4
                   # Code section 0 - in=0 out=non-returning height=4
              6000 # [0] PUSH1(0)
              6000 # [2] PUSH1(0)
              6000 # [4] PUSH1(0)
              6000 # [6] PUSH1(0)
              ec00 # [8] EOFCREATE(0)
            612015 # [10] PUSH2(0x2015)
              6001 # [13] PUSH1(1)
                55 # [15] SSTORE
                00 # [16] STOP
                       # Subcontainer 0 starts here
                ef0001 # Magic and Version ( 1 )
                010004 # Types length ( 4 )
                020001 # Total code sections ( 1 )
                  0005 # Code section 0 , 5 bytes
                040000 # Data section length(  0 )   \s
                    00 # Terminator (end of header)
                       # Code section 0 types
                    00 # 0 inputs\s
                    80 # 0 outputs  (Non-returning function)
                  0002 # max stack:  2
                       # Code section 0 - in=0 out=non-returning height=2
                  6000 # [0] PUSH1(0)
                  6000 # [2] PUSH1(0)
                    f3 # [4] RETURN
                       # Data section (empty)
                       # Subcontainer 0 ends
                   # Data section (empty)
            """,
        "RETURN is only a valid opcode in containers used for runtime operations.");
  }

  @Test
  void invalidReturncontractReturncontract() {
    invalidCode(
        """
            0x # EOF
            ef0001 # Magic and Version ( 1 )
            010004 # Types length ( 4 )
            020001 # Total code sections ( 1 )
              000c # Code section 0 , 12 bytes
            030001 # Total subcontainers ( 1 )
              0032 # Sub container 0, 50 byte
            040000 # Data section length(  0 )
                00 # Terminator (end of header)
                   # Code section 0 types
                00 # 0 inputs\s
                80 # 0 outputs  (Non-returning function)
              0002 # max stack:  2
                   # Code section 0 - in=0 out=non-returning height=2
            612015 # [0] PUSH2(0x2015)
              6001 # [3] PUSH1(1)
                55 # [5] SSTORE
              6000 # [6] PUSH1(0)
              6000 # [8] PUSH1(0)
              ee00 # [10] RETURNCONTRACT(0)
                       # Subcontainer 0 starts here
                ef0001 # Magic and Version ( 1 )
                010004 # Types length ( 4 )
                020001 # Total code sections ( 1 )
                  0006 # Code section 0 , 6 bytes
                030001 # Total subcontainers ( 1 )
                  0014 # Sub container 0, 20 byte
                040000 # Data section length(  0 )   \s
                    00 # Terminator (end of header)
                       # Code section 0 types
                    00 # 0 inputs\s
                    80 # 0 outputs  (Non-returning function)
                  0002 # max stack:  2
                       # Code section 0 - in=0 out=non-returning height=2
                  6000 # [0] PUSH1(0)
                  6000 # [2] PUSH1(0)
                  ee00 # [4] RETURNCONTRACT(0)
                           # Subcontainer 0.0 starts here
                    ef0001 # Magic and Version ( 1 )
                    010004 # Types length ( 4 )
                    020001 # Total code sections ( 1 )
                      0001 # Code section 0 , 1 bytes
                    040000 # Data section length(  0 )       \s
                        00 # Terminator (end of header)
                           # Code section 0 types
                        00 # 0 inputs\s
                        80 # 0 outputs  (Non-returning function)
                      0000 # max stack:  0
                           # Code section 0 - in=0 out=non-returning height=0
                        00 # [0] STOP
                           # Data section (empty)
                           # Subcontainer 0.0 ends
                       # Data section (empty)
                       # Subcontainer 0 ends
                   # Data section (empty)
            """,
        "RETURNCONTRACT is only a valid opcode in containers used for initcode");
  }

  //  // valid subcontainer references
  //  // invalid subcontainer references
  //
  //  {
  //    "EF0001 010004 0200010001 040003 00 00800000 FE BEEF",
  //            "Incomplete data section",
  //            "Incomplete data section",
  //            1
  //  },
  //

  private static void validCode(final String str) {
    Code code = CodeFactory.createCode(bytesFromPrettyPrint(str), 1);
    assertThat(code.isValid()).isTrue();
  }

  private static void invalidCode(final String str, final String error) {
    Code code = CodeFactory.createCode(bytesFromPrettyPrint(str), 1);
    assertThat(code.isValid()).isFalse();
    assertThat(((CodeInvalid) code).getInvalidReason()).contains(error);
  }

  private static void invalidCode(final String str) {
<<<<<<< HEAD
    EVM evm = MainnetEVMs.pragueEOF(EvmConfiguration.DEFAULT);
    Code code = evm.getCodeUncached(Bytes.fromHexString(str));
    assertThat(code.isValid()).isFalse();
  }

  private static void invalidCodeForCreation(final String str) {
    EVM evm = MainnetEVMs.pragueEOF(EvmConfiguration.DEFAULT);
    Code code = evm.getCodeForCreation(Bytes.fromHexString(str));
=======
    Code code = CodeFactory.createCode(bytesFromPrettyPrint(str), 1);
    assertThat(code.isValid()).isFalse();
  }

  private static void invalidCode(final String str, final boolean legacy) {
    Code code = CodeFactory.createCode(bytesFromPrettyPrint(str), 1, legacy, false);
>>>>>>> 3026268f
    assertThat(code.isValid()).isFalse();
  }
}<|MERGE_RESOLUTION|>--- conflicted
+++ resolved
@@ -183,7 +183,9 @@
 
   @Test
   void invalidDataTruncated() {
-    invalidCode("EF0001 010004 0200010001 040003 00 00800000 FE BEEF", "Incomplete data section");
+    invalidCode(
+        "EF0001 010004 0200010001 040003 00 00800000 FE BEEF",
+        "Truncated data section when a complete section was required");
   }
 
   @Test
@@ -591,46 +593,28 @@
         "RETURNCONTRACT is only a valid opcode in containers used for initcode");
   }
 
-  //  // valid subcontainer references
-  //  // invalid subcontainer references
-  //
-  //  {
-  //    "EF0001 010004 0200010001 040003 00 00800000 FE BEEF",
-  //            "Incomplete data section",
-  //            "Incomplete data section",
-  //            1
-  //  },
-  //
-
   private static void validCode(final String str) {
-    Code code = CodeFactory.createCode(bytesFromPrettyPrint(str), 1);
+    EVM evm = MainnetEVMs.pragueEOF(EvmConfiguration.DEFAULT);
+    Code code = evm.getCodeUncached(bytesFromPrettyPrint(str));
     assertThat(code.isValid()).isTrue();
   }
 
   private static void invalidCode(final String str, final String error) {
-    Code code = CodeFactory.createCode(bytesFromPrettyPrint(str), 1);
+    EVM evm = MainnetEVMs.pragueEOF(EvmConfiguration.DEFAULT);
+    Code code = evm.getCodeUncached(bytesFromPrettyPrint(str));
     assertThat(code.isValid()).isFalse();
     assertThat(((CodeInvalid) code).getInvalidReason()).contains(error);
   }
 
   private static void invalidCode(final String str) {
-<<<<<<< HEAD
     EVM evm = MainnetEVMs.pragueEOF(EvmConfiguration.DEFAULT);
-    Code code = evm.getCodeUncached(Bytes.fromHexString(str));
+    Code code = evm.getCodeUncached(bytesFromPrettyPrint(str));
     assertThat(code.isValid()).isFalse();
   }
 
   private static void invalidCodeForCreation(final String str) {
     EVM evm = MainnetEVMs.pragueEOF(EvmConfiguration.DEFAULT);
-    Code code = evm.getCodeForCreation(Bytes.fromHexString(str));
-=======
-    Code code = CodeFactory.createCode(bytesFromPrettyPrint(str), 1);
+    Code code = evm.getCodeForCreation(bytesFromPrettyPrint(str));
     assertThat(code.isValid()).isFalse();
   }
-
-  private static void invalidCode(final String str, final boolean legacy) {
-    Code code = CodeFactory.createCode(bytesFromPrettyPrint(str), 1, legacy, false);
->>>>>>> 3026268f
-    assertThat(code.isValid()).isFalse();
-  }
 }