--- conflicted
+++ resolved
@@ -40,16 +40,8 @@
 
   @BeforeAll
   public static void init() {
-<<<<<<< HEAD
-    Path testSetupAbsolutePath =
-        Path.of(
-            KZGPointEvalPrecompileContractTest.class.getResource("trusted_setup_4.txt").getPath());
-    contract = new KZGPointEvalPrecompiledContract(Optional.of(testSetupAbsolutePath));
-    contract.init();
-=======
     KZGPointEvalPrecompiledContract.init("foo");
     contract = new KZGPointEvalPrecompiledContract();
->>>>>>> e6395c3a
   }
 
   @AfterAll
@@ -70,17 +62,6 @@
     }
   }
 
-<<<<<<< HEAD
-        PrecompiledContract.PrecompileContractResult result =
-            contract.computePrecompile(input, toRun);
-        MessageFrame.State endState = result.getState();
-        assertThat(endState).isEqualTo(MessageFrame.State.COMPLETED_FAILED);
-        assertThat(result.getHaltReason()).isPresent();
-        assertThat(result.getHaltReason()).contains(ExceptionalHaltReason.PRECOMPILE_ERROR);
-      }
-    } catch (IOException ioe) {
-      fail("couldn't load test vectors", ioe);
-=======
   public static List<PrecompileTestParameters> getPointEvaluationPrecompileTestVectors()
       throws IOException {
     final JsonNode jsonNode;
@@ -88,7 +69,6 @@
         KZGPointEvalPrecompileContractTest.class.getResourceAsStream(
             "pointEvaluationPrecompile.json")) {
       jsonNode = new ObjectMapper().readTree(testVectors);
->>>>>>> e6395c3a
     }
     final ArrayNode testCases = (ArrayNode) jsonNode.get("TestCases");
     final Bytes returnValue = Bytes.fromHexString(jsonNode.get("PrecompileReturnValue").asText());
