/*
 * Copyright Hyperledger Besu Contributors.
 *
 * Licensed under the Apache License, Version 2.0 (the "License"); you may not use this file except in compliance with
 * the License. You may obtain a copy of the License at
 *
 * http://www.apache.org/licenses/LICENSE-2.0
 *
 * Unless required by applicable law or agreed to in writing, software distributed under the License is distributed on
 * an "AS IS" BASIS, WITHOUT WARRANTIES OR CONDITIONS OF ANY KIND, either express or implied. See the License for the
 * specific language governing permissions and limitations under the License.
 *
 * SPDX-License-Identifier: Apache-2.0
 */
package org.hyperledger.besu.evm.precompile;

import static org.assertj.core.api.Assertions.assertThat;
import static org.mockito.Mockito.mock;

import org.hyperledger.besu.evm.frame.MessageFrame;

import java.io.IOException;
import java.io.InputStream;
import java.nio.file.Path;
import java.util.List;
import java.util.Optional;
import java.util.stream.Collectors;
import java.util.stream.IntStream;

import com.fasterxml.jackson.databind.JsonNode;
import com.fasterxml.jackson.databind.ObjectMapper;
import com.fasterxml.jackson.databind.node.ArrayNode;
import org.apache.tuweni.bytes.Bytes;
import org.junit.jupiter.api.AfterAll;
import org.junit.jupiter.api.BeforeAll;
import org.junit.jupiter.params.ParameterizedTest;
import org.junit.jupiter.params.provider.MethodSource;

public class KZGPointEvalPrecompileContractTest {
  private static KZGPointEvalPrecompiledContract contract;
  private final MessageFrame toRun = mock(MessageFrame.class);

  @BeforeAll
  public static void init() {
    Path testSetupAbsolutePath =
        Path.of(
            KZGPointEvalPrecompileContractTest.class
                .getResource("trusted_setup_4096.txt")
                .getPath());
    contract = new KZGPointEvalPrecompiledContract(Optional.of(testSetupAbsolutePath));
    contract.init();
  }

  @AfterAll
  public static void tearDown() {
    contract.tearDown();
  }

  @ParameterizedTest(name = "{index}")
  @MethodSource("getPointEvaluationPrecompileTestVectors")
  public void testComputePrecompile(final PrecompileTestParameters parameters) {
    PrecompiledContract.PrecompileContractResult result =
        contract.computePrecompile(parameters.input, toRun);
    if (parameters.valid) {
      assertThat(result.getState()).isEqualTo(MessageFrame.State.COMPLETED_SUCCESS);
      assertThat(result.getOutput()).isEqualTo(parameters.returnValue);
    } else {
      assertThat(result.getState()).isNotEqualTo(MessageFrame.State.COMPLETED_SUCCESS);
    }
  }

<<<<<<< HEAD
        PrecompiledContract.PrecompileContractResult result =
            contract.computePrecompile(input, toRun);
        MessageFrame.State endState = result.getState();
        assertThat(endState).isEqualTo(MessageFrame.State.COMPLETED_FAILED);
        assertThat(result.getHaltReason()).isPresent();
        assertThat(result.getHaltReason()).contains(ExceptionalHaltReason.PRECOMPILE_ERROR);
      }
    } catch (IOException ioe) {
      fail("couldn't load test vectors", ioe);
=======
  public static List<PrecompileTestParameters> getPointEvaluationPrecompileTestVectors()
      throws IOException {
    final JsonNode jsonNode;
    try (final InputStream testVectors =
        KZGPointEvalPrecompileContractTest.class.getResourceAsStream(
            "pointEvaluationPrecompile.json")) {
      jsonNode = new ObjectMapper().readTree(testVectors);
>>>>>>> ac23d311
    }
    final ArrayNode testCases = (ArrayNode) jsonNode.get("TestCases");
    final Bytes returnValue = Bytes.fromHexString(jsonNode.get("PrecompileReturnValue").asText());
    return IntStream.range(0, testCases.size())
        .mapToObj(
            i -> {
              final JsonNode testCase = testCases.get(i);
              final Bytes input = Bytes.fromHexString(testCase.get("Input").asText());
              final boolean valid = testCase.get("Valid").asBoolean();
              return new PrecompileTestParameters(input, valid, returnValue);
            })
        .collect(Collectors.toList());
  }

  record PrecompileTestParameters(Bytes input, boolean valid, Bytes returnValue) {}
}<|MERGE_RESOLUTION|>--- conflicted
+++ resolved
@@ -48,7 +48,6 @@
                 .getResource("trusted_setup_4096.txt")
                 .getPath());
     contract = new KZGPointEvalPrecompiledContract(Optional.of(testSetupAbsolutePath));
-    contract.init();
   }
 
   @AfterAll
@@ -69,17 +68,6 @@
     }
   }
 
-<<<<<<< HEAD
-        PrecompiledContract.PrecompileContractResult result =
-            contract.computePrecompile(input, toRun);
-        MessageFrame.State endState = result.getState();
-        assertThat(endState).isEqualTo(MessageFrame.State.COMPLETED_FAILED);
-        assertThat(result.getHaltReason()).isPresent();
-        assertThat(result.getHaltReason()).contains(ExceptionalHaltReason.PRECOMPILE_ERROR);
-      }
-    } catch (IOException ioe) {
-      fail("couldn't load test vectors", ioe);
-=======
   public static List<PrecompileTestParameters> getPointEvaluationPrecompileTestVectors()
       throws IOException {
     final JsonNode jsonNode;
@@ -87,7 +75,6 @@
         KZGPointEvalPrecompileContractTest.class.getResourceAsStream(
             "pointEvaluationPrecompile.json")) {
       jsonNode = new ObjectMapper().readTree(testVectors);
->>>>>>> ac23d311
     }
     final ArrayNode testCases = (ArrayNode) jsonNode.get("TestCases");
     final Bytes returnValue = Bytes.fromHexString(jsonNode.get("PrecompileReturnValue").asText());
