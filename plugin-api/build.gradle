/*
 * Copyright 2019 ConsenSys AG.
 *
 * Licensed under the Apache License, Version 2.0 (the "License"); you may not use this file except in compliance with
 * the License. You may obtain a copy of the License at
 *
 * http://www.apache.org/licenses/LICENSE-2.0
 *
 * Unless required by applicable law or agreed to in writing, software distributed under the License is distributed on
 * an "AS IS" BASIS, WITHOUT WARRANTIES OR CONDITIONS OF ANY KIND, either express or implied. See the License for the
 * specific language governing permissions and limitations under the License.
 */

import java.security.MessageDigest

apply plugin: 'java-library'
jar {
  archiveBaseName = 'plugin-api'
  manifest {
    attributes(
      'Specification-Title': archiveBaseName,
      'Specification-Version': project.version,
      'Implementation-Title': archiveBaseName,
      'Implementation-Version': calculateVersion()
      )
  }
}

dependencies {
  api 'org.apache.tuweni:tuweni-bytes'
  api 'org.apache.tuweni:tuweni-units'
}

configurations { testArtifacts }

class FileStateChecker extends DefaultTask {

  @Input
  Set<File> files

  @Input
  String knownHash

  @TaskAction
  def CheckState() {
    def digestor = MessageDigest.getInstance("SHA-256")

    this.files.toSorted(Comparator.comparing({it.canonicalPath})).each {
      digestor.update(it.readBytes())
    }
    def currentHash = digestor.digest().encodeBase64().toString()
    if (this.knownHash != currentHash) {
      throw new GradleException("""For the Plugin APIs the checksum of the project did not match what was expected.

If this is a deliberate change where you have thought through backwards compatibility,
then update "Expected" for "Calculated" in the appropriate build.gradle as the knownHash for this task.
Expected   : ${this.knownHash}
Calculated : ${currentHash}
""")
    }
  }
}

tasks.register('checkAPIChanges', FileStateChecker) {
  description = "Checks that the API for the Plugin-API project does not change without deliberate thought"
  files = sourceSets.main.allJava.files
<<<<<<< HEAD
  knownHash = 'rV6At6KAJ4YyplMvsb+xTgPE7b5/3gGFp5pLhTFFRPg='
=======
  knownHash = 'zpv92JZmlU6gPifGcPG5ATE6Lv/ruWdJtjLk3EVXO4g='
>>>>>>> 54b13d0f
}
check.dependsOn('checkAPIChanges')

publishing {
  publications {
    mavenJava(MavenPublication) {
      groupId 'org.hyperledger.besu'
      pom {
        name = 'Besu Plugins Library'
        description = 'Core Plugins Libraries for Besu'
      }
    }
  }
}<|MERGE_RESOLUTION|>--- conflicted
+++ resolved
@@ -64,11 +64,7 @@
 tasks.register('checkAPIChanges', FileStateChecker) {
   description = "Checks that the API for the Plugin-API project does not change without deliberate thought"
   files = sourceSets.main.allJava.files
-<<<<<<< HEAD
-  knownHash = 'rV6At6KAJ4YyplMvsb+xTgPE7b5/3gGFp5pLhTFFRPg='
-=======
   knownHash = 'zpv92JZmlU6gPifGcPG5ATE6Lv/ruWdJtjLk3EVXO4g='
->>>>>>> 54b13d0f
 }
 check.dependsOn('checkAPIChanges')
 
