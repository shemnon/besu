--- conflicted
+++ resolved
@@ -13,6 +13,8 @@
  * SPDX-License-Identifier: Apache-2.0
  */
 package org.hyperledger.besu.plugin.data;
+
+import org.hyperledger.besu.plugin.Unstable;
 
 import java.util.Optional;
 
@@ -163,18 +165,16 @@
    *
    * @return The BASEFEE of this header.
    */
+  @Unstable
   default Optional<Long> getBaseFee() {
     return Optional.empty();
   }
 
-<<<<<<< HEAD
-=======
   /**
    * Optional 32 bytes of random data.
    *
    * @return Optional random bytes from this header.
    */
->>>>>>> 2ed6c61f
   default Optional<Bytes32> getRandom() {
     return Optional.empty();
   }
