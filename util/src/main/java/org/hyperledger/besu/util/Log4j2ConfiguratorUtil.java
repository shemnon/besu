/*
 * Copyright contributors to Hyperledger Besu.
 *
 * Licensed under the Apache License, Version 2.0 (the "License"); you may not use this file except in compliance with
 * the License. You may obtain a copy of the License at
 *
 * http://www.apache.org/licenses/LICENSE-2.0
 *
 * Unless required by applicable law or agreed to in writing, software distributed under the License is distributed on
 * an "AS IS" BASIS, WITHOUT WARRANTIES OR CONDITIONS OF ANY KIND, either express or implied. See the License for the
 * specific language governing permissions and limitations under the License.
 *
 * SPDX-License-Identifier: Apache-2.0
 */
package org.hyperledger.besu.util;

import static java.util.Objects.requireNonNull;

import java.util.Map;
import java.util.Set;

import org.apache.logging.log4j.Level;
import org.apache.logging.log4j.core.LoggerContext;
import org.apache.logging.log4j.core.config.Configuration;
import org.apache.logging.log4j.core.config.LoggerConfig;
import org.apache.logging.log4j.util.Strings;
import org.apache.logging.slf4j.Log4jLoggerFactory;
import org.slf4j.LoggerFactory;

/** The Log4j2 configurator util. */
class Log4j2ConfiguratorUtil {

  private Log4j2ConfiguratorUtil() {}

  /**
   * Sets all levels.
   *
   * @param parentLogger the parent logger
   * @param level the level
   */
<<<<<<< HEAD
  static void setAllLevels(final String parentLogger, final Level level) {
=======
  static void setAllLevels(final String parentLogger, final String level) {
>>>>>>> e6395c3a
    // 1) get logger config
    // 2) if exact match, use it, if not, create it.
    // 3) set level on logger config
    // 4) update child logger configs with level
    // 5) update loggers
    Level log4JLevel = Level.toLevel(level, null);
    requireNonNull(log4JLevel);
    final LoggerContext loggerContext = getLoggerContext();
    final Configuration config = loggerContext.getConfiguration();
    boolean set = setLevel(parentLogger, log4JLevel, config);
    for (final Map.Entry<String, LoggerConfig> entry : config.getLoggers().entrySet()) {
      if (entry.getKey().startsWith(parentLogger)) {
        set |= setLevel(entry.getValue(), log4JLevel);
      }
    }
    if (set) {
      loggerContext.updateLoggers();
    }
  }

  /**
   * Sets Debug level to specified logger.
   *
   * @param loggerName the logger name
   */
  static void setLevelDebug(final String loggerName) {
<<<<<<< HEAD
    setLevel(loggerName, Level.DEBUG);
=======
    setLevel(loggerName, "DEBUG");
>>>>>>> e6395c3a
  }

  /**
   * Sets level to specified logger.
   *
   * @param loggerName the logger name
   * @param level the level
   */
<<<<<<< HEAD
  static void setLevel(final String loggerName, final Level level) {
=======
  static void setLevel(final String loggerName, final String level) {
    Level log4jLevel = Level.toLevel(level, null);
    requireNonNull(log4jLevel);
>>>>>>> e6395c3a
    final LoggerContext loggerContext = getLoggerContext();
    if (Strings.isEmpty(loggerName)) {
      setRootLevel(loggerContext, log4jLevel);
    } else if (setLevel(loggerName, log4jLevel, loggerContext.getConfiguration())) {
      loggerContext.updateLoggers();
    }
  }

  private static boolean setLevel(
      final String loggerName, final Level level, final Configuration config) {
    boolean set;
    LoggerConfig loggerConfig = config.getLoggerConfig(loggerName);
    if (!loggerName.equals(loggerConfig.getName())) {
      loggerConfig = new LoggerConfig(loggerName, level, true);
      config.addLogger(loggerName, loggerConfig);
      loggerConfig.setLevel(level);
      set = true;
    } else {
      set = setLevel(loggerConfig, level);
    }
    return set;
  }

  private static boolean setLevel(final LoggerConfig loggerConfig, final Level level) {
    final boolean set = !loggerConfig.getLevel().equals(level);
    if (set) {
      loggerConfig.setLevel(level);
    }
    return set;
  }

  private static void setRootLevel(final LoggerContext loggerContext, final Level level) {
    final LoggerConfig loggerConfig = loggerContext.getConfiguration().getRootLogger();
    if (!loggerConfig.getLevel().equals(level)) {
      loggerConfig.setLevel(level);
      loggerContext.updateLoggers();
    }
  }

  /** Reconfigure. */
  static void reconfigure() {
    getLoggerContext().reconfigure();
  }

  private static LoggerContext getLoggerContext() {
    final Set<org.apache.logging.log4j.spi.LoggerContext> loggerContexts =
        ((Log4jLoggerFactory) LoggerFactory.getILoggerFactory()).getLoggerContexts();
    return (LoggerContext) loggerContexts.iterator().next();
  }

  /** Shutdown. */
  static void shutdown() {
    getLoggerContext().terminate();
  }
}<|MERGE_RESOLUTION|>--- conflicted
+++ resolved
@@ -38,11 +38,7 @@
    * @param parentLogger the parent logger
    * @param level the level
    */
-<<<<<<< HEAD
-  static void setAllLevels(final String parentLogger, final Level level) {
-=======
   static void setAllLevels(final String parentLogger, final String level) {
->>>>>>> e6395c3a
     // 1) get logger config
     // 2) if exact match, use it, if not, create it.
     // 3) set level on logger config
@@ -69,11 +65,7 @@
    * @param loggerName the logger name
    */
   static void setLevelDebug(final String loggerName) {
-<<<<<<< HEAD
-    setLevel(loggerName, Level.DEBUG);
-=======
     setLevel(loggerName, "DEBUG");
->>>>>>> e6395c3a
   }
 
   /**
@@ -82,13 +74,9 @@
    * @param loggerName the logger name
    * @param level the level
    */
-<<<<<<< HEAD
-  static void setLevel(final String loggerName, final Level level) {
-=======
   static void setLevel(final String loggerName, final String level) {
     Level log4jLevel = Level.toLevel(level, null);
     requireNonNull(log4jLevel);
->>>>>>> e6395c3a
     final LoggerContext loggerContext = getLoggerContext();
     if (Strings.isEmpty(loggerName)) {
       setRootLevel(loggerContext, log4jLevel);
